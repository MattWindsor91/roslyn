--- conflicted
+++ resolved
@@ -293,10 +293,7 @@
     <Compile Include="Classification\Classifiers\ISyntaxClassifier.cs" />
     <Compile Include="Classification\IClassificationService.cs" />
     <Compile Include="CodeActions\Annotations\SuppressDiagnosticsAnnotation.cs" />
-<<<<<<< HEAD
-=======
     <Compile Include="CodeActions\CodeActionPriority.cs" />
->>>>>>> e4981ac8
     <Compile Include="CodeActions\Operations\PreviewOperation.cs" />
     <Compile Include="CodeCleanup\AbstractCodeCleanerService.cs" />
     <Compile Include="CodeCleanup\CodeCleaner.cs" />
