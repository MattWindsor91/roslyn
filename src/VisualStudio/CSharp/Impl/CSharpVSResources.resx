--- conflicted
+++ resolved
@@ -489,15 +489,11 @@
   <data name="Prefer_conditional_delegate_call" xml:space="preserve">
     <value>Prefer conditional delegate call</value>
   </data>
-<<<<<<< HEAD
   <data name="Prefer_pattern_matching_over_is_with_cast_check" xml:space="preserve">
     <value>Prefer pattern matching over 'is' with 'cast' check</value>
   </data>
   <data name="Prefer_pattern_matching_over_as_with_null_check" xml:space="preserve">
     <value>Prefer pattern matching over 'as' with 'null' check</value>
-=======
-  <data name="Prefer_inlined_type_check" xml:space="preserve">
-    <value>Prefer inlined type check</value>
   </data>
   <data name="Prefer_block_body" xml:space="preserve">
     <value>Prefer block body</value>
@@ -510,6 +506,5 @@
   </data>
   <data name="Automatically_format_when_typing" xml:space="preserve">
     <value>Automatically format when typing</value>
->>>>>>> 24d3c344
   </data>
 </root>