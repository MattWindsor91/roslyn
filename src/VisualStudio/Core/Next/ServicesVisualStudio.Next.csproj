﻿<?xml version="1.0" encoding="utf-8"?>
<!-- Copyright (c)  Microsoft.  All Rights Reserved.  Licensed under the Apache License, Version 2.0.  See License.txt in the project root for license information. -->
<Project DefaultTargets="Build" xmlns="http://schemas.microsoft.com/developer/msbuild/2003">
  <PropertyGroup>
    <ProjectLanguage>CSharp</ProjectLanguage>
  </PropertyGroup>
  <Import Project="..\..\..\..\build\Targets\SettingsSdk.props" />
  <PropertyGroup>
    <Platform Condition="'$(Platform)' == ''">AnyCPU</Platform>
    <PlatformTarget>AnyCPU</PlatformTarget>
    <OutputType>Library</OutputType>
    <RootNamespace>Microsoft.VisualStudio.LanguageServices</RootNamespace>
    <AssemblyName>Microsoft.VisualStudio.LanguageServices.Next</AssemblyName>
    <TargetFramework>net46</TargetFramework>
    <AllowUnsafeBlocks>true</AllowUnsafeBlocks>
  </PropertyGroup>
  <ItemGroup Label="Project References">
    <ProjectReference Include="..\..\..\Compilers\Core\Portable\CodeAnalysis.csproj" />
    <ProjectReference Include="..\..\..\EditorFeatures\Core\EditorFeatures.csproj" />
    <ProjectReference Include="..\..\..\EditorFeatures\Text\TextEditorFeatures.csproj" />
    <ProjectReference Include="..\..\..\Features\Core\Portable\Features.csproj" />
    <ProjectReference Include="..\..\..\Workspaces\Core\Desktop\Workspaces.Desktop.csproj" />
    <ProjectReference Include="..\..\..\Workspaces\Core\Portable\Workspaces.csproj" />
    <ProjectReference Include="..\..\..\Workspaces\Remote\Core\RemoteWorkspaces.csproj" />
    <ProjectReference Include="..\..\Core\Def\ServicesVisualStudio.csproj" />
  </ItemGroup>
  <PropertyGroup Condition="'$(Configuration)|$(Platform)' == 'Debug|AnyCPU'" />
  <PropertyGroup Condition="'$(Configuration)|$(Platform)' == 'Release|AnyCPU'" />
  <ItemGroup>
    <Reference Include="PresentationCore" />
    <Reference Include="PresentationFramework" />
    <Reference Include="System" />
    <Reference Include="System.ComponentModel.Composition" />
    <Reference Include="System.Core" />
    <Reference Include="System.Design" />
    <Reference Include="System.Drawing" />
    <Reference Include="WindowsBase" />
<<<<<<< HEAD
    <PackageReference Include="Microsoft.VisualStudio.Imaging">
      <Version>$(MicrosoftVisualStudioImagingVersion)</Version>
    </PackageReference>
    <PackageReference Include="Microsoft.VisualStudio.Utilities">
      <Version>$(MicrosoftVisualStudioUtilitiesVersion)</Version>
    </PackageReference>
    <PackageReference Include="Microsoft.VisualStudio.ImageCatalog">
      <Version>$(MicrosoftVisualStudioImageCatalogVersion)</Version>
    </PackageReference>
    <PackageReference Include="Microsoft.VisualStudio.Text.UI">
      <Version>$(MicrosoftVisualStudioTextUIVersion)</Version>
    </PackageReference>
    <PackageReference Include="Microsoft.VisualStudio.CoreUtility">
      <Version>$(MicrosoftVisualStudioCoreUtilityVersion)</Version>
    </PackageReference>
    <PackageReference Include="Microsoft.VisualStudio.Language.Intellisense">
      <Version>$(MicrosoftVisualStudioLanguageIntellisenseVersion)</Version>
    </PackageReference>
    <PackageReference Include="Microsoft.VisualStudio.Text.Data">
      <Version>$(MicrosoftVisualStudioTextDataVersion)</Version>
    </PackageReference>
    <PackageReference Include="Microsoft.VisualStudio.Text.Logic">
      <Version>$(MicrosoftVisualStudioTextLogicVersion)</Version>
    </PackageReference>
    <PackageReference Include="Microsoft.VisualStudio.Text.UI.Wpf">
      <Version>$(MicrosoftVisualStudioTextUIWpfVersion)</Version>
    </PackageReference>
    <PackageReference Include="Microsoft.VisualStudio.Editor">
      <Version>$(MicrosoftVisualStudioEditorVersion)</Version>
    </PackageReference>
    <PackageReference Include="Microsoft.VisualStudio.Shell.Framework">
      <Version>$(MicrosoftVisualStudioShellFrameworkVersion)</Version>
    </PackageReference>
    <PackageReference Include="Microsoft.VisualStudio.Shell.15.0">
      <Version>$(MicrosoftVisualStudioShell150Version)</Version>
    </PackageReference>
    <PackageReference Include="Microsoft.VisualStudio.Language.NavigateTo.Interfaces">
      <Version>$(MicrosoftVisualStudioLanguageNavigateToInterfacesVersion)</Version>
    </PackageReference>
    <PackageReference Include="Microsoft.VisualStudio.ComponentModelHost">
      <Version>$(MicrosoftVisualStudioComponentModelHostVersion)</Version>
    </PackageReference>
    <PackageReference Include="NuGet.VisualStudio">
      <Version>$(NuGetVisualStudioVersion)</Version>
    </PackageReference>
    <PackageReference Include="Microsoft.VisualStudio.Imaging.Interop.14.0.DesignTime">
      <Version>$(MicrosoftVisualStudioImagingInterop140DesignTimeVersion)</Version>
    </PackageReference>
    <PackageReference Include="Microsoft.ServiceHub.Client">
      <Version>$(MicrosoftServiceHubClientVersion)</Version>
    </PackageReference>
    <PackageReference Include="Newtonsoft.Json">
      <Version>$(NewtonsoftJsonVersion)</Version>
    </PackageReference>
    <PackageReference Include="RoslynDependencies.Microsoft.VisualStudio.Workspace">
      <Version>$(RoslynDependenciesMicrosoftVisualStudioWorkspaceVersion)</Version>
    </PackageReference>
    <PackageReference Include="System.Collections.Immutable">
      <Version>$(SystemCollectionsImmutableVersion)</Version>
    </PackageReference>
    <PackageReference Include="Microsoft.Tpl.Dataflow">
      <Version>$(MicrosoftTplDataflowVersion)</Version>
    </PackageReference>
    <PackageReference Include="Microsoft.VisualStudio.Diagnostics.PerformanceProvider">
      <Version>$(MicrosoftVisualStudioDiagnosticsPerformanceProviderVersion)</Version>
    </PackageReference>
	<PackageReference Include="Microsoft.VisualStudio.Shell.Interop.15.3.DesignTime">
      <Version>$(MicrosoftVisualStudioShellInterop153DesignTimeVersion)</Version>
    </PackageReference>
	<PackageReference Include="StreamJsonRPC">
      <Version>$(StreamJsonRPCVersion)</Version>
    </PackageReference>
	<PackageReference Include="Microsoft.VisualStudio.Threading">
      <Version>$(MicrosoftVisualStudioThreadingVersion)</Version>
    </PackageReference>	
=======
    <PackageReference Include="Microsoft.VisualStudio.Imaging" Version="$(MicrosoftVisualStudioImagingVersion)" />
    <PackageReference Include="Microsoft.VisualStudio.Utilities" Version="$(MicrosoftVisualStudioUtilitiesVersion)" />
    <PackageReference Include="Microsoft.VisualStudio.ImageCatalog" Version="$(MicrosoftVisualStudioImageCatalogVersion)" />
    <PackageReference Include="Microsoft.VisualStudio.Text.UI" Version="$(MicrosoftVisualStudioTextUIVersion)" />
    <PackageReference Include="Microsoft.VisualStudio.CoreUtility" Version="$(MicrosoftVisualStudioCoreUtilityVersion)" />
    <PackageReference Include="Microsoft.VisualStudio.Language.Intellisense" Version="$(MicrosoftVisualStudioLanguageIntellisenseVersion)" />
    <PackageReference Include="Microsoft.VisualStudio.Text.Data" Version="$(MicrosoftVisualStudioTextDataVersion)" />
    <PackageReference Include="Microsoft.VisualStudio.Text.Logic" Version="$(MicrosoftVisualStudioTextLogicVersion)" />
    <PackageReference Include="Microsoft.VisualStudio.Text.UI.Wpf" Version="$(MicrosoftVisualStudioTextUIWpfVersion)" />
    <PackageReference Include="Microsoft.VisualStudio.Threading" Version="$(MicrosoftVisualStudioThreadingVersion)" />
    <PackageReference Include="Microsoft.VisualStudio.Editor" Version="$(MicrosoftVisualStudioEditorVersion)" />
    <PackageReference Include="Microsoft.VisualStudio.Shell.Framework" Version="$(MicrosoftVisualStudioShellFrameworkVersion)" />
    <PackageReference Include="Microsoft.VisualStudio.Shell.15.0" Version="$(MicrosoftVisualStudioShell150Version)" />
    <PackageReference Include="Microsoft.VisualStudio.Language.NavigateTo.Interfaces" Version="$(MicrosoftVisualStudioLanguageNavigateToInterfacesVersion)" />
    <PackageReference Include="Microsoft.VisualStudio.ComponentModelHost" Version="$(MicrosoftVisualStudioComponentModelHostVersion)" />
    <PackageReference Include="NuGet.VisualStudio" Version="$(NuGetVisualStudioVersion)" />
    <PackageReference Include="Microsoft.VisualStudio.Imaging.Interop.14.0.DesignTime" Version="$(MicrosoftVisualStudioImagingInterop140DesignTimeVersion)" />
    <PackageReference Include="Microsoft.ServiceHub.Client" Version="$(MicrosoftServiceHubClientVersion)" />
    <PackageReference Include="Newtonsoft.Json" Version="$(NewtonsoftJsonVersion)" />
    <PackageReference Include="RoslynDependencies.Microsoft.VisualStudio.Workspace" Version="$(RoslynDependenciesMicrosoftVisualStudioWorkspaceVersion)" />
    <PackageReference Include="System.Collections.Immutable" Version="$(SystemCollectionsImmutableVersion)" />
    <PackageReference Include="Microsoft.Tpl.Dataflow" Version="$(MicrosoftTplDataflowVersion)" />
    <PackageReference Include="Microsoft.VisualStudio.Diagnostics.PerformanceProvider" Version="$(MicrosoftVisualStudioDiagnosticsPerformanceProviderVersion)" />
    <PackageReference Include="StreamJsonRpc" Version="$(StreamJsonRpcVersion)" />
>>>>>>> 147b6ce5
  </ItemGroup>
  <ItemGroup>
    <PublicAPI Include="PublicAPI.Shipped.txt" />
    <PublicAPI Include="PublicAPI.Unshipped.txt" />
  </ItemGroup>
  <ItemGroup>
    <Compile Include="..\..\..\Workspaces\Remote\ServiceHub\Shared\ClientDirectStream.cs">
      <Link>Shared\ClientDirectStream.cs</Link>
    </Compile>
    <Compile Include="..\..\..\Workspaces\Remote\ServiceHub\Shared\Extensions.cs">
      <Link>Shared\Extensions.cs</Link>
    </Compile>
    <Compile Include="..\..\..\Workspaces\Remote\ServiceHub\Shared\RoslynJsonConverter.cs">
      <Link>Shared\RoslynJsonConverter.cs</Link>
    </Compile>
    <Compile Include="..\..\..\Workspaces\Remote\ServiceHub\Shared\RoslynJsonConverter.RoslynOnly.cs">
      <Link>Shared\RoslynJsonConverter.RoslynOnly.cs</Link>
    </Compile>
    <Compile Include="..\..\..\Workspaces\Remote\ServiceHub\Shared\RoslynJsonConverter.SolutionIdConverters.cs">
      <Link>Shared\RoslynJsonConverter.SolutionIdConverters.cs</Link>
    </Compile>
    <Compile Include="..\..\..\Workspaces\Remote\ServiceHub\Shared\ServerDirectStream.cs">
      <Link>Shared\ServerDirectStream.cs</Link>
    </Compile>
    <Compile Update="ServicesVisualStudioNextResources.Designer.cs">
      <AutoGen>True</AutoGen>
      <DesignTime>True</DesignTime>
      <DependentUpon>ServicesVisualStudioNextResources.resx</DependentUpon>
    </Compile>
  </ItemGroup>
  <ItemGroup>
    <EmbeddedResource Update="ServicesVisualStudioNextResources.resx">
      <Generator>ResXFileCodeGenerator</Generator>
      <LastGenOutput>ServicesVisualStudioNextResources.Designer.cs</LastGenOutput>
    </EmbeddedResource>
  </ItemGroup>
  <ItemGroup>
    <InternalsVisibleTo Include="Microsoft.CodeAnalysis.LiveUnitTesting.BuildManager" />
    <InternalsVisibleTo Include="Roslyn.VisualStudio.RemoteHostClientMock" />
    <InternalsVisibleToTest Include="Roslyn.VisualStudio.Next.UnitTests" />
  </ItemGroup>
  <Import Project="..\..\..\..\build\Targets\Imports.targets" />
</Project><|MERGE_RESOLUTION|>--- conflicted
+++ resolved
@@ -35,83 +35,6 @@
     <Reference Include="System.Design" />
     <Reference Include="System.Drawing" />
     <Reference Include="WindowsBase" />
-<<<<<<< HEAD
-    <PackageReference Include="Microsoft.VisualStudio.Imaging">
-      <Version>$(MicrosoftVisualStudioImagingVersion)</Version>
-    </PackageReference>
-    <PackageReference Include="Microsoft.VisualStudio.Utilities">
-      <Version>$(MicrosoftVisualStudioUtilitiesVersion)</Version>
-    </PackageReference>
-    <PackageReference Include="Microsoft.VisualStudio.ImageCatalog">
-      <Version>$(MicrosoftVisualStudioImageCatalogVersion)</Version>
-    </PackageReference>
-    <PackageReference Include="Microsoft.VisualStudio.Text.UI">
-      <Version>$(MicrosoftVisualStudioTextUIVersion)</Version>
-    </PackageReference>
-    <PackageReference Include="Microsoft.VisualStudio.CoreUtility">
-      <Version>$(MicrosoftVisualStudioCoreUtilityVersion)</Version>
-    </PackageReference>
-    <PackageReference Include="Microsoft.VisualStudio.Language.Intellisense">
-      <Version>$(MicrosoftVisualStudioLanguageIntellisenseVersion)</Version>
-    </PackageReference>
-    <PackageReference Include="Microsoft.VisualStudio.Text.Data">
-      <Version>$(MicrosoftVisualStudioTextDataVersion)</Version>
-    </PackageReference>
-    <PackageReference Include="Microsoft.VisualStudio.Text.Logic">
-      <Version>$(MicrosoftVisualStudioTextLogicVersion)</Version>
-    </PackageReference>
-    <PackageReference Include="Microsoft.VisualStudio.Text.UI.Wpf">
-      <Version>$(MicrosoftVisualStudioTextUIWpfVersion)</Version>
-    </PackageReference>
-    <PackageReference Include="Microsoft.VisualStudio.Editor">
-      <Version>$(MicrosoftVisualStudioEditorVersion)</Version>
-    </PackageReference>
-    <PackageReference Include="Microsoft.VisualStudio.Shell.Framework">
-      <Version>$(MicrosoftVisualStudioShellFrameworkVersion)</Version>
-    </PackageReference>
-    <PackageReference Include="Microsoft.VisualStudio.Shell.15.0">
-      <Version>$(MicrosoftVisualStudioShell150Version)</Version>
-    </PackageReference>
-    <PackageReference Include="Microsoft.VisualStudio.Language.NavigateTo.Interfaces">
-      <Version>$(MicrosoftVisualStudioLanguageNavigateToInterfacesVersion)</Version>
-    </PackageReference>
-    <PackageReference Include="Microsoft.VisualStudio.ComponentModelHost">
-      <Version>$(MicrosoftVisualStudioComponentModelHostVersion)</Version>
-    </PackageReference>
-    <PackageReference Include="NuGet.VisualStudio">
-      <Version>$(NuGetVisualStudioVersion)</Version>
-    </PackageReference>
-    <PackageReference Include="Microsoft.VisualStudio.Imaging.Interop.14.0.DesignTime">
-      <Version>$(MicrosoftVisualStudioImagingInterop140DesignTimeVersion)</Version>
-    </PackageReference>
-    <PackageReference Include="Microsoft.ServiceHub.Client">
-      <Version>$(MicrosoftServiceHubClientVersion)</Version>
-    </PackageReference>
-    <PackageReference Include="Newtonsoft.Json">
-      <Version>$(NewtonsoftJsonVersion)</Version>
-    </PackageReference>
-    <PackageReference Include="RoslynDependencies.Microsoft.VisualStudio.Workspace">
-      <Version>$(RoslynDependenciesMicrosoftVisualStudioWorkspaceVersion)</Version>
-    </PackageReference>
-    <PackageReference Include="System.Collections.Immutable">
-      <Version>$(SystemCollectionsImmutableVersion)</Version>
-    </PackageReference>
-    <PackageReference Include="Microsoft.Tpl.Dataflow">
-      <Version>$(MicrosoftTplDataflowVersion)</Version>
-    </PackageReference>
-    <PackageReference Include="Microsoft.VisualStudio.Diagnostics.PerformanceProvider">
-      <Version>$(MicrosoftVisualStudioDiagnosticsPerformanceProviderVersion)</Version>
-    </PackageReference>
-	<PackageReference Include="Microsoft.VisualStudio.Shell.Interop.15.3.DesignTime">
-      <Version>$(MicrosoftVisualStudioShellInterop153DesignTimeVersion)</Version>
-    </PackageReference>
-	<PackageReference Include="StreamJsonRPC">
-      <Version>$(StreamJsonRPCVersion)</Version>
-    </PackageReference>
-	<PackageReference Include="Microsoft.VisualStudio.Threading">
-      <Version>$(MicrosoftVisualStudioThreadingVersion)</Version>
-    </PackageReference>	
-=======
     <PackageReference Include="Microsoft.VisualStudio.Imaging" Version="$(MicrosoftVisualStudioImagingVersion)" />
     <PackageReference Include="Microsoft.VisualStudio.Utilities" Version="$(MicrosoftVisualStudioUtilitiesVersion)" />
     <PackageReference Include="Microsoft.VisualStudio.ImageCatalog" Version="$(MicrosoftVisualStudioImageCatalogVersion)" />
@@ -136,7 +59,8 @@
     <PackageReference Include="Microsoft.Tpl.Dataflow" Version="$(MicrosoftTplDataflowVersion)" />
     <PackageReference Include="Microsoft.VisualStudio.Diagnostics.PerformanceProvider" Version="$(MicrosoftVisualStudioDiagnosticsPerformanceProviderVersion)" />
     <PackageReference Include="StreamJsonRpc" Version="$(StreamJsonRpcVersion)" />
->>>>>>> 147b6ce5
+  	<PackageReference Include="Microsoft.VisualStudio.Threading" Version="$(MicrosoftVisualStudioThreadingVersion)" />
+  	<PackageReference Include="Microsoft.VisualStudio.Shell.Interop.15.3.DesignTime" Version="$(MicrosoftVisualStudioShellInterop153DesignTimeVersion)" />
   </ItemGroup>
   <ItemGroup>
     <PublicAPI Include="PublicAPI.Shipped.txt" />
