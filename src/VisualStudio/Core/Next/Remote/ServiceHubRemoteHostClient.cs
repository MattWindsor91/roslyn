﻿// Copyright (c) Microsoft.  All Rights Reserved.  Licensed under the Apache License, Version 2.0.  See License.txt in the project root for license information.

using System;
using System.Diagnostics;
using System.IO;
using System.Threading;
using System.Threading.Tasks;
using Microsoft.CodeAnalysis.ErrorReporting;
using Microsoft.CodeAnalysis.Execution;
using Microsoft.CodeAnalysis.Internal.Log;
using Microsoft.CodeAnalysis.Remote;
using Microsoft.ServiceHub.Client;
using Microsoft.VisualStudio.LanguageServices.Implementation.ProjectSystem;
using Roslyn.Utilities;
using StreamJsonRpc;

namespace Microsoft.VisualStudio.LanguageServices.Remote
{
    using Microsoft.CodeAnalysis.Editor.Shared.Utilities;
    using Workspace = Microsoft.CodeAnalysis.Workspace;

    internal sealed partial class ServiceHubRemoteHostClient : RemoteHostClient
    {
        private readonly HubClient _hubClient;
        private readonly JsonRpc _rpc;
        private readonly HostGroup _hostGroup;

        public static async Task<RemoteHostClient> CreateAsync(
            Workspace workspace, CancellationToken cancellationToken)
        {
            using (Logger.LogBlock(FunctionId.ServiceHubRemoteHostClient_CreateAsync, cancellationToken))
            {
                var primary = new HubClient("ManagedLanguage.IDE.RemoteHostClient");
                var current = $"VS ({Process.GetCurrentProcess().Id})";

                var hostGroup = new HostGroup(current);
                var remoteHostStream = await RequestServiceAsync(primary, WellKnownRemoteHostServices.RemoteHostService, hostGroup, cancellationToken).ConfigureAwait(false);

                var instance = new ServiceHubRemoteHostClient(workspace, primary, hostGroup, remoteHostStream);

                // make sure connection is done right
                var host = await instance._rpc.InvokeAsync<string>(WellKnownRemoteHostServices.RemoteHostService_Connect, current).ConfigureAwait(false);

                // TODO: change this to non fatal watson and make VS to use inproc implementation
                Contract.ThrowIfFalse(host == current.ToString());

                instance.Connected();

                // Create a workspace host to hear about workspace changes.  We'll 
                // remote those changes over to the remote side when they happen.
                await RegisterWorkspaceHostAsync(workspace, instance).ConfigureAwait(false);

                // return instance
                return instance;
            }
        }

        private static async Task RegisterWorkspaceHostAsync(Workspace workspace, RemoteHostClient client)
        {
            var vsWorkspace = workspace as VisualStudioWorkspaceImpl;
            if (vsWorkspace == null)
            {
                return;
            }

            // don't block UI thread while initialize workspace host
            var host = new WorkspaceHost(vsWorkspace, client);
            await host.InitializeAsync().ConfigureAwait(false);

            // RegisterWorkspaceHost is required to be called from UI thread so push the code
            // to UI thread to run. 
            await Task.Factory.SafeStartNew(() =>
            {
                vsWorkspace.GetProjectTrackerAndInitializeIfNecessary(Shell.ServiceProvider.GlobalProvider).RegisterWorkspaceHost(host);
            }, CancellationToken.None, ForegroundThreadAffinitizedObject.CurrentForegroundThreadData.TaskScheduler).ConfigureAwait(false);
        }

        private ServiceHubRemoteHostClient(
            Workspace workspace, HubClient hubClient, HostGroup hostGroup, Stream stream) :
            base(workspace)
        {
            _hubClient = hubClient;
            _hostGroup = hostGroup;

<<<<<<< HEAD
            _rpc = JsonRpc.Attach(stream, target: this);
            _rpc.JsonSerializer.Converters.Add(AggregateJsonConverter.Instance);
=======
            _rpc = new JsonRpc(stream, stream, target: this);
>>>>>>> d7abd619

            // handle disconnected situation
            _rpc.Disconnected += OnRpcDisconnected;

            _rpc.StartListening();
        }

        protected override async Task<Session> CreateServiceSessionAsync(string serviceName, PinnedRemotableDataScope snapshot, object callbackTarget, CancellationToken cancellationToken)
        {
            // get stream from service hub to communicate snapshot/asset related information
            // this is the back channel the system uses to move data between VS and remote host
            var snapshotStream = await RequestServiceAsync(_hubClient, WellKnownServiceHubServices.SnapshotService, _hostGroup, cancellationToken).ConfigureAwait(false);

            // get stream from service hub to communicate service specific information
            // this is what consumer actually use to communicate information
            var serviceStream = await RequestServiceAsync(_hubClient, serviceName, _hostGroup, cancellationToken).ConfigureAwait(false);

            return await JsonRpcSession.CreateAsync(snapshot, snapshotStream, callbackTarget, serviceStream, cancellationToken).ConfigureAwait(false);
        }

        protected override void OnConnected()
        {
        }

        protected override void OnDisconnected()
        {
            _rpc.Dispose();
        }

        private void OnRpcDisconnected(object sender, JsonRpcDisconnectedEventArgs e)
        {
            Disconnected();
        }

        private static async Task<Stream> RequestServiceAsync(HubClient client, string serviceName, HostGroup hostGroup, CancellationToken cancellationToken = default(CancellationToken))
        {
            const int max_retry = 10;
            const int retry_delayInMS = 50;

            // call to get service can fail due to this bug - devdiv#288961
            // until root cause is fixed, we decide to have retry rather than fail right away
            for (var i = 0; i < max_retry; i++)
            {
                cancellationToken.ThrowIfCancellationRequested();

                try
                {
                    var descriptor = new ServiceDescriptor(serviceName) { HostGroup = hostGroup };
                    return await client.RequestServiceAsync(descriptor, cancellationToken).ConfigureAwait(false);
                }
                catch (OperationCanceledException)
                {
                    // if it is our own cancellation token, then rethrow
                    // otherwise, let us retry.
                    //
                    // we do this since HubClient itself can throw its own cancellation token
                    // when it couldn't connect to service hub service for some reasons
                    // (ex, OOP process GC blocked and not responding to request)
                    cancellationToken.ThrowIfCancellationRequested();
                }
                catch (RemoteInvocationException ex)
                {
                    // RequestServiceAsync should never fail unless service itself is actually broken.
                    // right now, we know only 1 case where it can randomly fail. but there might be more cases so 
                    // adding non fatal watson here.
                    FatalError.ReportWithoutCrash(ex);
                }

                // wait for retry_delayInMS before next try
                await Task.Delay(retry_delayInMS, cancellationToken).ConfigureAwait(false);
            }

            return Contract.FailWithReturn<Stream>("Fail to get service. look FatalError.s_reportedException for more detail");
        }
    }
}<|MERGE_RESOLUTION|>--- conflicted
+++ resolved
@@ -82,12 +82,8 @@
             _hubClient = hubClient;
             _hostGroup = hostGroup;
 
-<<<<<<< HEAD
-            _rpc = JsonRpc.Attach(stream, target: this);
+            _rpc = new JsonRpc(stream, stream, target: this);
             _rpc.JsonSerializer.Converters.Add(AggregateJsonConverter.Instance);
-=======
-            _rpc = new JsonRpc(stream, stream, target: this);
->>>>>>> d7abd619
 
             // handle disconnected situation
             _rpc.Disconnected += OnRpcDisconnected;
