--- conflicted
+++ resolved
@@ -12,11 +12,8 @@
             public const string AsyncLazy = nameof(AsyncLazy);
             public const string Classification = nameof(Classification);
             public const string Diagnostics = nameof(Diagnostics);
-<<<<<<< HEAD
+            public const string ErrorList = nameof(ErrorList);
             public const string ErrorSquiggles = nameof(ErrorSquiggles);
-=======
-            public const string ErrorList = nameof(ErrorList);
->>>>>>> fd932131
             public const string FindReferences = nameof(FindReferences);
             public const string FixIncorrectTokens = nameof(FixIncorrectTokens);
             public const string Formatting = nameof(Formatting);
