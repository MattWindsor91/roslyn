--- conflicted
+++ resolved
@@ -167,17 +167,13 @@
 
         private static async Task TestAsync(string codeWithMarker)
         {
-<<<<<<< HEAD
             await TestAsync(codeWithMarker, remote: false);
             await TestAsync(codeWithMarker, remote: true);
         }
 
         private static async Task TestAsync(string codeWithMarker, bool remote)
         {
-            using (var workspace = await TestWorkspace.CreateCSharpAsync(codeWithMarker, openDocuments: false))
-=======
-            using (var workspace = TestWorkspace.CreateCSharp(codeWithMarker))
->>>>>>> ef7e35e7
+            using (var workspace = TestWorkspace.CreateCSharp(codeWithMarker, openDocuments: false))
             {
                 workspace.Options = workspace.Options.WithChangedOption(RemoteHostOptions.RemoteHostTest, remote);
 
