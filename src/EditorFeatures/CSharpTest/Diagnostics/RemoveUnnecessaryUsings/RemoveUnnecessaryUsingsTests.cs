--- conflicted
+++ resolved
@@ -1,4 +1,4 @@
-﻿// Copyright (c) Microsoft.  All Rights Reserved.  Licensed under the Apache License, Version 2.0.  See License.txt in the project root for license information.
+// Copyright (c) Microsoft.  All Rights Reserved.  Licensed under the Apache License, Version 2.0.  See License.txt in the project root for license information.
 
 using System;
 using System.Threading.Tasks;
@@ -20,65 +20,40 @@
                 new CSharpRemoveUnnecessaryImportsDiagnosticAnalyzer(), new RemoveUnnecessaryUsingsCodeFixProvider());
         }
 
-<<<<<<< HEAD
         [WpfFact, Trait(Traits.Feature, Traits.Features.CodeActionsRemoveUnnecessaryImports)]
         public async Task TestNoReferences()
-=======
-        [Fact, Trait(Traits.Feature, Traits.Features.CodeActionsRemoveUnnecessaryImports)]
-        public void TestNoReferences()
->>>>>>> 70cc7bbe
         {
             await TestAsync(
 @"[|using System ; using System . Collections . Generic ; using System . Linq ; class Program { static void Main ( string [ ] args ) { } } |]",
 @"class Program { static void Main ( string [ ] args ) { } } ");
         }
 
-<<<<<<< HEAD
         [WpfFact, Trait(Traits.Feature, Traits.Features.CodeActionsRemoveUnnecessaryImports)]
         public async Task TestIdentifierReferenceInTypeContext()
-=======
-        [Fact, Trait(Traits.Feature, Traits.Features.CodeActionsRemoveUnnecessaryImports)]
-        public void TestIdentifierReferenceInTypeContext()
->>>>>>> 70cc7bbe
         {
             await TestAsync(
 @"[|using System ; using System . Collections . Generic ; using System . Linq ; class Program { static void Main ( string [ ] args ) { DateTime d ; } } |]",
 @"using System ; class Program { static void Main ( string [ ] args ) { DateTime d ; } } ");
         }
 
-<<<<<<< HEAD
         [WpfFact, Trait(Traits.Feature, Traits.Features.CodeActionsRemoveUnnecessaryImports)]
         public async Task TestGenericReferenceInTypeContext()
-=======
-        [Fact, Trait(Traits.Feature, Traits.Features.CodeActionsRemoveUnnecessaryImports)]
-        public void TestGenericReferenceInTypeContext()
->>>>>>> 70cc7bbe
         {
             await TestAsync(
 @"[|using System ; using System . Collections . Generic ; using System . Linq ; class Program { static void Main ( string [ ] args ) { List < int > list ; } } |]",
 @"using System . Collections . Generic ; class Program { static void Main ( string [ ] args ) { List < int > list ; } } ");
         }
 
-<<<<<<< HEAD
         [WpfFact, Trait(Traits.Feature, Traits.Features.CodeActionsRemoveUnnecessaryImports)]
         public async Task TestMultipleReferences()
-=======
-        [Fact, Trait(Traits.Feature, Traits.Features.CodeActionsRemoveUnnecessaryImports)]
-        public void TestMultipleReferences()
->>>>>>> 70cc7bbe
         {
             await TestAsync(
 @"[|using System ; using System . Collections . Generic ; using System . Linq ; class Program { static void Main ( string [ ] args ) { List < int > list ; DateTime d ; } } |]",
 @"using System ; using System . Collections . Generic ; class Program { static void Main ( string [ ] args ) { List < int > list ; DateTime d ; } } ");
         }
 
-<<<<<<< HEAD
         [WpfFact, Trait(Traits.Feature, Traits.Features.CodeActionsRemoveUnnecessaryImports)]
         public async Task TestExtensionMethodReference()
-=======
-        [Fact, Trait(Traits.Feature, Traits.Features.CodeActionsRemoveUnnecessaryImports)]
-        public void TestExtensionMethodReference()
->>>>>>> 70cc7bbe
         {
             await TestAsync(
 @"[|using System ; using System . Collections . Generic ; using System . Linq ; class Program { static void Main ( string [ ] args ) { args . Where ( a => a . Length > 10 ) ; } } |]",
@@ -86,13 +61,8 @@
         }
 
         [WorkItem(541827)]
-<<<<<<< HEAD
         [WpfFact, Trait(Traits.Feature, Traits.Features.CodeActionsRemoveUnnecessaryImports)]
         public async Task TestExtensionMethodLinq()
-=======
-        [Fact, Trait(Traits.Feature, Traits.Features.CodeActionsRemoveUnnecessaryImports)]
-        public void TestExtensionMethodLinq()
->>>>>>> 70cc7bbe
         {
             // NOTE: Intentionally not running this test with Script options, because in Script,
             // NOTE: class "Foo" is placed inside the script class, and can't be seen by the extension
@@ -130,52 +100,32 @@
 }|]");
         }
 
-<<<<<<< HEAD
         [WpfFact, Trait(Traits.Feature, Traits.Features.CodeActionsRemoveUnnecessaryImports)]
         public async Task TestAliasQualifiedAliasReference()
-=======
-        [Fact, Trait(Traits.Feature, Traits.Features.CodeActionsRemoveUnnecessaryImports)]
-        public void TestAliasQualifiedAliasReference()
->>>>>>> 70cc7bbe
         {
             await TestAsync(
 @"[|using System ; using G = System . Collections . Generic ; using System . Linq ; class Program { static void Main ( string [ ] args ) { G :: List < int > list ; } } |]",
 @"using G = System . Collections . Generic ; class Program { static void Main ( string [ ] args ) { G :: List < int > list ; } } ");
         }
 
-<<<<<<< HEAD
         [WpfFact, Trait(Traits.Feature, Traits.Features.CodeActionsRemoveUnnecessaryImports)]
         public async Task TestQualifiedAliasReference()
-=======
-        [Fact, Trait(Traits.Feature, Traits.Features.CodeActionsRemoveUnnecessaryImports)]
-        public void TestQualifiedAliasReference()
->>>>>>> 70cc7bbe
         {
             await TestAsync(
 @"[|using System ; using G = System . Collections . Generic ; class Program { static void Main ( string [ ] args ) { G . List < int > list ; } } |]",
 @"using G = System . Collections . Generic ; class Program { static void Main ( string [ ] args ) { G . List < int > list ; } } ");
         }
 
-<<<<<<< HEAD
         [WpfFact, Trait(Traits.Feature, Traits.Features.CodeActionsRemoveUnnecessaryImports)]
         public async Task TestNestedUnusedUsings()
-=======
-        [Fact, Trait(Traits.Feature, Traits.Features.CodeActionsRemoveUnnecessaryImports)]
-        public void TestNestedUnusedUsings()
->>>>>>> 70cc7bbe
         {
             await TestAsync(
 @"[|using System ; using System . Collections . Generic ; using System . Linq ; namespace N { using System ; class Program { static void Main ( string [ ] args ) { DateTime d ; } } } |]",
 @"namespace N { using System ; class Program { static void Main ( string [ ] args ) { DateTime d ; } } } ");
         }
 
-<<<<<<< HEAD
         [WpfFact, Trait(Traits.Feature, Traits.Features.CodeActionsRemoveUnnecessaryImports)]
         public async Task TestNestedUsedUsings()
-=======
-        [Fact, Trait(Traits.Feature, Traits.Features.CodeActionsRemoveUnnecessaryImports)]
-        public void TestNestedUsedUsings()
->>>>>>> 70cc7bbe
         {
             await TestAsync(
 @"[|using System ; using System . Collections . Generic ; using System . Linq ; namespace N { using System ; class Program { static void Main ( string [ ] args ) { DateTime d ; } } } class F { DateTime d ; } |]",
@@ -183,50 +133,30 @@
         }
 
         [WorkItem(712656)]
-<<<<<<< HEAD
         [WpfFact, Trait(Traits.Feature, Traits.Features.CodeActionsRemoveUnnecessaryImports)]
         public async Task TestNestedUsedUsings2()
-=======
-        [Fact, Trait(Traits.Feature, Traits.Features.CodeActionsRemoveUnnecessaryImports)]
-        public void TestNestedUsedUsings2()
->>>>>>> 70cc7bbe
         {
             await TestAsync(
 @"using System ; using System . Collections . Generic ; using System . Linq ; namespace N { [|using System ;|] using System . Collections . Generic ; class Program { static void Main ( string [ ] args ) { DateTime d ; } } } class F { DateTime d ; } ",
 @"using System ; namespace N { using System ; class Program { static void Main ( string [ ] args ) { DateTime d ; } } } class F { DateTime d ; } ");
         }
 
-<<<<<<< HEAD
         [WpfFact, Trait(Traits.Feature, Traits.Features.CodeActionsRemoveUnnecessaryImports)]
         public async Task TestAttribute()
-=======
-        [Fact, Trait(Traits.Feature, Traits.Features.CodeActionsRemoveUnnecessaryImports)]
-        public void TestAttribute()
->>>>>>> 70cc7bbe
         {
             await TestMissingAsync(
 @"[|using SomeNamespace ; [ SomeAttr ] class Foo { } namespace SomeNamespace { public class SomeAttrAttribute : System . Attribute { } } |]");
         }
 
-<<<<<<< HEAD
         [WpfFact, Trait(Traits.Feature, Traits.Features.CodeActionsRemoveUnnecessaryImports)]
         public async Task TestAttributeArgument()
-=======
-        [Fact, Trait(Traits.Feature, Traits.Features.CodeActionsRemoveUnnecessaryImports)]
-        public void TestAttributeArgument()
->>>>>>> 70cc7bbe
         {
             await TestMissingAsync(
 @"[|using foo ; [ SomeAttribute ( typeof ( SomeClass ) ) ] class Program { static void Main ( ) { } } public class SomeAttribute : System . Attribute { public SomeAttribute ( object f ) { } } namespace foo { public class SomeClass { } } |]");
         }
 
-<<<<<<< HEAD
         [WpfFact, Trait(Traits.Feature, Traits.Features.CodeActionsRemoveUnnecessaryImports)]
         public async Task TestRemoveAllWithSurroundingPreprocessor()
-=======
-        [Fact, Trait(Traits.Feature, Traits.Features.CodeActionsRemoveUnnecessaryImports)]
-        public void TestRemoveAllWithSurroundingPreprocessor()
->>>>>>> 70cc7bbe
         {
             await TestAsync(
 @"#if true
@@ -256,13 +186,8 @@
 compareTokens: false);
         }
 
-<<<<<<< HEAD
         [WpfFact, Trait(Traits.Feature, Traits.Features.CodeActionsRemoveUnnecessaryImports)]
         public async Task TestRemoveFirstWithSurroundingPreprocessor()
-=======
-        [Fact, Trait(Traits.Feature, Traits.Features.CodeActionsRemoveUnnecessaryImports)]
-        public void TestRemoveFirstWithSurroundingPreprocessor()
->>>>>>> 70cc7bbe
         {
             await TestAsync(
 @"#if true
@@ -295,13 +220,8 @@
 compareTokens: false);
         }
 
-<<<<<<< HEAD
         [WpfFact, Trait(Traits.Feature, Traits.Features.CodeActionsRemoveUnnecessaryImports)]
         public async Task TestRemoveAllWithSurroundingPreprocessor2()
-=======
-        [Fact, Trait(Traits.Feature, Traits.Features.CodeActionsRemoveUnnecessaryImports)]
-        public void TestRemoveAllWithSurroundingPreprocessor2()
->>>>>>> 70cc7bbe
         {
             await TestAsync(
 @"[|namespace N
@@ -337,13 +257,8 @@
 compareTokens: false);
         }
 
-<<<<<<< HEAD
         [WpfFact, Trait(Traits.Feature, Traits.Features.CodeActionsRemoveUnnecessaryImports)]
         public async Task TestRemoveOneWithSurroundingPreprocessor2()
-=======
-        [Fact, Trait(Traits.Feature, Traits.Features.CodeActionsRemoveUnnecessaryImports)]
-        public void TestRemoveOneWithSurroundingPreprocessor2()
->>>>>>> 70cc7bbe
         {
             await TestAsync(
 @"[|namespace N
@@ -383,13 +298,8 @@
         }
 
         [WorkItem(541817)]
-<<<<<<< HEAD
         [WpfFact, Trait(Traits.Feature, Traits.Features.CodeActionsRemoveUnnecessaryImports)]
         public async Task TestComments8718()
-=======
-        [Fact, Trait(Traits.Feature, Traits.Features.CodeActionsRemoveUnnecessaryImports)]
-        public void TestComments8718()
->>>>>>> 70cc7bbe
         {
             await TestAsync(
 @"[|using Foo; using System.Collections.Generic; /*comment*/ using Foo2;
@@ -445,13 +355,8 @@
         }
 
         [WorkItem(528609)]
-<<<<<<< HEAD
         [WpfFact, Trait(Traits.Feature, Traits.Features.CodeActionsRemoveUnnecessaryImports)]
         public async Task TestComments()
-=======
-        [Fact, Trait(Traits.Feature, Traits.Features.CodeActionsRemoveUnnecessaryImports)]
-        public void TestComments()
->>>>>>> 70cc7bbe
         {
             await TestAsync(
 @"//c1
@@ -474,13 +379,8 @@
 compareTokens: false);
         }
 
-<<<<<<< HEAD
         [WpfFact, Trait(Traits.Feature, Traits.Features.CodeActionsRemoveUnnecessaryImports)]
         public async Task TestUnusedUsing()
-=======
-        [Fact, Trait(Traits.Feature, Traits.Features.CodeActionsRemoveUnnecessaryImports)]
-        public void TestUnusedUsing()
->>>>>>> 70cc7bbe
         {
             await TestAsync(
 @"[|using System.Collections.Generic;
@@ -501,26 +401,16 @@
         }
 
         [WorkItem(541827)]
-<<<<<<< HEAD
         [WpfFact, Trait(Traits.Feature, Traits.Features.CodeActionsRemoveUnnecessaryImports)]
         public async Task TestSimpleQuery()
-=======
-        [Fact, Trait(Traits.Feature, Traits.Features.CodeActionsRemoveUnnecessaryImports)]
-        public void TestSimpleQuery()
->>>>>>> 70cc7bbe
         {
             await TestAsync(
 @"[|using System ; using System . Collections . Generic ; using System . Linq ; class Program { static void Main ( string [ ] args ) { var q = from a in args where a . Length > 21 select a ; } } |]",
 @"using System . Linq ; class Program { static void Main ( string [ ] args ) { var q = from a in args where a . Length > 21 select a ; } } ");
         }
 
-<<<<<<< HEAD
         [WpfFact, Trait(Traits.Feature, Traits.Features.CodeActionsRemoveUnnecessaryImports)]
         public async Task TestUsingStaticClassAccessField1()
-=======
-        [Fact, Trait(Traits.Feature, Traits.Features.CodeActionsRemoveUnnecessaryImports)]
-        public void TestUsingStaticClassAccessField1()
->>>>>>> 70cc7bbe
         {
             await TestAsync(
 @"[|using SomeNS . Foo ; class Program { static void Main ( ) { var q = x ; } } namespace SomeNS { static class Foo { public static int x ; } } |]",
@@ -528,25 +418,15 @@
                 CSharpParseOptions.Default.WithLanguageVersion(LanguageVersion.CSharp5));
         }
 
-<<<<<<< HEAD
         [WpfFact, Trait(Traits.Feature, Traits.Features.CodeActionsRemoveUnnecessaryImports)]
         public async Task TestUsingStaticClassAccessField2()
-=======
-        [Fact, Trait(Traits.Feature, Traits.Features.CodeActionsRemoveUnnecessaryImports)]
-        public void TestUsingStaticClassAccessField2()
->>>>>>> 70cc7bbe
         {
             await TestMissingAsync(
 @"[|using static SomeNS . Foo ; class Program { static void Main ( ) { var q = x ; } } namespace SomeNS { static class Foo { public static int x ; } } |]");
         }
 
-<<<<<<< HEAD
         [WpfFact, Trait(Traits.Feature, Traits.Features.CodeActionsRemoveUnnecessaryImports)]
         public async Task TestUsingStaticClassAccessMethod1()
-=======
-        [Fact, Trait(Traits.Feature, Traits.Features.CodeActionsRemoveUnnecessaryImports)]
-        public void TestUsingStaticClassAccessMethod1()
->>>>>>> 70cc7bbe
         {
             await TestAsync(
 @"[|using SomeNS . Foo ; class Program { static void Main ( ) { var q = X ( ) ; } } namespace SomeNS { static class Foo { public static int X ( ) { return 42 ; } } } |]",
@@ -554,26 +434,16 @@
                 CSharpParseOptions.Default.WithLanguageVersion(LanguageVersion.CSharp5));
         }
 
-<<<<<<< HEAD
         [WpfFact, Trait(Traits.Feature, Traits.Features.CodeActionsRemoveUnnecessaryImports)]
         public async Task TestUsingStaticClassAccessMethod2()
-=======
-        [Fact, Trait(Traits.Feature, Traits.Features.CodeActionsRemoveUnnecessaryImports)]
-        public void TestUsingStaticClassAccessMethod2()
->>>>>>> 70cc7bbe
         {
             await TestMissingAsync(
 @"[|using static SomeNS . Foo ; class Program { static void Main ( ) { var q = X ( ) ; } } namespace SomeNS { static class Foo { public static int X ( ) { return 42 ; } } } |]");
         }
 
         [WorkItem(8846, "DevDiv_Projects/Roslyn")]
-<<<<<<< HEAD
         [WpfFact, Trait(Traits.Feature, Traits.Features.CodeActionsRemoveUnnecessaryImports)]
         public async Task TestUnusedTypeImportIsRemoved()
-=======
-        [Fact, Trait(Traits.Feature, Traits.Features.CodeActionsRemoveUnnecessaryImports)]
-        public void TestUnusedTypeImportIsRemoved()
->>>>>>> 70cc7bbe
         {
             await TestAsync(
 @"[|using SomeNS.Foo;
@@ -608,13 +478,8 @@
         }
 
         [WorkItem(541817)]
-<<<<<<< HEAD
         [WpfFact, Trait(Traits.Feature, Traits.Features.CodeActionsRemoveUnnecessaryImports)]
         public async Task TestRemoveTrailingComment()
-=======
-        [Fact, Trait(Traits.Feature, Traits.Features.CodeActionsRemoveUnnecessaryImports)]
-        public void TestRemoveTrailingComment()
->>>>>>> 70cc7bbe
         {
             await TestAsync(
 @"[|using System.Collections.Generic; // comment
@@ -639,13 +504,8 @@
         }
 
         [WorkItem(541914)]
-<<<<<<< HEAD
         [WpfFact, Trait(Traits.Feature, Traits.Features.CodeActionsRemoveUnnecessaryImports)]
         public async Task TestRemovingUnbindableUsing()
-=======
-        [Fact, Trait(Traits.Feature, Traits.Features.CodeActionsRemoveUnnecessaryImports)]
-        public void TestRemovingUnbindableUsing()
->>>>>>> 70cc7bbe
         {
             await TestAsync(
 @"[|using gibberish ; public static class Program { } |]",
@@ -653,13 +513,8 @@
         }
 
         [WorkItem(541937)]
-<<<<<<< HEAD
         [WpfFact, Trait(Traits.Feature, Traits.Features.CodeActionsRemoveUnnecessaryImports)]
         public async Task TestAliasInUse()
-=======
-        [Fact, Trait(Traits.Feature, Traits.Features.CodeActionsRemoveUnnecessaryImports)]
-        public void TestAliasInUse()
->>>>>>> 70cc7bbe
         {
             await TestMissingAsync(
 @"[|using GIBBERISH = Foo.Bar;
@@ -681,13 +536,8 @@
         }
 
         [WorkItem(541914)]
-<<<<<<< HEAD
         [WpfFact, Trait(Traits.Feature, Traits.Features.CodeActionsRemoveUnnecessaryImports)]
         public async Task TestRemoveUnboundUsing()
-=======
-        [Fact, Trait(Traits.Feature, Traits.Features.CodeActionsRemoveUnnecessaryImports)]
-        public void TestRemoveUnboundUsing()
->>>>>>> 70cc7bbe
         {
             await TestAsync(
 @"[|using gibberish; public static class Program { }|]",
@@ -695,13 +545,8 @@
         }
 
         [WorkItem(542016)]
-<<<<<<< HEAD
         [WpfFact, Trait(Traits.Feature, Traits.Features.CodeActionsRemoveUnnecessaryImports)]
         public async Task TestLeadingNewlines1()
-=======
-        [Fact, Trait(Traits.Feature, Traits.Features.CodeActionsRemoveUnnecessaryImports)]
-        public void TestLeadingNewlines1()
->>>>>>> 70cc7bbe
         {
             await TestAsync(
 @"[|using System;
@@ -726,13 +571,8 @@
         }
 
         [WorkItem(542016)]
-<<<<<<< HEAD
         [WpfFact, Trait(Traits.Feature, Traits.Features.CodeActionsRemoveUnnecessaryImports)]
         public async Task TestRemoveLeadingNewLines2()
-=======
-        [Fact, Trait(Traits.Feature, Traits.Features.CodeActionsRemoveUnnecessaryImports)]
-        public void TestRemoveLeadingNewLines2()
->>>>>>> 70cc7bbe
         {
             await TestAsync(
 @"[|namespace N
@@ -763,13 +603,8 @@
         }
 
         [WorkItem(542134)]
-<<<<<<< HEAD
         [WpfFact, Trait(Traits.Feature, Traits.Features.CodeActionsRemoveUnnecessaryImports)]
         public async Task TestImportedTypeUsedAsGenericTypeArgument()
-=======
-        [Fact, Trait(Traits.Feature, Traits.Features.CodeActionsRemoveUnnecessaryImports)]
-        public void TestImportedTypeUsedAsGenericTypeArgument()
->>>>>>> 70cc7bbe
         {
             await TestMissingAsync(
 @"[|using GenericThingie;
@@ -794,13 +629,8 @@
         }
 
         [WorkItem(542723)]
-<<<<<<< HEAD
         [WpfFact, Trait(Traits.Feature, Traits.Features.CodeActionsRemoveUnnecessaryImports)]
         public async Task TestRemoveCorrectUsing1()
-=======
-        [Fact, Trait(Traits.Feature, Traits.Features.CodeActionsRemoveUnnecessaryImports)]
-        public void TestRemoveCorrectUsing1()
->>>>>>> 70cc7bbe
         {
             await TestAsync(
 @"[|using System . Collections . Generic ; namespace Foo { using Bar = Dictionary < string , string > ; } |]",
@@ -809,26 +639,16 @@
         }
 
         [WorkItem(542723)]
-<<<<<<< HEAD
         [WpfFact, Trait(Traits.Feature, Traits.Features.CodeActionsRemoveUnnecessaryImports)]
         public async Task TestRemoveCorrectUsing2()
-=======
-        [Fact, Trait(Traits.Feature, Traits.Features.CodeActionsRemoveUnnecessaryImports)]
-        public void TestRemoveCorrectUsing2()
->>>>>>> 70cc7bbe
         {
             await TestMissingAsync(
 @"[|using System . Collections . Generic ; namespace Foo { using Bar = Dictionary < string , string > ; class C { Bar b; } } |]",
 parseOptions: null);
         }
 
-<<<<<<< HEAD
         [WpfFact, Trait(Traits.Feature, Traits.Features.CodeActionsRemoveUnnecessaryImports)]
         public async Task TestSpan()
-=======
-        [Fact, Trait(Traits.Feature, Traits.Features.CodeActionsRemoveUnnecessaryImports)]
-        public void TestSpan()
->>>>>>> 70cc7bbe
         {
             await TestSpansAsync(
 @"[|namespace N
@@ -842,26 +662,16 @@
         }
 
         [WorkItem(543000)]
-<<<<<<< HEAD
         [WpfFact, Trait(Traits.Feature, Traits.Features.CodeActionsRemoveUnnecessaryImports)]
         public async Task TestMissingWhenErrorsWouldBeGenerated()
-=======
-        [Fact, Trait(Traits.Feature, Traits.Features.CodeActionsRemoveUnnecessaryImports)]
-        public void TestMissingWhenErrorsWouldBeGenerated()
->>>>>>> 70cc7bbe
         {
             await TestMissingAsync(
 @"[|using System ; using X ; using Y ; class B { static void Main ( ) { Bar ( x => x . Foo ( ) ) ; } static void Bar ( Action < int > x ) { } static void Bar ( Action < string > x ) { } } namespace X { public static class A { public static void Foo ( this int x ) { } public static void Foo ( this string x ) { } } } namespace Y { public static class B { public static void Foo ( this int x ) { } } } |]");
         }
 
         [WorkItem(544976)]
-<<<<<<< HEAD
         [WpfFact, Trait(Traits.Feature, Traits.Features.CodeActionsRemoveUnnecessaryImports)]
         public async Task TestMissingWhenMeaningWouldChangeInLambda()
-=======
-        [Fact, Trait(Traits.Feature, Traits.Features.CodeActionsRemoveUnnecessaryImports)]
-        public void TestMissingWhenMeaningWouldChangeInLambda()
->>>>>>> 70cc7bbe
         {
             await TestMissingAsync(
 @"[|using System;
@@ -899,13 +709,8 @@
         }
 
         [WorkItem(544976)]
-<<<<<<< HEAD
         [WpfFact, Trait(Traits.Feature, Traits.Features.CodeActionsRemoveUnnecessaryImports)]
         public async Task TestCasesWithLambdas1()
-=======
-        [Fact, Trait(Traits.Feature, Traits.Features.CodeActionsRemoveUnnecessaryImports)]
-        public void TestCasesWithLambdas1()
->>>>>>> 70cc7bbe
         {
             // NOTE: Y is used when speculatively binding "x => x.Foo()".  As such, it is marked as
             // used even though it isn't in the final bind, and could be removed.  However, as we do
@@ -944,13 +749,8 @@
         }
 
         [WorkItem(545646)]
-<<<<<<< HEAD
         [WpfFact, Trait(Traits.Feature, Traits.Features.CodeActionsRemoveUnnecessaryImports)]
         public async Task TestCasesWithLambdas2()
-=======
-        [Fact, Trait(Traits.Feature, Traits.Features.CodeActionsRemoveUnnecessaryImports)]
-        public void TestCasesWithLambdas2()
->>>>>>> 70cc7bbe
         {
             await TestMissingAsync(
 @"[|using System;
@@ -983,26 +783,16 @@
         }
 
         [WorkItem(545741)]
-<<<<<<< HEAD
         [WpfFact, Trait(Traits.Feature, Traits.Features.CodeActionsRemoveUnnecessaryImports)]
         public async Task TestMissingOnAliasedVar()
-=======
-        [Fact, Trait(Traits.Feature, Traits.Features.CodeActionsRemoveUnnecessaryImports)]
-        public void TestMissingOnAliasedVar()
->>>>>>> 70cc7bbe
         {
             await TestMissingAsync(
 @"[|using var = var ; class var { } class B { static void Main ( ) { var a = 1 ; } }|] ");
         }
 
         [WorkItem(546115)]
-<<<<<<< HEAD
         [WpfFact, Trait(Traits.Feature, Traits.Features.CodeActionsRemoveUnnecessaryImports)]
         public async Task TestBrokenCode()
-=======
-        [Fact, Trait(Traits.Feature, Traits.Features.CodeActionsRemoveUnnecessaryImports)]
-        public void TestBrokenCode()
->>>>>>> 70cc7bbe
         {
             await TestMissingAsync(
 @"[|using System.Linq;
@@ -1019,13 +809,8 @@
         }
 
         [WorkItem(530980)]
-<<<<<<< HEAD
         [WpfFact, Trait(Traits.Feature, Traits.Features.CodeActionsRemoveUnnecessaryImports)]
         public async Task TestReferenceInCref()
-=======
-        [Fact, Trait(Traits.Feature, Traits.Features.CodeActionsRemoveUnnecessaryImports)]
-        public void TestReferenceInCref()
->>>>>>> 70cc7bbe
         {
             // parsing doc comments as simple trivia; System is unnecessary
             await TestAsync(@"[|using System ;
@@ -1042,13 +827,8 @@
         }
 
         [WorkItem(751283)]
-<<<<<<< HEAD
         [WpfFact, Trait(Traits.Feature, Traits.Features.CodeActionsRemoveUnnecessaryImports)]
         public async Task TestUnusedUsingOverLinq()
-=======
-        [Fact, Trait(Traits.Feature, Traits.Features.CodeActionsRemoveUnnecessaryImports)]
-        public void TestUnusedUsingOverLinq()
->>>>>>> 70cc7bbe
         {
             await TestAsync(
 @"using System ; [|using System . Linq ; using System . Threading . Tasks ;|] class Program { static void Main ( string [ ] args ) { Console . WriteLine ( ) ; } } ",
