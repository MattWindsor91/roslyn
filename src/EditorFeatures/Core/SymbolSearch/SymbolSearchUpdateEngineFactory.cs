﻿// Copyright (c) Microsoft.  All Rights Reserved.  Licensed under the Apache License, Version 2.0.  See License.txt in the project root for license information.

using System.Collections.Immutable;
using System.Linq;
using System.Threading;
using System.Threading.Tasks;
using Microsoft.CodeAnalysis.Experiments;
using Microsoft.CodeAnalysis.Remote;

namespace Microsoft.CodeAnalysis.SymbolSearch
{
    /// <summary>
    /// Factory that will produce the <see cref="ISymbolSearchUpdateEngine"/>.  The default
    /// implementation produces an engine that will run in-process.  Implementations at
    /// other layers can behave differently (for example, running the engine out-of-process).
    /// </summary>
    internal static class SymbolSearchUpdateEngineFactory
    {
        public static async Task<ISymbolSearchUpdateEngine> CreateEngineAsync(
            Workspace workspace, ISymbolSearchLogService logService, CancellationToken cancellationToken)
        {
            var client = await workspace.TryGetRemoteHostClientAsync(
                RemoteFeatureOptions.SymbolSearchEnabled, cancellationToken).ConfigureAwait(false);
            if (client != null)
            {
<<<<<<< HEAD
                var client = await workspace.TryGetRemoteHostClientAsync(cancellationToken).ConfigureAwait(false);
                if (client != null)
                {
                    var session = await client.TryCreateServiceKeepAliveSessionAsync(WellKnownServiceHubServices.RemoteSymbolSearchUpdateEngine, logService, cancellationToken).ConfigureAwait(false);
                    if (session != null)
                    {
                        return new RemoteUpdateEngine(workspace, session);
                    }
                }
=======
                return new RemoteUpdateEngine(workspace, client, logService, cancellationToken);
>>>>>>> e20ca27d
            }

            // Couldn't go out of proc.  Just do everything inside the current process.
            return new SymbolSearchUpdateEngine(logService);
        }

        private class RemoteUpdateEngine : ISymbolSearchUpdateEngine
        {
            private readonly SemaphoreSlim _gate = new SemaphoreSlim(initialCount: 1);

            private readonly Workspace _workspace;
            private readonly KeepAliveSessionHolder _session;

            public RemoteUpdateEngine(Workspace workspace, KeepAliveSessionHolder session)
            {
                _workspace = workspace;
                _session = session;
            }

            public async Task<ImmutableArray<PackageWithTypeResult>> FindPackagesWithTypeAsync(
                string source, string name, int arity)
            {
                var (success, results) = await _session.TryInvokeAsync<SerializablePackageWithTypeResult[]>(
                    nameof(IRemoteSymbolSearchUpdateEngine.FindPackagesWithTypeAsync),
                    source, name, arity).ConfigureAwait(false);
                if (!success)
                {
                    // keep alive session couldn't run. most likely remote host is gone
                    return ImmutableArray<PackageWithTypeResult>.Empty;
                }

<<<<<<< HEAD
                return results.Select(r => r.Rehydrate()).ToImmutableArray();
=======
                var results = await session.InvokeAsync<ImmutableArray<PackageWithTypeResult>>(
                    nameof(IRemoteSymbolSearchUpdateEngine.FindPackagesWithTypeAsync),
                    source, name, arity).ConfigureAwait(false);

                return results;
>>>>>>> e20ca27d
            }

            public async Task<ImmutableArray<PackageWithAssemblyResult>> FindPackagesWithAssemblyAsync(
                string source, string assemblyName)
            {
                var (success, results) = await _session.TryInvokeAsync<SerializablePackageWithAssemblyResult[]>(
                    nameof(IRemoteSymbolSearchUpdateEngine.FindPackagesWithAssemblyAsync),
                    source, assemblyName).ConfigureAwait(false);
                if (!success)
                {
                    // keep alive session couldn't run. most likely remote host is gone
                    return ImmutableArray<PackageWithAssemblyResult>.Empty;
                }

<<<<<<< HEAD
                return results.Select(r => r.Rehydrate()).ToImmutableArray();
=======
                var results = await session.InvokeAsync<ImmutableArray<PackageWithAssemblyResult>>(
                    nameof(IRemoteSymbolSearchUpdateEngine.FindPackagesWithAssemblyAsync),
                    source, assemblyName).ConfigureAwait(false);

                return results;
>>>>>>> e20ca27d
            }

            public async Task<ImmutableArray<ReferenceAssemblyWithTypeResult>> FindReferenceAssembliesWithTypeAsync(
                string name, int arity)
            {
                var (success, results) = await _session.TryInvokeAsync<SerializableReferenceAssemblyWithTypeResult[]>(
                    nameof(IRemoteSymbolSearchUpdateEngine.FindReferenceAssembliesWithTypeAsync),
                    name, arity).ConfigureAwait(false);
                if (!success)
                {
                    // keep alive session couldn't run. most likely remote host is gone
                    return ImmutableArray<ReferenceAssemblyWithTypeResult>.Empty;
                }

<<<<<<< HEAD
                return results.Select(r => r.Rehydrate()).ToImmutableArray();
=======
                var results = await session.InvokeAsync<ImmutableArray<ReferenceAssemblyWithTypeResult>>(
                    nameof(IRemoteSymbolSearchUpdateEngine.FindReferenceAssembliesWithTypeAsync),
                    name, arity).ConfigureAwait(false);

                return results;
>>>>>>> e20ca27d
            }

            public async Task UpdateContinuouslyAsync(
                string sourceName, string localSettingsDirectory)
            {
                await _session.TryInvokeAsync(
                    nameof(IRemoteSymbolSearchUpdateEngine.UpdateContinuouslyAsync),
                    sourceName, localSettingsDirectory).ConfigureAwait(false);
            }
        }
    }
}<|MERGE_RESOLUTION|>--- conflicted
+++ resolved
@@ -23,19 +23,11 @@
                 RemoteFeatureOptions.SymbolSearchEnabled, cancellationToken).ConfigureAwait(false);
             if (client != null)
             {
-<<<<<<< HEAD
-                var client = await workspace.TryGetRemoteHostClientAsync(cancellationToken).ConfigureAwait(false);
-                if (client != null)
+                var session = await client.TryCreateServiceKeepAliveSessionAsync(WellKnownServiceHubServices.RemoteSymbolSearchUpdateEngine, logService, cancellationToken).ConfigureAwait(false);
+                if (session != null)
                 {
-                    var session = await client.TryCreateServiceKeepAliveSessionAsync(WellKnownServiceHubServices.RemoteSymbolSearchUpdateEngine, logService, cancellationToken).ConfigureAwait(false);
-                    if (session != null)
-                    {
-                        return new RemoteUpdateEngine(workspace, session);
-                    }
+                    return new RemoteUpdateEngine(workspace, session);
                 }
-=======
-                return new RemoteUpdateEngine(workspace, client, logService, cancellationToken);
->>>>>>> e20ca27d
             }
 
             // Couldn't go out of proc.  Just do everything inside the current process.
@@ -58,7 +50,7 @@
             public async Task<ImmutableArray<PackageWithTypeResult>> FindPackagesWithTypeAsync(
                 string source, string name, int arity)
             {
-                var (success, results) = await _session.TryInvokeAsync<SerializablePackageWithTypeResult[]>(
+                var (success, results) = await _session.TryInvokeAsync<ImmutableArray<PackageWithTypeResult>>(
                     nameof(IRemoteSymbolSearchUpdateEngine.FindPackagesWithTypeAsync),
                     source, name, arity).ConfigureAwait(false);
                 if (!success)
@@ -67,21 +59,13 @@
                     return ImmutableArray<PackageWithTypeResult>.Empty;
                 }
 
-<<<<<<< HEAD
-                return results.Select(r => r.Rehydrate()).ToImmutableArray();
-=======
-                var results = await session.InvokeAsync<ImmutableArray<PackageWithTypeResult>>(
-                    nameof(IRemoteSymbolSearchUpdateEngine.FindPackagesWithTypeAsync),
-                    source, name, arity).ConfigureAwait(false);
-
                 return results;
->>>>>>> e20ca27d
             }
 
             public async Task<ImmutableArray<PackageWithAssemblyResult>> FindPackagesWithAssemblyAsync(
                 string source, string assemblyName)
             {
-                var (success, results) = await _session.TryInvokeAsync<SerializablePackageWithAssemblyResult[]>(
+                var (success, results) = await _session.TryInvokeAsync<ImmutableArray<PackageWithAssemblyResult>>(
                     nameof(IRemoteSymbolSearchUpdateEngine.FindPackagesWithAssemblyAsync),
                     source, assemblyName).ConfigureAwait(false);
                 if (!success)
@@ -90,21 +74,13 @@
                     return ImmutableArray<PackageWithAssemblyResult>.Empty;
                 }
 
-<<<<<<< HEAD
-                return results.Select(r => r.Rehydrate()).ToImmutableArray();
-=======
-                var results = await session.InvokeAsync<ImmutableArray<PackageWithAssemblyResult>>(
-                    nameof(IRemoteSymbolSearchUpdateEngine.FindPackagesWithAssemblyAsync),
-                    source, assemblyName).ConfigureAwait(false);
-
                 return results;
->>>>>>> e20ca27d
             }
 
             public async Task<ImmutableArray<ReferenceAssemblyWithTypeResult>> FindReferenceAssembliesWithTypeAsync(
                 string name, int arity)
             {
-                var (success, results) = await _session.TryInvokeAsync<SerializableReferenceAssemblyWithTypeResult[]>(
+                var (success, results) = await _session.TryInvokeAsync<ImmutableArray<ReferenceAssemblyWithTypeResult>>(
                     nameof(IRemoteSymbolSearchUpdateEngine.FindReferenceAssembliesWithTypeAsync),
                     name, arity).ConfigureAwait(false);
                 if (!success)
@@ -113,15 +89,7 @@
                     return ImmutableArray<ReferenceAssemblyWithTypeResult>.Empty;
                 }
 
-<<<<<<< HEAD
-                return results.Select(r => r.Rehydrate()).ToImmutableArray();
-=======
-                var results = await session.InvokeAsync<ImmutableArray<ReferenceAssemblyWithTypeResult>>(
-                    nameof(IRemoteSymbolSearchUpdateEngine.FindReferenceAssembliesWithTypeAsync),
-                    name, arity).ConfigureAwait(false);
-
                 return results;
->>>>>>> e20ca27d
             }
 
             public async Task UpdateContinuouslyAsync(
