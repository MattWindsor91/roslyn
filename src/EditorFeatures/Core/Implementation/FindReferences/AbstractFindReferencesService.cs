--- conflicted
+++ resolved
@@ -70,7 +70,6 @@
             }
         }
 
-<<<<<<< HEAD
         private async Task<Tuple<IEnumerable<ReferencedSymbol>, Solution>> FindReferencedSymbolsAsync(
             Document document, int position, IWaitContext waitContext)
         {
@@ -95,27 +94,6 @@
             return null;
         }
 
-        /// <summary>
-        /// Finds references using <see cref="SymbolFinder.FindReferencesAsync(ISymbol, Solution, CancellationToken)"/>
-        /// </summary>
-        private async Task AddSymbolReferencesAsync(Document document, int position, ArrayBuilder<INavigableItem> builder, IWaitContext waitContext)
-        {
-            var result = await this.FindReferencedSymbolsAsync(document, position, waitContext).ConfigureAwait(false);
-            if (result != null)
-            {
-                var referencedSymbols = result.Item1;
-                var searchSolution = result.Item2;
-
-                var q = from r in referencedSymbols
-                        from loc in r.Locations
-                        select NavigableItemFactory.GetItemFromSymbolLocation(searchSolution, r.Definition, loc.Location);
-
-                builder.AddRange(q);
-            }
-        }
-
-=======
->>>>>>> 9662c503
         public bool TryFindReferences(Document document, int position, IWaitContext waitContext)
         {
             var cancellationToken = waitContext.CancellationToken;
