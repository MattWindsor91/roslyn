﻿// Copyright (c) Microsoft.  All Rights Reserved.  Licensed under the Apache License, Version 2.0.  See License.txt in the project root for license information.

using System.Collections.Immutable;
using System.Reflection.Metadata;
using Microsoft.CodeAnalysis.RuntimeMembers;

namespace Microsoft.CodeAnalysis
{
    internal static class WellKnownMembers
    {
        private readonly static ImmutableArray<MemberDescriptor> s_descriptors;

        static WellKnownMembers()
        {
            byte[] initializationBytes = new byte[]
            {
                // System_Math__RoundDouble
                (byte)(MemberFlags.Method | MemberFlags.Static),                                                            // Flags
                (byte)WellKnownType.System_Math,                                                                            // DeclaringTypeId
                0,                                                                                                          // Arity
                    1,                                                                                                      // Method Signature
                    (byte)SignatureTypeCode.TypeHandle, (byte)SpecialType.System_Double,
                    (byte)SignatureTypeCode.TypeHandle, (byte)SpecialType.System_Double,

                // System_Math__PowDoubleDouble
                (byte)(MemberFlags.Method | MemberFlags.Static),                                                            // Flags
                (byte)WellKnownType.System_Math,                                                                            // DeclaringTypeId
                0,                                                                                                          // Arity
                    2,                                                                                                      // Method Signature
                    (byte)SignatureTypeCode.TypeHandle, (byte)SpecialType.System_Double,
                    (byte)SignatureTypeCode.TypeHandle, (byte)SpecialType.System_Double,
                    (byte)SignatureTypeCode.TypeHandle, (byte)SpecialType.System_Double,

                // System_Array__get_Length
                (byte)MemberFlags.PropertyGet,                                                                              // Flags
                (byte)WellKnownType.System_Array,                                                                           // DeclaringTypeId
                0,                                                                                                          // Arity
                    0,                                                                                                      // Method Signature
                    (byte)SignatureTypeCode.TypeHandle, (byte)SpecialType.System_Int32,

                // System_Array__Empty
                (byte)(MemberFlags.Method | MemberFlags.Static),                                                            // Flags
                (byte)WellKnownType.System_Array,                                                                           // DeclaringTypeId
                1,                                                                                                          // Arity
                    0,                                                                                                      // Method Signature
                    (byte)SignatureTypeCode.SZArray,
                    (byte)SignatureTypeCode.GenericMethodParameter, 0,

                // System_Convert__ToBooleanDecimal
                (byte)(MemberFlags.Method | MemberFlags.Static),                                                            // Flags
                (byte)WellKnownType.System_Convert,                                                                         // DeclaringTypeId
                0,                                                                                                          // Arity
                    1,                                                                                                      // Method Signature
                    (byte)SignatureTypeCode.TypeHandle, (byte)SpecialType.System_Boolean,
                    (byte)SignatureTypeCode.TypeHandle, (byte)SpecialType.System_Decimal,

                // System_Convert__ToBooleanInt32
                (byte)(MemberFlags.Method | MemberFlags.Static),                                                            // Flags
                (byte)WellKnownType.System_Convert,                                                                         // DeclaringTypeId
                0,                                                                                                          // Arity
                    1,                                                                                                      // Method Signature
                    (byte)SignatureTypeCode.TypeHandle, (byte)SpecialType.System_Boolean,
                    (byte)SignatureTypeCode.TypeHandle, (byte)SpecialType.System_Int32,

                // System_Convert__ToBooleanUInt32
                (byte)(MemberFlags.Method | MemberFlags.Static),                                                            // Flags
                (byte)WellKnownType.System_Convert,                                                                         // DeclaringTypeId
                0,                                                                                                          // Arity
                    1,                                                                                                      // Method Signature
                    (byte)SignatureTypeCode.TypeHandle, (byte)SpecialType.System_Boolean,
                    (byte)SignatureTypeCode.TypeHandle, (byte)SpecialType.System_UInt32,

                // System_Convert__ToBooleanInt64
                (byte)(MemberFlags.Method | MemberFlags.Static),                                                            // Flags
                (byte)WellKnownType.System_Convert,                                                                         // DeclaringTypeId
                0,                                                                                                          // Arity
                    1,                                                                                                      // Method Signature
                    (byte)SignatureTypeCode.TypeHandle, (byte)SpecialType.System_Boolean,
                    (byte)SignatureTypeCode.TypeHandle, (byte)SpecialType.System_Int64,

                // System_Convert__ToBooleanUInt64
                (byte)(MemberFlags.Method | MemberFlags.Static),                                                            // Flags
                (byte)WellKnownType.System_Convert,                                                                         // DeclaringTypeId
                0,                                                                                                          // Arity
                    1,                                                                                                      // Method Signature
                    (byte)SignatureTypeCode.TypeHandle, (byte)SpecialType.System_Boolean,
                    (byte)SignatureTypeCode.TypeHandle, (byte)SpecialType.System_UInt64,

                // System_Convert__ToBooleanSingle
                (byte)(MemberFlags.Method | MemberFlags.Static),                                                            // Flags
                (byte)WellKnownType.System_Convert,                                                                         // DeclaringTypeId
                0,                                                                                                          // Arity
                    1,                                                                                                      // Method Signature
                    (byte)SignatureTypeCode.TypeHandle, (byte)SpecialType.System_Boolean,
                    (byte)SignatureTypeCode.TypeHandle, (byte)SpecialType.System_Single,

                // System_Convert__ToBooleanDouble
                (byte)(MemberFlags.Method | MemberFlags.Static),                                                            // Flags
                (byte)WellKnownType.System_Convert,                                                                         // DeclaringTypeId
                0,                                                                                                          // Arity
                    1,                                                                                                      // Method Signature
                    (byte)SignatureTypeCode.TypeHandle, (byte)SpecialType.System_Boolean,
                    (byte)SignatureTypeCode.TypeHandle, (byte)SpecialType.System_Double,

                // System_Convert__ToSByteDecimal
                (byte)(MemberFlags.Method | MemberFlags.Static),                                                            // Flags
                (byte)WellKnownType.System_Convert,                                                                         // DeclaringTypeId
                0,                                                                                                          // Arity
                    1,                                                                                                      // Method Signature
                    (byte)SignatureTypeCode.TypeHandle, (byte)SpecialType.System_SByte,
                    (byte)SignatureTypeCode.TypeHandle, (byte)SpecialType.System_Decimal,

                // System_Convert__ToSByteDouble
                (byte)(MemberFlags.Method | MemberFlags.Static),                                                            // Flags
                (byte)WellKnownType.System_Convert,                                                                         // DeclaringTypeId
                0,                                                                                                          // Arity
                    1,                                                                                                      // Method Signature
                    (byte)SignatureTypeCode.TypeHandle, (byte)SpecialType.System_SByte,
                    (byte)SignatureTypeCode.TypeHandle, (byte)SpecialType.System_Double,

                // System_Convert__ToSByteSingle
                (byte)(MemberFlags.Method | MemberFlags.Static),                                                            // Flags
                (byte)WellKnownType.System_Convert,                                                                         // DeclaringTypeId
                0,                                                                                                          // Arity
                    1,                                                                                                      // Method Signature
                    (byte)SignatureTypeCode.TypeHandle, (byte)SpecialType.System_SByte,
                    (byte)SignatureTypeCode.TypeHandle, (byte)SpecialType.System_Single,

                // System_Convert__ToByteDecimal
                (byte)(MemberFlags.Method | MemberFlags.Static),                                                            // Flags
                (byte)WellKnownType.System_Convert,                                                                         // DeclaringTypeId
                0,                                                                                                          // Arity
                    1,                                                                                                      // Method Signature
                    (byte)SignatureTypeCode.TypeHandle, (byte)SpecialType.System_Byte,
                    (byte)SignatureTypeCode.TypeHandle, (byte)SpecialType.System_Decimal,

                // System_Convert__ToByteDouble
                (byte)(MemberFlags.Method | MemberFlags.Static),                                                            // Flags
                (byte)WellKnownType.System_Convert,                                                                         // DeclaringTypeId
                0,                                                                                                          // Arity
                    1,                                                                                                      // Method Signature
                    (byte)SignatureTypeCode.TypeHandle, (byte)SpecialType.System_Byte,
                    (byte)SignatureTypeCode.TypeHandle, (byte)SpecialType.System_Double,

                // System_Convert__ToByteSingle
                (byte)(MemberFlags.Method | MemberFlags.Static),                                                            // Flags
                (byte)WellKnownType.System_Convert,                                                                         // DeclaringTypeId
                0,                                                                                                          // Arity
                    1,                                                                                                      // Method Signature
                    (byte)SignatureTypeCode.TypeHandle, (byte)SpecialType.System_Byte,
                    (byte)SignatureTypeCode.TypeHandle, (byte)SpecialType.System_Single,

                // System_Convert__ToInt16Decimal
                (byte)(MemberFlags.Method | MemberFlags.Static),                                                            // Flags
                (byte)WellKnownType.System_Convert,                                                                         // DeclaringTypeId
                0,                                                                                                          // Arity
                    1,                                                                                                      // Method Signature
                    (byte)SignatureTypeCode.TypeHandle, (byte)SpecialType.System_Int16,
                    (byte)SignatureTypeCode.TypeHandle, (byte)SpecialType.System_Decimal,

                // System_Convert__ToInt16Double
                (byte)(MemberFlags.Method | MemberFlags.Static),                                                            // Flags
                (byte)WellKnownType.System_Convert,                                                                         // DeclaringTypeId
                0,                                                                                                          // Arity
                    1,                                                                                                      // Method Signature
                    (byte)SignatureTypeCode.TypeHandle, (byte)SpecialType.System_Int16,
                    (byte)SignatureTypeCode.TypeHandle, (byte)SpecialType.System_Double,

                // System_Convert__ToInt16Single
                (byte)(MemberFlags.Method | MemberFlags.Static),                                                            // Flags
                (byte)WellKnownType.System_Convert,                                                                         // DeclaringTypeId
                0,                                                                                                          // Arity
                    1,                                                                                                      // Method Signature
                    (byte)SignatureTypeCode.TypeHandle, (byte)SpecialType.System_Int16,
                    (byte)SignatureTypeCode.TypeHandle, (byte)SpecialType.System_Single,

                // System_Convert__ToUInt16Decimal
                (byte)(MemberFlags.Method | MemberFlags.Static),                                                            // Flags
                (byte)WellKnownType.System_Convert,                                                                         // DeclaringTypeId
                0,                                                                                                          // Arity
                    1,                                                                                                      // Method Signature
                    (byte)SignatureTypeCode.TypeHandle, (byte)SpecialType.System_UInt16,
                    (byte)SignatureTypeCode.TypeHandle, (byte)SpecialType.System_Decimal,

                // System_Convert__ToUInt16Double
                (byte)(MemberFlags.Method | MemberFlags.Static),                                                            // Flags
                (byte)WellKnownType.System_Convert,                                                                         // DeclaringTypeId
                0,                                                                                                          // Arity
                    1,                                                                                                      // Method Signature
                    (byte)SignatureTypeCode.TypeHandle, (byte)SpecialType.System_UInt16,
                    (byte)SignatureTypeCode.TypeHandle, (byte)SpecialType.System_Double,

                // System_Convert__ToUInt16Single
                (byte)(MemberFlags.Method | MemberFlags.Static),                                                            // Flags
                (byte)WellKnownType.System_Convert,                                                                         // DeclaringTypeId
                0,                                                                                                          // Arity
                    1,                                                                                                      // Method Signature
                    (byte)SignatureTypeCode.TypeHandle, (byte)SpecialType.System_UInt16,
                    (byte)SignatureTypeCode.TypeHandle, (byte)SpecialType.System_Single,

                // System_Convert__ToInt32Decimal
                (byte)(MemberFlags.Method | MemberFlags.Static),                                                            // Flags
                (byte)WellKnownType.System_Convert,                                                                         // DeclaringTypeId
                0,                                                                                                          // Arity
                    1,                                                                                                      // Method Signature
                    (byte)SignatureTypeCode.TypeHandle, (byte)SpecialType.System_Int32,
                    (byte)SignatureTypeCode.TypeHandle, (byte)SpecialType.System_Decimal,

                // System_Convert__ToInt32Double
                (byte)(MemberFlags.Method | MemberFlags.Static),                                                            // Flags
                (byte)WellKnownType.System_Convert,                                                                         // DeclaringTypeId
                0,                                                                                                          // Arity
                    1,                                                                                                      // Method Signature
                    (byte)SignatureTypeCode.TypeHandle, (byte)SpecialType.System_Int32,
                    (byte)SignatureTypeCode.TypeHandle, (byte)SpecialType.System_Double,

                // System_Convert__ToInt32Single
                (byte)(MemberFlags.Method | MemberFlags.Static),                                                            // Flags
                (byte)WellKnownType.System_Convert,                                                                         // DeclaringTypeId
                0,                                                                                                          // Arity
                    1,                                                                                                      // Method Signature
                    (byte)SignatureTypeCode.TypeHandle, (byte)SpecialType.System_Int32,
                    (byte)SignatureTypeCode.TypeHandle, (byte)SpecialType.System_Single,

                // System_Convert__ToUInt32Decimal
                (byte)(MemberFlags.Method | MemberFlags.Static),                                                            // Flags
                (byte)WellKnownType.System_Convert,                                                                         // DeclaringTypeId
                0,                                                                                                          // Arity
                    1,                                                                                                      // Method Signature
                    (byte)SignatureTypeCode.TypeHandle, (byte)SpecialType.System_UInt32,
                    (byte)SignatureTypeCode.TypeHandle, (byte)SpecialType.System_Decimal,

                // System_Convert__ToUInt32Double
                (byte)(MemberFlags.Method | MemberFlags.Static),                                                            // Flags
                (byte)WellKnownType.System_Convert,                                                                         // DeclaringTypeId
                0,                                                                                                          // Arity
                    1,                                                                                                      // Method Signature
                    (byte)SignatureTypeCode.TypeHandle, (byte)SpecialType.System_UInt32,
                    (byte)SignatureTypeCode.TypeHandle, (byte)SpecialType.System_Double,

                // System_Convert__ToUInt32Single
                (byte)(MemberFlags.Method | MemberFlags.Static),                                                            // Flags
                (byte)WellKnownType.System_Convert,                                                                         // DeclaringTypeId
                0,                                                                                                          // Arity
                    1,                                                                                                      // Method Signature
                    (byte)SignatureTypeCode.TypeHandle, (byte)SpecialType.System_UInt32,
                    (byte)SignatureTypeCode.TypeHandle, (byte)SpecialType.System_Single,

                // System_Convert__ToInt64Decimal
                (byte)(MemberFlags.Method | MemberFlags.Static),                                                            // Flags
                (byte)WellKnownType.System_Convert,                                                                         // DeclaringTypeId
                0,                                                                                                          // Arity
                    1,                                                                                                      // Method Signature
                    (byte)SignatureTypeCode.TypeHandle, (byte)SpecialType.System_Int64,
                    (byte)SignatureTypeCode.TypeHandle, (byte)SpecialType.System_Decimal,

                // System_Convert__ToInt64Double
                (byte)(MemberFlags.Method | MemberFlags.Static),                                                            // Flags
                (byte)WellKnownType.System_Convert,                                                                         // DeclaringTypeId
                0,                                                                                                          // Arity
                    1,                                                                                                      // Method Signature
                    (byte)SignatureTypeCode.TypeHandle, (byte)SpecialType.System_Int64,
                    (byte)SignatureTypeCode.TypeHandle, (byte)SpecialType.System_Double,

                // System_Convert__ToInt64Single
                (byte)(MemberFlags.Method | MemberFlags.Static),                                                            // Flags
                (byte)WellKnownType.System_Convert,                                                                         // DeclaringTypeId
                0,                                                                                                          // Arity
                    1,                                                                                                      // Method Signature
                    (byte)SignatureTypeCode.TypeHandle, (byte)SpecialType.System_Int64,
                    (byte)SignatureTypeCode.TypeHandle, (byte)SpecialType.System_Single,

                // System_Convert__ToUInt64Decimal
                (byte)(MemberFlags.Method | MemberFlags.Static),                                                            // Flags
                (byte)WellKnownType.System_Convert,                                                                         // DeclaringTypeId
                0,                                                                                                          // Arity
                    1,                                                                                                      // Method Signature
                    (byte)SignatureTypeCode.TypeHandle, (byte)SpecialType.System_UInt64,
                    (byte)SignatureTypeCode.TypeHandle, (byte)SpecialType.System_Decimal,

                // System_Convert__ToUInt64Double
                (byte)(MemberFlags.Method | MemberFlags.Static),                                                            // Flags
                (byte)WellKnownType.System_Convert,                                                                         // DeclaringTypeId
                0,                                                                                                          // Arity
                    1,                                                                                                      // Method Signature
                    (byte)SignatureTypeCode.TypeHandle, (byte)SpecialType.System_UInt64,
                    (byte)SignatureTypeCode.TypeHandle, (byte)SpecialType.System_Double,

                // System_Convert__ToUInt64Single
                (byte)(MemberFlags.Method | MemberFlags.Static),                                                            // Flags
                (byte)WellKnownType.System_Convert,                                                                         // DeclaringTypeId
                0,                                                                                                          // Arity
                    1,                                                                                                      // Method Signature
                    (byte)SignatureTypeCode.TypeHandle, (byte)SpecialType.System_UInt64,
                    (byte)SignatureTypeCode.TypeHandle, (byte)SpecialType.System_Single,

                // System_Convert__ToSingleDecimal
                (byte)(MemberFlags.Method | MemberFlags.Static),                                                            // Flags
                (byte)WellKnownType.System_Convert,                                                                         // DeclaringTypeId
                0,                                                                                                          // Arity
                    1,                                                                                                      // Method Signature
                    (byte)SignatureTypeCode.TypeHandle, (byte)SpecialType.System_Single,
                    (byte)SignatureTypeCode.TypeHandle, (byte)SpecialType.System_Decimal,

                // System_Convert__ToDoubleDecimal
                (byte)(MemberFlags.Method | MemberFlags.Static),                                                            // Flags
                (byte)WellKnownType.System_Convert,                                                                         // DeclaringTypeId
                0,                                                                                                          // Arity
                    1,                                                                                                      // Method Signature
                    (byte)SignatureTypeCode.TypeHandle, (byte)SpecialType.System_Double,
                    (byte)SignatureTypeCode.TypeHandle, (byte)SpecialType.System_Decimal,

                // System_CLSCompliantAttribute__ctor
                (byte)MemberFlags.Constructor,                                                                              // Flags
                (byte)WellKnownType.System_CLSCompliantAttribute,                                                           // DeclaringTypeId
                0,                                                                                                          // Arity
                    1,                                                                                                      // Method Signature
                    (byte)SignatureTypeCode.TypeHandle, (byte)SpecialType.System_Void,
                    (byte)SignatureTypeCode.TypeHandle, (byte)SpecialType.System_Boolean,

                // System_FlagsAttribute__ctor
                (byte)MemberFlags.Constructor,                                                                              // Flags
                (byte)WellKnownType.System_FlagsAttribute,                                                                  // DeclaringTypeId
                0,                                                                                                          // Arity
                    0,                                                                                                      // Method Signature
                    (byte)SignatureTypeCode.TypeHandle, (byte)SpecialType.System_Void,

                // System_Guid__ctor
                (byte)MemberFlags.Constructor,                                                                              // Flags
                (byte)WellKnownType.System_Guid,                                                                            // DeclaringTypeId
                0,                                                                                                          // Arity
                    1,                                                                                                      // Method Signature
                    (byte)SignatureTypeCode.TypeHandle, (byte)SpecialType.System_Void,
                    (byte)SignatureTypeCode.TypeHandle, (byte)SpecialType.System_String,

                // System_Type__GetTypeFromCLSID
                (byte)(MemberFlags.Method | MemberFlags.Static),                                                            // Flags
                (byte)WellKnownType.System_Type,                                                                            // DeclaringTypeId
                0,                                                                                                          // Arity
                    1,                                                                                                      // Method Signature
                    (byte)SignatureTypeCode.TypeHandle, (byte)WellKnownType.System_Type,
                    (byte)SignatureTypeCode.TypeHandle, (byte)WellKnownType.System_Guid,

                // System_Type__GetTypeFromHandle
                (byte)(MemberFlags.Method | MemberFlags.Static),                                                            // Flags
                (byte)WellKnownType.System_Type,                                                                            // DeclaringTypeId
                0,                                                                                                          // Arity
                    1,                                                                                                      // Method Signature
                    (byte)SignatureTypeCode.TypeHandle, (byte)WellKnownType.System_Type,
                    (byte)SignatureTypeCode.TypeHandle, (byte)WellKnownType.System_RuntimeTypeHandle,

                // System_Type__Missing
                (byte)(MemberFlags.Field | MemberFlags.Static),                                                             // Flags
                (byte)WellKnownType.System_Type,                                                                            // DeclaringTypeId
                0,                                                                                                          // Arity
                    (byte)SignatureTypeCode.TypeHandle, (byte)SpecialType.System_Object,                                    // Field Signature

                // System_Reflection_AssemblyKeyFileAttribute__ctor
                (byte)MemberFlags.Constructor,                                                                              // Flags
                (byte)WellKnownType.System_Reflection_AssemblyKeyFileAttribute,                                             // DeclaringTypeId
                0,                                                                                                          // Arity
                    1,                                                                                                      // Method Signature
                    (byte)SignatureTypeCode.TypeHandle, (byte)SpecialType.System_Void,
                    (byte)SignatureTypeCode.TypeHandle, (byte)SpecialType.System_String,

                // System_Reflection_AssemblyKeyNameAttribute__ctor
                (byte)MemberFlags.Constructor,                                                                              // Flags
                (byte)WellKnownType.System_Reflection_AssemblyKeyNameAttribute,                                             // DeclaringTypeId
                0,                                                                                                          // Arity
                    1,                                                                                                      // Method Signature
                    (byte)SignatureTypeCode.TypeHandle, (byte)SpecialType.System_Void,
                    (byte)SignatureTypeCode.TypeHandle, (byte)SpecialType.System_String,

                // System_Reflection_MethodBase__GetMethodFromHandle
                (byte)(MemberFlags.Method | MemberFlags.Static),                                                            // Flags
                (byte)WellKnownType.System_Reflection_MethodBase,                                                           // DeclaringTypeId
                0,                                                                                                          // Arity
                    1,                                                                                                      // Method Signature
                    (byte)SignatureTypeCode.TypeHandle, (byte)WellKnownType.System_Reflection_MethodBase,
                    (byte)SignatureTypeCode.TypeHandle, (byte)WellKnownType.System_RuntimeMethodHandle,

                // System_Reflection_MethodBase__GetMethodFromHandle2
                (byte)(MemberFlags.Method | MemberFlags.Static),                                                            // Flags
                (byte)WellKnownType.System_Reflection_MethodBase,                                                           // DeclaringTypeId
                0,                                                                                                          // Arity
                    2,                                                                                                      // Method Signature
                    (byte)SignatureTypeCode.TypeHandle, (byte)WellKnownType.System_Reflection_MethodBase,
                    (byte)SignatureTypeCode.TypeHandle, (byte)WellKnownType.System_RuntimeMethodHandle,
                    (byte)SignatureTypeCode.TypeHandle, (byte)WellKnownType.System_RuntimeTypeHandle,

                // System_Reflection_MethodInfo__CreateDelegate
                (byte)(MemberFlags.Method | MemberFlags.Virtual),                                                           // Flags
                (byte)WellKnownType.System_Reflection_MethodInfo,                                                           // DeclaringTypeId
                0,                                                                                                          // Arity
                    2,                                                                                                      // Method Signature
                    (byte)SignatureTypeCode.TypeHandle, (byte)SpecialType.System_Delegate,
                    (byte)SignatureTypeCode.TypeHandle, (byte)WellKnownType.System_Type,
                    (byte)SignatureTypeCode.TypeHandle, (byte)SpecialType.System_Object,

                // System_Delegate__CreateDelegate
                (byte)(MemberFlags.Method | MemberFlags.Static),                                                            // Flags
                (byte)SpecialType.System_Delegate,                                                                          // DeclaringTypeId
                0,                                                                                                          // Arity
                    3,                                                                                                      // Method Signature
                    (byte)SignatureTypeCode.TypeHandle, (byte)SpecialType.System_Delegate,
                    (byte)SignatureTypeCode.TypeHandle, (byte)WellKnownType.System_Type,
                    (byte)SignatureTypeCode.TypeHandle, (byte)SpecialType.System_Object,
                    (byte)SignatureTypeCode.TypeHandle, (byte)WellKnownType.System_Reflection_MethodInfo,

                // System_Delegate__CreateDelegate4
                (byte)(MemberFlags.Method | MemberFlags.Static),                                                            // Flags
                (byte)SpecialType.System_Delegate,                                                                          // DeclaringTypeId
                0,                                                                                                          // Arity
                    4,                                                                                                      // Method Signature
                    (byte)SignatureTypeCode.TypeHandle, (byte)SpecialType.System_Delegate,
                    (byte)SignatureTypeCode.TypeHandle, (byte)WellKnownType.System_Type,
                    (byte)SignatureTypeCode.TypeHandle, (byte)SpecialType.System_Object,
                    (byte)SignatureTypeCode.TypeHandle, (byte)WellKnownType.System_Reflection_MethodInfo,
                    (byte)SignatureTypeCode.TypeHandle, (byte)SpecialType.System_Boolean,

                // System_Reflection_FieldInfo__GetFieldFromHandle
                (byte)(MemberFlags.Method | MemberFlags.Static),                                                            // Flags
                (byte)WellKnownType.System_Reflection_FieldInfo,                                                            // DeclaringTypeId
                0,                                                                                                          // Arity
                    1,                                                                                                      // Method Signature
                    (byte)SignatureTypeCode.TypeHandle, (byte)WellKnownType.System_Reflection_FieldInfo,
                    (byte)SignatureTypeCode.TypeHandle, (byte)WellKnownType.System_RuntimeFieldHandle,

                // System_Reflection_FieldInfo__GetFieldFromHandle2
                (byte)(MemberFlags.Method | MemberFlags.Static),                                                            // Flags
                (byte)WellKnownType.System_Reflection_FieldInfo,                                                            // DeclaringTypeId
                0,                                                                                                          // Arity
                    2,                                                                                                      // Method Signature
                    (byte)SignatureTypeCode.TypeHandle, (byte)WellKnownType.System_Reflection_FieldInfo,
                    (byte)SignatureTypeCode.TypeHandle, (byte)WellKnownType.System_RuntimeFieldHandle,
                    (byte)SignatureTypeCode.TypeHandle, (byte)WellKnownType.System_RuntimeTypeHandle,

                // System_Reflection_Missing__Value
                (byte)(MemberFlags.Field | MemberFlags.Static),                                                             // Flags
                (byte)WellKnownType.System_Reflection_Missing,                                                              // DeclaringTypeId
                0,                                                                                                          // Arity
                    (byte)SignatureTypeCode.TypeHandle, (byte)WellKnownType.System_Reflection_Missing,                      // Field Signature

                // System_IEquatable_T__Equals
                (byte)(MemberFlags.Method | MemberFlags.Virtual),                                                           // Flags
                (byte)WellKnownType.System_IEquatable_T,                                                                    // DeclaringTypeId
                0,                                                                                                          // Arity
                    1,                                                                                                      // Method Signature
                    (byte)SignatureTypeCode.TypeHandle, (byte)SpecialType.System_Boolean,
                    (byte)SignatureTypeCode.GenericTypeParameter, 0,

                // System_Collections_Generic_EqualityComparer_T__Equals
                (byte)(MemberFlags.Method | MemberFlags.Virtual),                                                           // Flags
                (byte)WellKnownType.System_Collections_Generic_EqualityComparer_T,                                          // DeclaringTypeId
                0,                                                                                                          // Arity
                    2,                                                                                                      // Method Signature
                    (byte)SignatureTypeCode.TypeHandle, (byte)SpecialType.System_Boolean,
                    (byte)SignatureTypeCode.GenericTypeParameter, 0,
                    (byte)SignatureTypeCode.GenericTypeParameter, 0,

                // System_Collections_Generic_EqualityComparer_T__GetHashCode
                (byte)(MemberFlags.Method | MemberFlags.Virtual),                                                           // Flags
                (byte)WellKnownType.System_Collections_Generic_EqualityComparer_T,                                          // DeclaringTypeId
                0,                                                                                                          // Arity
                    1,                                                                                                      // Method Signature
                    (byte)SignatureTypeCode.TypeHandle, (byte)SpecialType.System_Int32,
                    (byte)SignatureTypeCode.GenericTypeParameter, 0,

                // System_Collections_Generic_EqualityComparer_T__get_Default
                (byte)(MemberFlags.PropertyGet | MemberFlags.Static),                                                       // Flags
                (byte)WellKnownType.System_Collections_Generic_EqualityComparer_T,                                          // DeclaringTypeId
                0,                                                                                                          // Arity
                    0,                                                                                                      // Method Signature
                    (byte)SignatureTypeCode.TypeHandle, (byte)WellKnownType.System_Collections_Generic_EqualityComparer_T,

                // System_AttributeUsageAttribute__ctor
                (byte)MemberFlags.Constructor,                                                                              // Flags
                (byte)WellKnownType.System_AttributeUsageAttribute,                                                         // DeclaringTypeId
                0,                                                                                                          // Arity
                    1,                                                                                                      // Method Signature
                    (byte)SignatureTypeCode.TypeHandle, (byte)SpecialType.System_Void,
                    (byte)SignatureTypeCode.TypeHandle, 0,

                // System_AttributeUsageAttribute__AllowMultiple
                (byte)MemberFlags.Property,                                                                                 // Flags
                (byte)WellKnownType.System_AttributeUsageAttribute,                                                         // DeclaringTypeId
                0,                                                                                                          // Arity
                    0,                                                                                                      // Method Signature
                    (byte)SignatureTypeCode.TypeHandle, (byte)SpecialType.System_Boolean,

                // System_AttributeUsageAttribute__Inherited
                (byte)MemberFlags.Property,                                                                                 // Flags
                (byte)WellKnownType.System_AttributeUsageAttribute,                                                         // DeclaringTypeId
                0,                                                                                                          // Arity
                    0,                                                                                                      // Method Signature
                    (byte)SignatureTypeCode.TypeHandle, (byte)SpecialType.System_Boolean,

                // System_ParamArrayAttribute__ctor
                (byte)MemberFlags.Constructor,                                                                              // Flags
                (byte)WellKnownType.System_ParamArrayAttribute,                                                             // DeclaringTypeId
                0,                                                                                                          // Arity
                    0,                                                                                                      // Method Signature
                    (byte)SignatureTypeCode.TypeHandle, (byte)SpecialType.System_Void,

                // System_STAThreadAttribute__ctor
                (byte)MemberFlags.Constructor,                                                                              // Flags
                (byte)WellKnownType.System_STAThreadAttribute,                                                              // DeclaringTypeId
                0,                                                                                                          // Arity
                    0,                                                                                                      // Method Signature
                    (byte)SignatureTypeCode.TypeHandle, (byte)SpecialType.System_Void,

                // System_Reflection_DefaultMemberAttribute__ctor
                (byte)MemberFlags.Constructor,                                                                              // Flags
                (byte)WellKnownType.System_Reflection_DefaultMemberAttribute,                                               // DeclaringTypeId
                0,                                                                                                          // Arity
                    1,                                                                                                      // Method Signature
                    (byte)SignatureTypeCode.TypeHandle, (byte)SpecialType.System_Void,
                    (byte)SignatureTypeCode.TypeHandle, (byte)SpecialType.System_String,

                // System_Diagnostics_Debugger__Break
                (byte)(MemberFlags.Method | MemberFlags.Static),                                                            // Flags
                (byte)WellKnownType.System_Diagnostics_Debugger,                                                            // DeclaringTypeId
                0,                                                                                                          // Arity
                    0,                                                                                                      // Method Signature
                    (byte)SignatureTypeCode.TypeHandle, (byte)SpecialType.System_Void,

                // System_Diagnostics_DebuggerDisplayAttribute__ctor
                (byte)MemberFlags.Constructor,                                                                              // Flags
                (byte)WellKnownType.System_Diagnostics_DebuggerDisplayAttribute,                                            // DeclaringTypeId
                0,                                                                                                          // Arity
                    1,                                                                                                      // Method Signature
                    (byte)SignatureTypeCode.TypeHandle, (byte)SpecialType.System_Void,
                    (byte)SignatureTypeCode.TypeHandle, (byte)SpecialType.System_String,

                // System_Diagnostics_DebuggerDisplayAttribute__Type
                (byte)MemberFlags.Property,                                                                                 // Flags
                (byte)WellKnownType.System_Diagnostics_DebuggerDisplayAttribute,                                            // DeclaringTypeId
                0,                                                                                                          // Arity
                    0,                                                                                                      // Method Signature
                    (byte)SignatureTypeCode.TypeHandle, (byte)SpecialType.System_String,

                // System_Diagnostics_DebuggerNonUserCodeAttribute__ctor
                (byte)MemberFlags.Constructor,                                                                              // Flags
                (byte)WellKnownType.System_Diagnostics_DebuggerNonUserCodeAttribute,                                        // DeclaringTypeId
                0,                                                                                                          // Arity
                    0,                                                                                                      // Method Signature
                    (byte)SignatureTypeCode.TypeHandle, (byte)SpecialType.System_Void,

                // System_Diagnostics_DebuggerHiddenAttribute__ctor
                (byte)MemberFlags.Constructor,                                                                              // Flags
                (byte)WellKnownType.System_Diagnostics_DebuggerHiddenAttribute,                                             // DeclaringTypeId
                0,                                                                                                          // Arity
                    0,                                                                                                      // Method Signature
                    (byte)SignatureTypeCode.TypeHandle, (byte)SpecialType.System_Void,

                // System_Diagnostics_DebuggerBrowsableAttribute__ctor
                (byte)MemberFlags.Constructor,                                                                              // Flags
                (byte)WellKnownType.System_Diagnostics_DebuggerBrowsableAttribute,                                          // DeclaringTypeId
                0,                                                                                                          // Arity
                    1,                                                                                                      // Method Signature
                    (byte)SignatureTypeCode.TypeHandle, (byte)SpecialType.System_Void,
                    (byte)SignatureTypeCode.TypeHandle, (byte)WellKnownType.System_Diagnostics_DebuggerBrowsableState,

                // System_Diagnostics_DebuggerStepThroughAttribute__ctor
                (byte)MemberFlags.Constructor,                                                                              // Flags
                (byte)WellKnownType.System_Diagnostics_DebuggerStepThroughAttribute,                                        // DeclaringTypeId
                0,                                                                                                          // Arity
                    0,                                                                                                      // Method Signature
                    (byte)SignatureTypeCode.TypeHandle, (byte)SpecialType.System_Void,

                // System_Diagnostics_DebuggableAttribute__ctorDebuggingModes
                (byte)MemberFlags.Constructor,                                                                              // Flags
                (byte)WellKnownType.System_Diagnostics_DebuggableAttribute,                                                 // DeclaringTypeId
                0,                                                                                                          // Arity
                    1,                                                                                                      // Method Signature
                    (byte)SignatureTypeCode.TypeHandle, (byte)SpecialType.System_Void,
                    (byte)SignatureTypeCode.TypeHandle, (byte)WellKnownType.System_Diagnostics_DebuggableAttribute__DebuggingModes,

                // System_Diagnostics_DebuggableAttribute_DebuggingModes__Default
                (byte)(MemberFlags.Field | MemberFlags.Static),                                                             // Flags
                (byte)WellKnownType.System_Diagnostics_DebuggableAttribute__DebuggingModes,                                 // DeclaringTypeId
                0,                                                                                                          // Arity
                    (byte)SignatureTypeCode.TypeHandle, (byte)WellKnownType.System_Diagnostics_DebuggableAttribute__DebuggingModes, // Field Signature

                // System_Diagnostics_DebuggableAttribute_DebuggingModes__DisableOptimizations
                (byte)(MemberFlags.Field | MemberFlags.Static),                                                             // Flags
                (byte)WellKnownType.System_Diagnostics_DebuggableAttribute__DebuggingModes,                                 // DeclaringTypeId
                0,                                                                                                          // Arity
                    (byte)SignatureTypeCode.TypeHandle, (byte)WellKnownType.System_Diagnostics_DebuggableAttribute__DebuggingModes, // Field Signature

                // System_Diagnostics_DebuggableAttribute_DebuggingModes__EnableEditAndContinue
                (byte)(MemberFlags.Field | MemberFlags.Static),                                                             // Flags
                (byte)WellKnownType.System_Diagnostics_DebuggableAttribute__DebuggingModes,                                 // DeclaringTypeId
                0,                                                                                                          // Arity
                    (byte)SignatureTypeCode.TypeHandle, (byte)WellKnownType.System_Diagnostics_DebuggableAttribute__DebuggingModes, // Field Signature

                // System_Diagnostics_DebuggableAttribute_DebuggingModes__IgnoreSymbolStoreSequencePoints
                (byte)(MemberFlags.Field | MemberFlags.Static),                                                             // Flags
                (byte)WellKnownType.System_Diagnostics_DebuggableAttribute__DebuggingModes,                                 // DeclaringTypeId
                0,                                                                                                          // Arity
                    (byte)SignatureTypeCode.TypeHandle, (byte)WellKnownType.System_Diagnostics_DebuggableAttribute__DebuggingModes, // Field Signature

                // System_Runtime_InteropServices_UnknownWrapper__ctor
                (byte)MemberFlags.Constructor,                                                                              // Flags
                (byte)WellKnownType.System_Runtime_InteropServices_UnknownWrapper,                                          // DeclaringTypeId
                0,                                                                                                          // Arity
                    1,                                                                                                      // Method Signature
                    (byte)SignatureTypeCode.TypeHandle, (byte)SpecialType.System_Void,
                    (byte)SignatureTypeCode.TypeHandle, (byte)SpecialType.System_Object,

                // System_Runtime_InteropServices_DispatchWrapper__ctor
                (byte)MemberFlags.Constructor,                                                                              // Flags
                (byte)WellKnownType.System_Runtime_InteropServices_DispatchWrapper,                                         // DeclaringTypeId
                0,                                                                                                          // Arity
                    1,                                                                                                      // Method Signature
                    (byte)SignatureTypeCode.TypeHandle, (byte)SpecialType.System_Void,
                    (byte)SignatureTypeCode.TypeHandle, (byte)SpecialType.System_Object,

                // System_Runtime_InteropServices_ClassInterfaceAttribute__ctorClassInterfaceType
                (byte)MemberFlags.Constructor,                                                                              // Flags
                (byte)WellKnownType.System_Runtime_InteropServices_ClassInterfaceAttribute,                                 // DeclaringTypeId
                0,                                                                                                          // Arity
                    1,                                                                                                      // Method Signature
                    (byte)SignatureTypeCode.TypeHandle, (byte)SpecialType.System_Void,
                    (byte)SignatureTypeCode.TypeHandle, (byte)WellKnownType.System_Runtime_InteropServices_ClassInterfaceType,

                // System_Runtime_InteropServices_CoClassAttribute__ctor
                (byte)MemberFlags.Constructor,                                                                              // Flags
                (byte)WellKnownType.System_Runtime_InteropServices_CoClassAttribute,                                        // DeclaringTypeId
                0,                                                                                                          // Arity
                    1,                                                                                                      // Method Signature
                    (byte)SignatureTypeCode.TypeHandle, (byte)SpecialType.System_Void,
                    (byte)SignatureTypeCode.TypeHandle, (byte)WellKnownType.System_Type,

                // System_Runtime_InteropServices_ComAwareEventInfo__ctor
                (byte)MemberFlags.Constructor,                                                                              // Flags
                (byte)WellKnownType.System_Runtime_InteropServices_ComAwareEventInfo,                                       // DeclaringTypeId
                0,                                                                                                          // Arity
                    2,                                                                                                      // Method Signature
                    (byte)SignatureTypeCode.TypeHandle, (byte)SpecialType.System_Void,
                    (byte)SignatureTypeCode.TypeHandle, (byte)WellKnownType.System_Type,
                    (byte)SignatureTypeCode.TypeHandle, (byte)SpecialType.System_String,

                // System_Runtime_InteropServices_ComAwareEventInfo__AddEventHandler
                (byte)(MemberFlags.Method | MemberFlags.Virtual),                                                           // Flags
                (byte)WellKnownType.System_Runtime_InteropServices_ComAwareEventInfo,                                       // DeclaringTypeId
                0,                                                                                                          // Arity
                    2,                                                                                                      // Method Signature
                    (byte)SignatureTypeCode.TypeHandle, (byte)SpecialType.System_Void,
                    (byte)SignatureTypeCode.TypeHandle, (byte)SpecialType.System_Object,
                    (byte)SignatureTypeCode.TypeHandle, (byte)SpecialType.System_Delegate,

                // System_Runtime_InteropServices_ComAwareEventInfo__RemoveEventHandler
                (byte)(MemberFlags.Method | MemberFlags.Virtual),                                                           // Flags
                (byte)WellKnownType.System_Runtime_InteropServices_ComAwareEventInfo,                                       // DeclaringTypeId
                0,                                                                                                          // Arity
                    2,                                                                                                      // Method Signature
                    (byte)SignatureTypeCode.TypeHandle, (byte)SpecialType.System_Void,
                    (byte)SignatureTypeCode.TypeHandle, (byte)SpecialType.System_Object,
                    (byte)SignatureTypeCode.TypeHandle, (byte)SpecialType.System_Delegate,

                // System_Runtime_InteropServices_ComEventInterfaceAttribute__ctor
                (byte)MemberFlags.Constructor,                                                                              // Flags
                (byte)WellKnownType.System_Runtime_InteropServices_ComEventInterfaceAttribute,                              // DeclaringTypeId
                0,                                                                                                          // Arity
                    2,                                                                                                      // Method Signature
                    (byte)SignatureTypeCode.TypeHandle, (byte)SpecialType.System_Void,
                    (byte)SignatureTypeCode.TypeHandle, (byte)WellKnownType.System_Type,
                    (byte)SignatureTypeCode.TypeHandle, (byte)WellKnownType.System_Type,

                // System_Runtime_InteropServices_ComSourceInterfacesAttribute__ctorString
                (byte)MemberFlags.Constructor,                                                                              // Flags
                (byte)WellKnownType.System_Runtime_InteropServices_ComSourceInterfacesAttribute,                            // DeclaringTypeId
                0,                                                                                                          // Arity
                    1,                                                                                                      // Method Signature
                    (byte)SignatureTypeCode.TypeHandle, (byte)SpecialType.System_Void,
                    (byte)SignatureTypeCode.TypeHandle, (byte)SpecialType.System_String,

                // System_Runtime_InteropServices_ComVisibleAttribute__ctor
                (byte)MemberFlags.Constructor,                                                                              // Flags
                (byte)WellKnownType.System_Runtime_InteropServices_ComVisibleAttribute,                                     // DeclaringTypeId
                0,                                                                                                          // Arity
                    1,                                                                                                      // Method Signature
                    (byte)SignatureTypeCode.TypeHandle, (byte)SpecialType.System_Void,
                    (byte)SignatureTypeCode.TypeHandle, (byte)SpecialType.System_Boolean,

                // System_Runtime_InteropServices_DispIdAttribute__ctor
                (byte)MemberFlags.Constructor,                                                                              // Flags
                (byte)WellKnownType.System_Runtime_InteropServices_DispIdAttribute,                                         // DeclaringTypeId
                0,                                                                                                          // Arity
                    1,                                                                                                      // Method Signature
                    (byte)SignatureTypeCode.TypeHandle, (byte)SpecialType.System_Void,
                    (byte)SignatureTypeCode.TypeHandle, (byte)SpecialType.System_Int32,

                // System_Runtime_InteropServices_GuidAttribute__ctor
                (byte)MemberFlags.Constructor,                                                                              // Flags
                (byte)WellKnownType.System_Runtime_InteropServices_GuidAttribute,                                           // DeclaringTypeId
                0,                                                                                                          // Arity
                    1,                                                                                                      // Method Signature
                    (byte)SignatureTypeCode.TypeHandle, (byte)SpecialType.System_Void,
                    (byte)SignatureTypeCode.TypeHandle, (byte)SpecialType.System_String,

                // System_Runtime_InteropServices_InterfaceTypeAttribute__ctorComInterfaceType
                (byte)MemberFlags.Constructor,                                                                              // Flags
                (byte)WellKnownType.System_Runtime_InteropServices_InterfaceTypeAttribute,                                  // DeclaringTypeId
                0,                                                                                                          // Arity
                    1,                                                                                                      // Method Signature
                    (byte)SignatureTypeCode.TypeHandle, (byte)SpecialType.System_Void,
                    (byte)SignatureTypeCode.TypeHandle, (byte)WellKnownType.System_Runtime_InteropServices_ComInterfaceType,

                // System_Runtime_InteropServices_InterfaceTypeAttribute__ctorInt16
                (byte)MemberFlags.Constructor,                                                                              // Flags
                (byte)WellKnownType.System_Runtime_InteropServices_InterfaceTypeAttribute,                                  // DeclaringTypeId
                0,                                                                                                          // Arity
                    1,                                                                                                      // Method Signature
                    (byte)SignatureTypeCode.TypeHandle, (byte)SpecialType.System_Void,
                    (byte)SignatureTypeCode.TypeHandle, (byte)SpecialType.System_Int16,

                // System_Runtime_InteropServices_Marshal__GetTypeFromCLSID
                (byte)(MemberFlags.Method | MemberFlags.Static),                                                            // Flags
                (byte)WellKnownType.System_Runtime_InteropServices_Marshal,                                                 // DeclaringTypeId
                0,                                                                                                          // Arity
                    1,                                                                                                      // Method Signature
                    (byte)SignatureTypeCode.TypeHandle, (byte)WellKnownType.System_Type,
                    (byte)SignatureTypeCode.TypeHandle, (byte)WellKnownType.System_Guid,

                // System_Runtime_InteropServices_TypeIdentifierAttribute__ctor
                (byte)MemberFlags.Constructor,                                                                              // Flags
                (byte)WellKnownType.System_Runtime_InteropServices_TypeIdentifierAttribute,                                 // DeclaringTypeId
                0,                                                                                                          // Arity
                    0,                                                                                                      // Method Signature
                    (byte)SignatureTypeCode.TypeHandle, (byte)SpecialType.System_Void,

                // System_Runtime_InteropServices_TypeIdentifierAttribute__ctorStringString
                (byte)MemberFlags.Constructor,                                                                              // Flags
                (byte)WellKnownType.System_Runtime_InteropServices_TypeIdentifierAttribute,                                 // DeclaringTypeId
                0,                                                                                                          // Arity
                    2,                                                                                                      // Method Signature
                    (byte)SignatureTypeCode.TypeHandle, (byte)SpecialType.System_Void,
                    (byte)SignatureTypeCode.TypeHandle, (byte)SpecialType.System_String,
                    (byte)SignatureTypeCode.TypeHandle, (byte)SpecialType.System_String,

                // System_Runtime_InteropServices_BestFitMappingAttribute__ctor
                (byte)MemberFlags.Constructor,                                                                              // Flags
                (byte)WellKnownType.System_Runtime_InteropServices_BestFitMappingAttribute,                                 // DeclaringTypeId
                0,                                                                                                          // Arity
                    1,                                                                                                      // Method Signature
                    (byte)SignatureTypeCode.TypeHandle, (byte)SpecialType.System_Void,
                    (byte)SignatureTypeCode.TypeHandle, (byte)SpecialType.System_Boolean,

                // System_Runtime_InteropServices_DefaultParameterValueAttribute__ctor
                (byte)MemberFlags.Constructor,                                                                              // Flags
                (byte)WellKnownType.System_Runtime_InteropServices_DefaultParameterValueAttribute,                          // DeclaringTypeId
                0,                                                                                                          // Arity
                    1,                                                                                                      // Method Signature
                    (byte)SignatureTypeCode.TypeHandle, (byte)SpecialType.System_Void,
                    (byte)SignatureTypeCode.TypeHandle, (byte)SpecialType.System_Object,

                // System_Runtime_InteropServices_LCIDConversionAttribute__ctor
                (byte)MemberFlags.Constructor,                                                                              // Flags
                (byte)WellKnownType.System_Runtime_InteropServices_LCIDConversionAttribute,                                 // DeclaringTypeId
                0,                                                                                                          // Arity
                    1,                                                                                                      // Method Signature
                    (byte)SignatureTypeCode.TypeHandle, (byte)SpecialType.System_Void,
                    (byte)SignatureTypeCode.TypeHandle, (byte)SpecialType.System_Int32,

                // System_Runtime_InteropServices_UnmanagedFunctionPointerAttribute__ctor
                (byte)MemberFlags.Constructor,                                                                              // Flags
                (byte)WellKnownType.System_Runtime_InteropServices_UnmanagedFunctionPointerAttribute,                       // DeclaringTypeId
                0,                                                                                                          // Arity
                    1,                                                                                                      // Method Signature
                    (byte)SignatureTypeCode.TypeHandle, (byte)SpecialType.System_Void,
                    (byte)SignatureTypeCode.TypeHandle, (byte)WellKnownType.System_Runtime_InteropServices_CallingConvention,

                // System_Runtime_InteropServices_WindowsRuntime_EventRegistrationTokenTable_T__AddEventHandler
                (byte)MemberFlags.Method,                                                                                   // Flags
                (byte)WellKnownType.System_Runtime_InteropServices_WindowsRuntime_EventRegistrationTokenTable_T,            // DeclaringTypeId
                0,                                                                                                          // Arity
                    1,                                                                                                      // Method Signature
                    (byte)SignatureTypeCode.TypeHandle, (byte)WellKnownType.System_Runtime_InteropServices_WindowsRuntime_EventRegistrationToken,
                    (byte)SignatureTypeCode.GenericTypeParameter, 0,

                // System_Runtime_InteropServices_WindowsRuntime_EventRegistrationTokenTable_T__GetOrCreateEventRegistrationTokenTable
                (byte)(MemberFlags.Method | MemberFlags.Static),                                                            // Flags
                (byte)WellKnownType.System_Runtime_InteropServices_WindowsRuntime_EventRegistrationTokenTable_T,            // DeclaringTypeId
                0,                                                                                                          // Arity
                    1,                                                                                                      // Method Signature
                    (byte)SignatureTypeCode.GenericTypeInstance,
                    (byte)SignatureTypeCode.TypeHandle, (byte)WellKnownType.System_Runtime_InteropServices_WindowsRuntime_EventRegistrationTokenTable_T,
                    1,
                    (byte)SignatureTypeCode.GenericTypeParameter, 0,
                    (byte)SignatureTypeCode.ByReference, (byte)SignatureTypeCode.GenericTypeInstance,
                    (byte)SignatureTypeCode.TypeHandle, (byte)WellKnownType.System_Runtime_InteropServices_WindowsRuntime_EventRegistrationTokenTable_T,
                    1,
                    (byte)SignatureTypeCode.GenericTypeParameter, 0,

                // System_Runtime_InteropServices_WindowsRuntime_EventRegistrationTokenTable_T__InvocationList
                (byte)MemberFlags.Property,                                                                                 // Flags
                (byte)WellKnownType.System_Runtime_InteropServices_WindowsRuntime_EventRegistrationTokenTable_T,            // DeclaringTypeId
                0,                                                                                                          // Arity
                    0,                                                                                                      // Method Signature
                    (byte)SignatureTypeCode.GenericTypeParameter, 0,

                // System_Runtime_InteropServices_WindowsRuntime_EventRegistrationTokenTable_T__RemoveEventHandler
                (byte)MemberFlags.Method,                                                                                   // Flags
                (byte)WellKnownType.System_Runtime_InteropServices_WindowsRuntime_EventRegistrationTokenTable_T,            // DeclaringTypeId
                0,                                                                                                          // Arity
                    1,                                                                                                      // Method Signature
                    (byte)SignatureTypeCode.TypeHandle, (byte)SpecialType.System_Void,
                    (byte)SignatureTypeCode.TypeHandle, (byte)WellKnownType.System_Runtime_InteropServices_WindowsRuntime_EventRegistrationToken,

                // System_Runtime_InteropServices_WindowsRuntime_WindowsRuntimeMarshal__AddEventHandler_T
                (byte)(MemberFlags.Method | MemberFlags.Static),                                                            // Flags
                (byte)WellKnownType.System_Runtime_InteropServices_WindowsRuntime_WindowsRuntimeMarshal,                    // DeclaringTypeId
                1,                                                                                                          // Arity
                    3,                                                                                                      // Method Signature
                    (byte)SignatureTypeCode.TypeHandle, (byte)SpecialType.System_Void,
                    (byte)SignatureTypeCode.GenericTypeInstance,
                    (byte)SignatureTypeCode.TypeHandle, (byte)WellKnownType.System_Func_T2,
                    2,
                    (byte)SignatureTypeCode.GenericMethodParameter, 0,
                    (byte)SignatureTypeCode.TypeHandle, (byte)WellKnownType.System_Runtime_InteropServices_WindowsRuntime_EventRegistrationToken,
                    (byte)SignatureTypeCode.GenericTypeInstance,
                    (byte)SignatureTypeCode.TypeHandle, (byte)WellKnownType.System_Action_T,
                    1,
                    (byte)SignatureTypeCode.TypeHandle, (byte)WellKnownType.System_Runtime_InteropServices_WindowsRuntime_EventRegistrationToken,
                    (byte)SignatureTypeCode.GenericMethodParameter, 0,

                // System_Runtime_InteropServices_WindowsRuntime_WindowsRuntimeMarshal__RemoveAllEventHandlers
                (byte)(MemberFlags.Method | MemberFlags.Static),                                                            // Flags
                (byte)WellKnownType.System_Runtime_InteropServices_WindowsRuntime_WindowsRuntimeMarshal,                    // DeclaringTypeId
                0,                                                                                                          // Arity
                    1,                                                                                                      // Method Signature
                    (byte)SignatureTypeCode.TypeHandle, (byte)SpecialType.System_Void,
                    (byte)SignatureTypeCode.GenericTypeInstance,
                    (byte)SignatureTypeCode.TypeHandle, (byte)WellKnownType.System_Action_T,
                    1,
                    (byte)SignatureTypeCode.TypeHandle, (byte)WellKnownType.System_Runtime_InteropServices_WindowsRuntime_EventRegistrationToken,

                // System_Runtime_InteropServices_WindowsRuntime_WindowsRuntimeMarshal__RemoveEventHandler_T
                (byte)(MemberFlags.Method | MemberFlags.Static),                                                            // Flags
                (byte)WellKnownType.System_Runtime_InteropServices_WindowsRuntime_WindowsRuntimeMarshal,                    // DeclaringTypeId
                1,                                                                                                          // Arity
                    2,                                                                                                      // Method Signature
                    (byte)SignatureTypeCode.TypeHandle, (byte)SpecialType.System_Void,
                    (byte)SignatureTypeCode.GenericTypeInstance,
                    (byte)SignatureTypeCode.TypeHandle, (byte)WellKnownType.System_Action_T,
                    1,
                    (byte)SignatureTypeCode.TypeHandle, (byte)WellKnownType.System_Runtime_InteropServices_WindowsRuntime_EventRegistrationToken,
                    (byte)SignatureTypeCode.GenericMethodParameter, 0,

                // System_Runtime_CompilerServices_DateTimeConstantAttribute__ctor
                (byte)MemberFlags.Constructor,                                                                              // Flags
                (byte)WellKnownType.System_Runtime_CompilerServices_DateTimeConstantAttribute,                              // DeclaringTypeId
                0,                                                                                                          // Arity
                    1,                                                                                                      // Method Signature
                    (byte)SignatureTypeCode.TypeHandle, (byte)SpecialType.System_Void,
                    (byte)SignatureTypeCode.TypeHandle, (byte)SpecialType.System_Int64,

                // System_Runtime_CompilerServices_DecimalConstantAttribute__ctor
                (byte)MemberFlags.Constructor,                                                                              // Flags
                (byte)WellKnownType.System_Runtime_CompilerServices_DecimalConstantAttribute,                               // DeclaringTypeId
                0,                                                                                                          // Arity
                    5,                                                                                                      // Method Signature
                    (byte)SignatureTypeCode.TypeHandle, (byte)SpecialType.System_Void,
                    (byte)SignatureTypeCode.TypeHandle, (byte)SpecialType.System_Byte,
                    (byte)SignatureTypeCode.TypeHandle, (byte)SpecialType.System_Byte,
                    (byte)SignatureTypeCode.TypeHandle, (byte)SpecialType.System_UInt32,
                    (byte)SignatureTypeCode.TypeHandle, (byte)SpecialType.System_UInt32,
                    (byte)SignatureTypeCode.TypeHandle, (byte)SpecialType.System_UInt32,

                // System_Runtime_CompilerServices_DecimalConstantAttribute__ctorByteByteInt32Int32Int32
                (byte)MemberFlags.Constructor,                                                                              // Flags
                (byte)WellKnownType.System_Runtime_CompilerServices_DecimalConstantAttribute,                               // DeclaringTypeId
                0,                                                                                                          // Arity
                    5,                                                                                                      // Method Signature
                    (byte)SignatureTypeCode.TypeHandle, (byte)SpecialType.System_Void,
                    (byte)SignatureTypeCode.TypeHandle, (byte)SpecialType.System_Byte,
                    (byte)SignatureTypeCode.TypeHandle, (byte)SpecialType.System_Byte,
                    (byte)SignatureTypeCode.TypeHandle, (byte)SpecialType.System_Int32,
                    (byte)SignatureTypeCode.TypeHandle, (byte)SpecialType.System_Int32,
                    (byte)SignatureTypeCode.TypeHandle, (byte)SpecialType.System_Int32,

                // System_Runtime_CompilerServices_ExtensionAttribute__ctor
                (byte)MemberFlags.Constructor,                                                                              // Flags
                (byte)WellKnownType.System_Runtime_CompilerServices_ExtensionAttribute,                                     // DeclaringTypeId
                0,                                                                                                          // Arity
                    0,                                                                                                      // Method Signature
                    (byte)SignatureTypeCode.TypeHandle, (byte)SpecialType.System_Void,

                // System_Runtime_CompilerServices_CompilerGeneratedAttribute__ctor
                (byte)MemberFlags.Constructor,                                                                              // Flags
                (byte)WellKnownType.System_Runtime_CompilerServices_CompilerGeneratedAttribute,                             // DeclaringTypeId
                0,                                                                                                          // Arity
                    0,                                                                                                      // Method Signature
                    (byte)SignatureTypeCode.TypeHandle, (byte)SpecialType.System_Void,

                // System_Runtime_CompilerServices_AccessedThroughPropertyAttribute__ctor
                (byte)MemberFlags.Constructor,                                                                              // Flags
                (byte)WellKnownType.System_Runtime_CompilerServices_AccessedThroughPropertyAttribute,                       // DeclaringTypeId
                0,                                                                                                          // Arity
                    1,                                                                                                      // Method Signature
                    (byte)SignatureTypeCode.TypeHandle, (byte)SpecialType.System_Void,
                    (byte)SignatureTypeCode.TypeHandle, (byte)SpecialType.System_String,

                // System_Runtime_CompilerServices_CompilationRelaxationsAttribute__ctorInt32
                (byte)MemberFlags.Constructor,                                                                              // Flags
                (byte)WellKnownType.System_Runtime_CompilerServices_CompilationRelaxationsAttribute,                        // DeclaringTypeId
                0,                                                                                                          // Arity
                    1,                                                                                                      // Method Signature
                    (byte)SignatureTypeCode.TypeHandle, (byte)SpecialType.System_Void,
                    (byte)SignatureTypeCode.TypeHandle, (byte)SpecialType.System_Int32,

                // System_Runtime_CompilerServices_RuntimeCompatibilityAttribute__ctor
                (byte)MemberFlags.Constructor,                                                                              // Flags
                (byte)WellKnownType.System_Runtime_CompilerServices_RuntimeCompatibilityAttribute,                          // DeclaringTypeId
                0,                                                                                                          // Arity
                    0,                                                                                                      // Method Signature
                    (byte)SignatureTypeCode.TypeHandle, (byte)SpecialType.System_Void,

                // System_Runtime_CompilerServices_RuntimeCompatibilityAttribute__WrapNonExceptionThrows
                (byte)MemberFlags.Property,                                                                                 // Flags
                (byte)WellKnownType.System_Runtime_CompilerServices_RuntimeCompatibilityAttribute,                          // DeclaringTypeId
                0,                                                                                                          // Arity
                    0,                                                                                                      // Method Signature
                    (byte)SignatureTypeCode.TypeHandle, (byte)SpecialType.System_Boolean,

                // System_Runtime_CompilerServices_UnsafeValueTypeAttribute__ctor
                (byte)MemberFlags.Constructor,                                                                              // Flags
                (byte)WellKnownType.System_Runtime_CompilerServices_UnsafeValueTypeAttribute,                               // DeclaringTypeId
                0,                                                                                                          // Arity
                    0,                                                                                                      // Method Signature
                    (byte)SignatureTypeCode.TypeHandle, (byte)SpecialType.System_Void,

                // System_Runtime_CompilerServices_FixedBufferAttribute__ctor
                (byte)MemberFlags.Constructor,                                                                              // Flags
                (byte)WellKnownType.System_Runtime_CompilerServices_FixedBufferAttribute,                                   // DeclaringTypeId
                0,                                                                                                          // Arity
                    2,                                                                                                      // Method Signature
                    (byte)SignatureTypeCode.TypeHandle, (byte)SpecialType.System_Void,
                    (byte)SignatureTypeCode.TypeHandle, (byte)WellKnownType.System_Type,
                    (byte)SignatureTypeCode.TypeHandle, (byte)SpecialType.System_Int32,

                // System_Runtime_CompilerServices_DynamicAttribute__ctor
                (byte)MemberFlags.Constructor,                                                                              // Flags
                (byte)WellKnownType.System_Runtime_CompilerServices_DynamicAttribute,                                       // DeclaringTypeId
                0,                                                                                                          // Arity
                    0,                                                                                                      // Method Signature
                    (byte)SignatureTypeCode.TypeHandle, (byte)SpecialType.System_Void,

                // System_Runtime_CompilerServices_DynamicAttribute__ctorTransformFlags
                (byte)MemberFlags.Constructor,                                                                              // Flags
                (byte)WellKnownType.System_Runtime_CompilerServices_DynamicAttribute,                                       // DeclaringTypeId
                0,                                                                                                          // Arity
                    1,                                                                                                      // Method Signature
                    (byte)SignatureTypeCode.TypeHandle, (byte)SpecialType.System_Void,
                    (byte)SignatureTypeCode.SZArray, (byte)SignatureTypeCode.TypeHandle, (byte)SpecialType.System_Boolean,

                // System_Runtime_CompilerServices_CallSite_T__Create
                (byte)(MemberFlags.Method | MemberFlags.Static),                                                            // Flags
                (byte)WellKnownType.System_Runtime_CompilerServices_CallSite_T,                                             // DeclaringTypeId
                0,                                                                                                          // Arity
                    1,                                                                                                      // Method Signature
                    (byte)SignatureTypeCode.GenericTypeInstance,
                    (byte)SignatureTypeCode.TypeHandle, (byte)WellKnownType.System_Runtime_CompilerServices_CallSite_T,
                    1,
                    (byte)SignatureTypeCode.GenericTypeParameter, 0,
                    (byte)SignatureTypeCode.TypeHandle, (byte)WellKnownType.System_Runtime_CompilerServices_CallSiteBinder,

                // System_Runtime_CompilerServices_CallSite_T__Target
                (byte)MemberFlags.Field,                                                                                    // Flags
                (byte)WellKnownType.System_Runtime_CompilerServices_CallSite_T,                                             // DeclaringTypeId
                0,                                                                                                          // Arity
                    (byte)SignatureTypeCode.GenericTypeParameter, 0,                                                        // Field Signature

                // System_Runtime_CompilerServices_RuntimeHelpers__GetObjectValueObject
                (byte)(MemberFlags.Method | MemberFlags.Static),                                                            // Flags
                (byte)WellKnownType.System_Runtime_CompilerServices_RuntimeHelpers,                                         // DeclaringTypeId
                0,                                                                                                          // Arity
                    1,                                                                                                      // Method Signature
                    (byte)SignatureTypeCode.TypeHandle, (byte)SpecialType.System_Object,
                    (byte)SignatureTypeCode.TypeHandle, (byte)SpecialType.System_Object,

                // System_Runtime_CompilerServices_RuntimeHelpers__InitializeArrayArrayRuntimeFieldHandle
                (byte)(MemberFlags.Method | MemberFlags.Static),                                                            // Flags
                (byte)WellKnownType.System_Runtime_CompilerServices_RuntimeHelpers,                                         // DeclaringTypeId
                0,                                                                                                          // Arity
                    2,                                                                                                      // Method Signature
                    (byte)SignatureTypeCode.TypeHandle, (byte)SpecialType.System_Void,
                    (byte)SignatureTypeCode.TypeHandle, (byte)SpecialType.System_Array,
                    (byte)SignatureTypeCode.TypeHandle, (byte)WellKnownType.System_RuntimeFieldHandle,

                // System_Runtime_CompilerServices_RuntimeHelpers__get_OffsetToStringData
                (byte)(MemberFlags.PropertyGet | MemberFlags.Static),                                                       // Flags
                (byte)WellKnownType.System_Runtime_CompilerServices_RuntimeHelpers,                                         // DeclaringTypeId
                0,                                                                                                          // Arity
                    0,                                                                                                      // Method Signature
                    (byte)SignatureTypeCode.TypeHandle, (byte)SpecialType.System_Int32,

                // System_Runtime_ExceptionServices_ExceptionDispatchInfo__Capture
                (byte)(MemberFlags.Method | MemberFlags.Static),                                                            // Flags
                (byte)WellKnownType.System_Runtime_ExceptionServices_ExceptionDispatchInfo,                                 // DeclaringTypeId
                0,                                                                                                          // Arity
                    1,                                                                                                      // Method Signature
                    (byte)SignatureTypeCode.TypeHandle, (byte)WellKnownType.System_Runtime_ExceptionServices_ExceptionDispatchInfo,
                    (byte)SignatureTypeCode.TypeHandle, (byte)WellKnownType.System_Exception,

                // System_Runtime_ExceptionServices_ExceptionDispatchInfo__Throw
                (byte)MemberFlags.Method,                                                                                   // Flags
                (byte)WellKnownType.System_Runtime_ExceptionServices_ExceptionDispatchInfo,                                 // DeclaringTypeId
                0,                                                                                                          // Arity
                    0,                                                                                                      // Method Signature
                    (byte)SignatureTypeCode.TypeHandle, (byte)SpecialType.System_Void,

                // System_Security_UnverifiableCodeAttribute__ctor
                (byte)MemberFlags.Constructor,                                                                              // Flags
                (byte)WellKnownType.System_Security_UnverifiableCodeAttribute,                                              // DeclaringTypeId
                0,                                                                                                          // Arity
                    0,                                                                                                      // Method Signature
                    (byte)SignatureTypeCode.TypeHandle, (byte)SpecialType.System_Void,

                // System_Security_Permissions_SecurityAction__RequestMinimum
                (byte)(MemberFlags.Field | MemberFlags.Static),                                                             // Flags
                (byte)WellKnownType.System_Security_Permissions_SecurityAction,                                             // DeclaringTypeId
                0,                                                                                                          // Arity
                    (byte)SignatureTypeCode.TypeHandle, (byte)WellKnownType.System_Security_Permissions_SecurityAction,     // Field Signature

                // System_Security_Permissions_SecurityPermissionAttribute__ctor
                (byte)MemberFlags.Constructor,                                                                              // Flags
                (byte)WellKnownType.System_Security_Permissions_SecurityPermissionAttribute,                                // DeclaringTypeId
                0,                                                                                                          // Arity
                    1,                                                                                                      // Method Signature
                    (byte)SignatureTypeCode.TypeHandle, (byte)SpecialType.System_Void,
                    (byte)SignatureTypeCode.TypeHandle, (byte)WellKnownType.System_Security_Permissions_SecurityAction,

                // System_Security_Permissions_SecurityPermissionAttribute__SkipVerification
                (byte)MemberFlags.Property,                                                                                 // Flags
                (byte)WellKnownType.System_Security_Permissions_SecurityPermissionAttribute,                                // DeclaringTypeId
                0,                                                                                                          // Arity
                    0,                                                                                                      // Method Signature
                    (byte)SignatureTypeCode.TypeHandle, (byte)SpecialType.System_Boolean,

                // System_Activator__CreateInstance
                (byte)(MemberFlags.Method | MemberFlags.Static),                                                            // Flags
                (byte)WellKnownType.System_Activator,                                                                       // DeclaringTypeId
                0,                                                                                                          // Arity
                    1,                                                                                                      // Method Signature
                    (byte)SignatureTypeCode.TypeHandle, (byte)SpecialType.System_Object,
                    (byte)SignatureTypeCode.TypeHandle, (byte)WellKnownType.System_Type,

                // System_Activator__CreateInstance_T
                (byte)(MemberFlags.Method | MemberFlags.Static),                                                            // Flags
                (byte)WellKnownType.System_Activator,                                                                       // DeclaringTypeId
                1,                                                                                                          // Arity
                    0,                                                                                                      // Method Signature
                    (byte)SignatureTypeCode.GenericMethodParameter, 0,

                // System_Threading_Interlocked__CompareExchange_T
                (byte)(MemberFlags.Method | MemberFlags.Static),                                                            // Flags
                (byte)WellKnownType.System_Threading_Interlocked,                                                           // DeclaringTypeId
                1,                                                                                                          // Arity
                    3,                                                                                                      // Method Signature
                    (byte)SignatureTypeCode.GenericMethodParameter, 0,
                    (byte)SignatureTypeCode.ByReference, (byte)SignatureTypeCode.GenericMethodParameter, 0,
                    (byte)SignatureTypeCode.GenericMethodParameter, 0,
                    (byte)SignatureTypeCode.GenericMethodParameter, 0,

                // System_Threading_Monitor__Enter
                (byte)(MemberFlags.Method | MemberFlags.Static),                                                            // Flags
                (byte)WellKnownType.System_Threading_Monitor,                                                               // DeclaringTypeId
                0,                                                                                                          // Arity
                    1,                                                                                                      // Method Signature
                    (byte)SignatureTypeCode.TypeHandle, (byte)SpecialType.System_Void,
                    (byte)SignatureTypeCode.TypeHandle, (byte)SpecialType.System_Object,

                // System_Threading_Monitor__Enter2
                (byte)(MemberFlags.Method | MemberFlags.Static),                                                            // Flags
                (byte)WellKnownType.System_Threading_Monitor,                                                               // DeclaringTypeId
                0,                                                                                                          // Arity
                    2,                                                                                                      // Method Signature
                    (byte)SignatureTypeCode.TypeHandle, (byte)SpecialType.System_Void,
                    (byte)SignatureTypeCode.TypeHandle, (byte)SpecialType.System_Object,
                    (byte)SignatureTypeCode.ByReference, (byte)SignatureTypeCode.TypeHandle, (byte)SpecialType.System_Boolean,

                // System_Threading_Monitor__Exit
                (byte)(MemberFlags.Method | MemberFlags.Static),                                                            // Flags
                (byte)WellKnownType.System_Threading_Monitor,                                                               // DeclaringTypeId
                0,                                                                                                          // Arity
                    1,                                                                                                      // Method Signature
                    (byte)SignatureTypeCode.TypeHandle, (byte)SpecialType.System_Void,
                    (byte)SignatureTypeCode.TypeHandle, (byte)SpecialType.System_Object,

                // System_Threading_Thread__CurrentThread
                (byte)(MemberFlags.Property | MemberFlags.Static),                                                          // Flags
                (byte)WellKnownType.System_Threading_Thread,                                                                // DeclaringTypeId
                0,                                                                                                          // Arity
                    0,                                                                                                      // Method Signature
                    (byte)SignatureTypeCode.TypeHandle, (byte)WellKnownType.System_Threading_Thread,

                // System_Threading_Thread__ManagedThreadId
                (byte)MemberFlags.Property,                                                                                 // Flags
                (byte)WellKnownType.System_Threading_Thread,                                                                // DeclaringTypeId
                0,                                                                                                          // Arity
                    0,                                                                                                      // Method Signature
                    (byte)SignatureTypeCode.TypeHandle, (byte)SpecialType.System_Int32,

                // Microsoft_CSharp_RuntimeBinder_Binder__BinaryOperation
                (byte)(MemberFlags.Method | MemberFlags.Static),                                                            // Flags
                (byte)WellKnownType.Microsoft_CSharp_RuntimeBinder_Binder,                                                  // DeclaringTypeId
                0,                                                                                                          // Arity
                    4,                                                                                                      // Method Signature
                    (byte)SignatureTypeCode.TypeHandle, (byte)WellKnownType.System_Runtime_CompilerServices_CallSiteBinder,
                    (byte)SignatureTypeCode.TypeHandle, (byte)WellKnownType.Microsoft_CSharp_RuntimeBinder_CSharpBinderFlags,
                    (byte)SignatureTypeCode.TypeHandle, (byte)WellKnownType.System_Linq_Expressions_ExpressionType,
                    (byte)SignatureTypeCode.TypeHandle, (byte)WellKnownType.System_Type,
                    (byte)SignatureTypeCode.GenericTypeInstance,
                    (byte)SignatureTypeCode.TypeHandle, (byte)SpecialType.System_Collections_Generic_IEnumerable_T,
                    1,
                    (byte)SignatureTypeCode.TypeHandle, (byte)WellKnownType.Microsoft_CSharp_RuntimeBinder_CSharpArgumentInfo,

                // Microsoft_CSharp_RuntimeBinder_Binder__Convert
                (byte)(MemberFlags.Method | MemberFlags.Static),                                                            // Flags
                (byte)WellKnownType.Microsoft_CSharp_RuntimeBinder_Binder,                                                  // DeclaringTypeId
                0,                                                                                                          // Arity
                    3,                                                                                                      // Method Signature
                    (byte)SignatureTypeCode.TypeHandle, (byte)WellKnownType.System_Runtime_CompilerServices_CallSiteBinder,
                    (byte)SignatureTypeCode.TypeHandle, (byte)WellKnownType.Microsoft_CSharp_RuntimeBinder_CSharpBinderFlags,
                    (byte)SignatureTypeCode.TypeHandle, (byte)WellKnownType.System_Type,
                    (byte)SignatureTypeCode.TypeHandle, (byte)WellKnownType.System_Type,

                // Microsoft_CSharp_RuntimeBinder_Binder__GetIndex
                (byte)(MemberFlags.Method | MemberFlags.Static),                                                            // Flags
                (byte)WellKnownType.Microsoft_CSharp_RuntimeBinder_Binder,                                                  // DeclaringTypeId
                0,                                                                                                          // Arity
                    3,                                                                                                      // Method Signature
                    (byte)SignatureTypeCode.TypeHandle, (byte)WellKnownType.System_Runtime_CompilerServices_CallSiteBinder,
                    (byte)SignatureTypeCode.TypeHandle, (byte)WellKnownType.Microsoft_CSharp_RuntimeBinder_CSharpBinderFlags,
                    (byte)SignatureTypeCode.TypeHandle, (byte)WellKnownType.System_Type,
                    (byte)SignatureTypeCode.GenericTypeInstance,
                    (byte)SignatureTypeCode.TypeHandle, (byte)SpecialType.System_Collections_Generic_IEnumerable_T,
                    1,
                    (byte)SignatureTypeCode.TypeHandle, (byte)WellKnownType.Microsoft_CSharp_RuntimeBinder_CSharpArgumentInfo,

                // Microsoft_CSharp_RuntimeBinder_Binder__GetMember
                (byte)(MemberFlags.Method | MemberFlags.Static),                                                            // Flags
                (byte)WellKnownType.Microsoft_CSharp_RuntimeBinder_Binder,                                                  // DeclaringTypeId
                0,                                                                                                          // Arity
                    4,                                                                                                      // Method Signature
                    (byte)SignatureTypeCode.TypeHandle, (byte)WellKnownType.System_Runtime_CompilerServices_CallSiteBinder,
                    (byte)SignatureTypeCode.TypeHandle, (byte)WellKnownType.Microsoft_CSharp_RuntimeBinder_CSharpBinderFlags,
                    (byte)SignatureTypeCode.TypeHandle, (byte)SpecialType.System_String,
                    (byte)SignatureTypeCode.TypeHandle, (byte)WellKnownType.System_Type,
                    (byte)SignatureTypeCode.GenericTypeInstance,
                    (byte)SignatureTypeCode.TypeHandle, (byte)SpecialType.System_Collections_Generic_IEnumerable_T,
                    1,
                    (byte)SignatureTypeCode.TypeHandle, (byte)WellKnownType.Microsoft_CSharp_RuntimeBinder_CSharpArgumentInfo,

                // Microsoft_CSharp_RuntimeBinder_Binder__Invoke
                (byte)(MemberFlags.Method | MemberFlags.Static),                                                            // Flags
                (byte)WellKnownType.Microsoft_CSharp_RuntimeBinder_Binder,                                                  // DeclaringTypeId
                0,                                                                                                          // Arity
                    3,                                                                                                      // Method Signature
                    (byte)SignatureTypeCode.TypeHandle, (byte)WellKnownType.System_Runtime_CompilerServices_CallSiteBinder,
                    (byte)SignatureTypeCode.TypeHandle, (byte)WellKnownType.Microsoft_CSharp_RuntimeBinder_CSharpBinderFlags,
                    (byte)SignatureTypeCode.TypeHandle, (byte)WellKnownType.System_Type,
                    (byte)SignatureTypeCode.GenericTypeInstance,
                    (byte)SignatureTypeCode.TypeHandle, (byte)SpecialType.System_Collections_Generic_IEnumerable_T,
                    1,
                    (byte)SignatureTypeCode.TypeHandle, (byte)WellKnownType.Microsoft_CSharp_RuntimeBinder_CSharpArgumentInfo,

                // Microsoft_CSharp_RuntimeBinder_Binder__InvokeConstructor
                (byte)(MemberFlags.Method | MemberFlags.Static),                                                            // Flags
                (byte)WellKnownType.Microsoft_CSharp_RuntimeBinder_Binder,                                                  // DeclaringTypeId
                0,                                                                                                          // Arity
                    3,                                                                                                      // Method Signature
                    (byte)SignatureTypeCode.TypeHandle, (byte)WellKnownType.System_Runtime_CompilerServices_CallSiteBinder,
                    (byte)SignatureTypeCode.TypeHandle, (byte)WellKnownType.Microsoft_CSharp_RuntimeBinder_CSharpBinderFlags,
                    (byte)SignatureTypeCode.TypeHandle, (byte)WellKnownType.System_Type,
                    (byte)SignatureTypeCode.GenericTypeInstance,
                    (byte)SignatureTypeCode.TypeHandle, (byte)SpecialType.System_Collections_Generic_IEnumerable_T,
                    1,
                    (byte)SignatureTypeCode.TypeHandle, (byte)WellKnownType.Microsoft_CSharp_RuntimeBinder_CSharpArgumentInfo,

                // Microsoft_CSharp_RuntimeBinder_Binder__InvokeMember
                (byte)(MemberFlags.Method | MemberFlags.Static),                                                            // Flags
                (byte)WellKnownType.Microsoft_CSharp_RuntimeBinder_Binder,                                                  // DeclaringTypeId
                0,                                                                                                          // Arity
                    5,                                                                                                      // Method Signature
                    (byte)SignatureTypeCode.TypeHandle, (byte)WellKnownType.System_Runtime_CompilerServices_CallSiteBinder,
                    (byte)SignatureTypeCode.TypeHandle, (byte)WellKnownType.Microsoft_CSharp_RuntimeBinder_CSharpBinderFlags,
                    (byte)SignatureTypeCode.TypeHandle, (byte)SpecialType.System_String,
                    (byte)SignatureTypeCode.GenericTypeInstance,
                    (byte)SignatureTypeCode.TypeHandle, (byte)SpecialType.System_Collections_Generic_IEnumerable_T,
                    1,
                    (byte)SignatureTypeCode.TypeHandle, (byte)WellKnownType.System_Type,
                    (byte)SignatureTypeCode.TypeHandle, (byte)WellKnownType.System_Type,
                    (byte)SignatureTypeCode.GenericTypeInstance,
                    (byte)SignatureTypeCode.TypeHandle, (byte)SpecialType.System_Collections_Generic_IEnumerable_T,
                    1,
                    (byte)SignatureTypeCode.TypeHandle, (byte)WellKnownType.Microsoft_CSharp_RuntimeBinder_CSharpArgumentInfo,

                // Microsoft_CSharp_RuntimeBinder_Binder__IsEvent
                (byte)(MemberFlags.Method | MemberFlags.Static),                                                            // Flags
                (byte)WellKnownType.Microsoft_CSharp_RuntimeBinder_Binder,                                                  // DeclaringTypeId
                0,                                                                                                          // Arity
                    3,                                                                                                      // Method Signature
                    (byte)SignatureTypeCode.TypeHandle, (byte)WellKnownType.System_Runtime_CompilerServices_CallSiteBinder,
                    (byte)SignatureTypeCode.TypeHandle, (byte)WellKnownType.Microsoft_CSharp_RuntimeBinder_CSharpBinderFlags,
                    (byte)SignatureTypeCode.TypeHandle, (byte)SpecialType.System_String,
                    (byte)SignatureTypeCode.TypeHandle, (byte)WellKnownType.System_Type,

                // Microsoft_CSharp_RuntimeBinder_Binder__SetIndex
                (byte)(MemberFlags.Method | MemberFlags.Static),                                                            // Flags
                (byte)WellKnownType.Microsoft_CSharp_RuntimeBinder_Binder,                                                  // DeclaringTypeId
                0,                                                                                                          // Arity
                    3,                                                                                                      // Method Signature
                    (byte)SignatureTypeCode.TypeHandle, (byte)WellKnownType.System_Runtime_CompilerServices_CallSiteBinder,
                    (byte)SignatureTypeCode.TypeHandle, (byte)WellKnownType.Microsoft_CSharp_RuntimeBinder_CSharpBinderFlags,
                    (byte)SignatureTypeCode.TypeHandle, (byte)WellKnownType.System_Type,
                    (byte)SignatureTypeCode.GenericTypeInstance,
                    (byte)SignatureTypeCode.TypeHandle, (byte)SpecialType.System_Collections_Generic_IEnumerable_T,
                    1,
                    (byte)SignatureTypeCode.TypeHandle, (byte)WellKnownType.Microsoft_CSharp_RuntimeBinder_CSharpArgumentInfo,

                // Microsoft_CSharp_RuntimeBinder_Binder__SetMember
                (byte)(MemberFlags.Method | MemberFlags.Static),                                                            // Flags
                (byte)WellKnownType.Microsoft_CSharp_RuntimeBinder_Binder,                                                  // DeclaringTypeId
                0,                                                                                                          // Arity
                    4,                                                                                                      // Method Signature
                    (byte)SignatureTypeCode.TypeHandle, (byte)WellKnownType.System_Runtime_CompilerServices_CallSiteBinder,
                    (byte)SignatureTypeCode.TypeHandle, (byte)WellKnownType.Microsoft_CSharp_RuntimeBinder_CSharpBinderFlags,
                    (byte)SignatureTypeCode.TypeHandle, (byte)SpecialType.System_String,
                    (byte)SignatureTypeCode.TypeHandle, (byte)WellKnownType.System_Type,
                    (byte)SignatureTypeCode.GenericTypeInstance,
                    (byte)SignatureTypeCode.TypeHandle, (byte)SpecialType.System_Collections_Generic_IEnumerable_T,
                    1,
                    (byte)SignatureTypeCode.TypeHandle, (byte)WellKnownType.Microsoft_CSharp_RuntimeBinder_CSharpArgumentInfo,

                // Microsoft_CSharp_RuntimeBinder_Binder__UnaryOperation
                (byte)(MemberFlags.Method | MemberFlags.Static),                                                            // Flags
                (byte)WellKnownType.Microsoft_CSharp_RuntimeBinder_Binder,                                                  // DeclaringTypeId
                0,                                                                                                          // Arity
                    4,                                                                                                      // Method Signature
                    (byte)SignatureTypeCode.TypeHandle, (byte)WellKnownType.System_Runtime_CompilerServices_CallSiteBinder,
                    (byte)SignatureTypeCode.TypeHandle, (byte)WellKnownType.Microsoft_CSharp_RuntimeBinder_CSharpBinderFlags,
                    (byte)SignatureTypeCode.TypeHandle, (byte)WellKnownType.System_Linq_Expressions_ExpressionType,
                    (byte)SignatureTypeCode.TypeHandle, (byte)WellKnownType.System_Type,
                    (byte)SignatureTypeCode.GenericTypeInstance,
                    (byte)SignatureTypeCode.TypeHandle, (byte)SpecialType.System_Collections_Generic_IEnumerable_T,
                    1,
                    (byte)SignatureTypeCode.TypeHandle, (byte)WellKnownType.Microsoft_CSharp_RuntimeBinder_CSharpArgumentInfo,

                // Microsoft_CSharp_RuntimeBinder_CSharpArgumentInfo__Create
                (byte)(MemberFlags.Method | MemberFlags.Static),                                                            // Flags
                (byte)WellKnownType.Microsoft_CSharp_RuntimeBinder_CSharpArgumentInfo,                                      // DeclaringTypeId
                0,                                                                                                          // Arity
                    2,                                                                                                      // Method Signature
                    (byte)SignatureTypeCode.TypeHandle, (byte)WellKnownType.Microsoft_CSharp_RuntimeBinder_CSharpArgumentInfo,
                    (byte)SignatureTypeCode.TypeHandle, (byte)WellKnownType.Microsoft_CSharp_RuntimeBinder_CSharpArgumentInfoFlags,
                    (byte)SignatureTypeCode.TypeHandle, (byte)SpecialType.System_String,

                // Microsoft_VisualBasic_CompilerServices_Conversions__ToDecimalBoolean
                (byte)(MemberFlags.Method | MemberFlags.Static),                                                            // Flags
                (byte)WellKnownType.Microsoft_VisualBasic_CompilerServices_Conversions,                                     // DeclaringTypeId
                0,                                                                                                          // Arity
                    1,                                                                                                      // Method Signature
                    (byte)SignatureTypeCode.TypeHandle, (byte)SpecialType.System_Decimal,
                    (byte)SignatureTypeCode.TypeHandle, (byte)SpecialType.System_Boolean,

                // Microsoft_VisualBasic_CompilerServices_Conversions__ToBooleanString
                (byte)(MemberFlags.Method | MemberFlags.Static),                                                            // Flags
                (byte)WellKnownType.Microsoft_VisualBasic_CompilerServices_Conversions,                                     // DeclaringTypeId
                0,                                                                                                          // Arity
                    1,                                                                                                      // Method Signature
                    (byte)SignatureTypeCode.TypeHandle, (byte)SpecialType.System_Boolean,
                    (byte)SignatureTypeCode.TypeHandle, (byte)SpecialType.System_String,

                // Microsoft_VisualBasic_CompilerServices_Conversions__ToSByteString
                (byte)(MemberFlags.Method | MemberFlags.Static),                                                            // Flags
                (byte)WellKnownType.Microsoft_VisualBasic_CompilerServices_Conversions,                                     // DeclaringTypeId
                0,                                                                                                          // Arity
                    1,                                                                                                      // Method Signature
                    (byte)SignatureTypeCode.TypeHandle, (byte)SpecialType.System_SByte,
                    (byte)SignatureTypeCode.TypeHandle, (byte)SpecialType.System_String,

                // Microsoft_VisualBasic_CompilerServices_Conversions__ToByteString
                (byte)(MemberFlags.Method | MemberFlags.Static),                                                            // Flags
                (byte)WellKnownType.Microsoft_VisualBasic_CompilerServices_Conversions,                                     // DeclaringTypeId
                0,                                                                                                          // Arity
                    1,                                                                                                      // Method Signature
                    (byte)SignatureTypeCode.TypeHandle, (byte)SpecialType.System_Byte,
                    (byte)SignatureTypeCode.TypeHandle, (byte)SpecialType.System_String,

                // Microsoft_VisualBasic_CompilerServices_Conversions__ToShortString
                (byte)(MemberFlags.Method | MemberFlags.Static),                                                            // Flags
                (byte)WellKnownType.Microsoft_VisualBasic_CompilerServices_Conversions,                                     // DeclaringTypeId
                0,                                                                                                          // Arity
                    1,                                                                                                      // Method Signature
                    (byte)SignatureTypeCode.TypeHandle, (byte)SpecialType.System_Int16,
                    (byte)SignatureTypeCode.TypeHandle, (byte)SpecialType.System_String,

                // Microsoft_VisualBasic_CompilerServices_Conversions__ToUShortString
                (byte)(MemberFlags.Method | MemberFlags.Static),                                                            // Flags
                (byte)WellKnownType.Microsoft_VisualBasic_CompilerServices_Conversions,                                     // DeclaringTypeId
                0,                                                                                                          // Arity
                    1,                                                                                                      // Method Signature
                    (byte)SignatureTypeCode.TypeHandle, (byte)SpecialType.System_UInt16,
                    (byte)SignatureTypeCode.TypeHandle, (byte)SpecialType.System_String,

                // Microsoft_VisualBasic_CompilerServices_Conversions__ToIntegerString
                (byte)(MemberFlags.Method | MemberFlags.Static),                                                            // Flags
                (byte)WellKnownType.Microsoft_VisualBasic_CompilerServices_Conversions,                                     // DeclaringTypeId
                0,                                                                                                          // Arity
                    1,                                                                                                      // Method Signature
                    (byte)SignatureTypeCode.TypeHandle, (byte)SpecialType.System_Int32,
                    (byte)SignatureTypeCode.TypeHandle, (byte)SpecialType.System_String,

                // Microsoft_VisualBasic_CompilerServices_Conversions__ToUIntegerString
                (byte)(MemberFlags.Method | MemberFlags.Static),                                                            // Flags
                (byte)WellKnownType.Microsoft_VisualBasic_CompilerServices_Conversions,                                     // DeclaringTypeId
                0,                                                                                                          // Arity
                    1,                                                                                                      // Method Signature
                    (byte)SignatureTypeCode.TypeHandle, (byte)SpecialType.System_UInt32,
                    (byte)SignatureTypeCode.TypeHandle, (byte)SpecialType.System_String,

                // Microsoft_VisualBasic_CompilerServices_Conversions__ToLongString
                (byte)(MemberFlags.Method | MemberFlags.Static),                                                            // Flags
                (byte)WellKnownType.Microsoft_VisualBasic_CompilerServices_Conversions,                                     // DeclaringTypeId
                0,                                                                                                          // Arity
                    1,                                                                                                      // Method Signature
                    (byte)SignatureTypeCode.TypeHandle, (byte)SpecialType.System_Int64,
                    (byte)SignatureTypeCode.TypeHandle, (byte)SpecialType.System_String,

                // Microsoft_VisualBasic_CompilerServices_Conversions__ToULongString
                (byte)(MemberFlags.Method | MemberFlags.Static),                                                            // Flags
                (byte)WellKnownType.Microsoft_VisualBasic_CompilerServices_Conversions,                                     // DeclaringTypeId
                0,                                                                                                          // Arity
                    1,                                                                                                      // Method Signature
                    (byte)SignatureTypeCode.TypeHandle, (byte)SpecialType.System_UInt64,
                    (byte)SignatureTypeCode.TypeHandle, (byte)SpecialType.System_String,

                // Microsoft_VisualBasic_CompilerServices_Conversions__ToSingleString
                (byte)(MemberFlags.Method | MemberFlags.Static),                                                            // Flags
                (byte)WellKnownType.Microsoft_VisualBasic_CompilerServices_Conversions,                                     // DeclaringTypeId
                0,                                                                                                          // Arity
                    1,                                                                                                      // Method Signature
                    (byte)SignatureTypeCode.TypeHandle, (byte)SpecialType.System_Single,
                    (byte)SignatureTypeCode.TypeHandle, (byte)SpecialType.System_String,

                // Microsoft_VisualBasic_CompilerServices_Conversions__ToDoubleString
                (byte)(MemberFlags.Method | MemberFlags.Static),                                                            // Flags
                (byte)WellKnownType.Microsoft_VisualBasic_CompilerServices_Conversions,                                     // DeclaringTypeId
                0,                                                                                                          // Arity
                    1,                                                                                                      // Method Signature
                    (byte)SignatureTypeCode.TypeHandle, (byte)SpecialType.System_Double,
                    (byte)SignatureTypeCode.TypeHandle, (byte)SpecialType.System_String,

                // Microsoft_VisualBasic_CompilerServices_Conversions__ToDecimalString
                (byte)(MemberFlags.Method | MemberFlags.Static),                                                            // Flags
                (byte)WellKnownType.Microsoft_VisualBasic_CompilerServices_Conversions,                                     // DeclaringTypeId
                0,                                                                                                          // Arity
                    1,                                                                                                      // Method Signature
                    (byte)SignatureTypeCode.TypeHandle, (byte)SpecialType.System_Decimal,
                    (byte)SignatureTypeCode.TypeHandle, (byte)SpecialType.System_String,

                // Microsoft_VisualBasic_CompilerServices_Conversions__ToDateString
                (byte)(MemberFlags.Method | MemberFlags.Static),                                                            // Flags
                (byte)WellKnownType.Microsoft_VisualBasic_CompilerServices_Conversions,                                     // DeclaringTypeId
                0,                                                                                                          // Arity
                    1,                                                                                                      // Method Signature
                    (byte)SignatureTypeCode.TypeHandle, (byte)SpecialType.System_DateTime,
                    (byte)SignatureTypeCode.TypeHandle, (byte)SpecialType.System_String,

                // Microsoft_VisualBasic_CompilerServices_Conversions__ToCharString
                (byte)(MemberFlags.Method | MemberFlags.Static),                                                            // Flags
                (byte)WellKnownType.Microsoft_VisualBasic_CompilerServices_Conversions,                                     // DeclaringTypeId
                0,                                                                                                          // Arity
                    1,                                                                                                      // Method Signature
                    (byte)SignatureTypeCode.TypeHandle, (byte)SpecialType.System_Char,
                    (byte)SignatureTypeCode.TypeHandle, (byte)SpecialType.System_String,

                // Microsoft_VisualBasic_CompilerServices_Conversions__ToCharArrayRankOneString
                (byte)(MemberFlags.Method | MemberFlags.Static),                                                            // Flags
                (byte)WellKnownType.Microsoft_VisualBasic_CompilerServices_Conversions,                                     // DeclaringTypeId
                0,                                                                                                          // Arity
                    1,                                                                                                      // Method Signature
                    (byte)SignatureTypeCode.SZArray, (byte)SignatureTypeCode.TypeHandle, (byte)SpecialType.System_Char,
                    (byte)SignatureTypeCode.TypeHandle, (byte)SpecialType.System_String,

                // Microsoft_VisualBasic_CompilerServices_Conversions__ToStringBoolean
                (byte)(MemberFlags.Method | MemberFlags.Static),                                                            // Flags
                (byte)WellKnownType.Microsoft_VisualBasic_CompilerServices_Conversions,                                     // DeclaringTypeId
                0,                                                                                                          // Arity
                    1,                                                                                                      // Method Signature
                    (byte)SignatureTypeCode.TypeHandle, (byte)SpecialType.System_String,
                    (byte)SignatureTypeCode.TypeHandle, (byte)SpecialType.System_Boolean,

                // Microsoft_VisualBasic_CompilerServices_Conversions__ToStringInt32
                (byte)(MemberFlags.Method | MemberFlags.Static),                                                            // Flags
                (byte)WellKnownType.Microsoft_VisualBasic_CompilerServices_Conversions,                                     // DeclaringTypeId
                0,                                                                                                          // Arity
                    1,                                                                                                      // Method Signature
                    (byte)SignatureTypeCode.TypeHandle, (byte)SpecialType.System_String,
                    (byte)SignatureTypeCode.TypeHandle, (byte)SpecialType.System_Int32,

                // Microsoft_VisualBasic_CompilerServices_Conversions__ToStringByte
                (byte)(MemberFlags.Method | MemberFlags.Static),                                                            // Flags
                (byte)WellKnownType.Microsoft_VisualBasic_CompilerServices_Conversions,                                     // DeclaringTypeId
                0,                                                                                                          // Arity
                    1,                                                                                                      // Method Signature
                    (byte)SignatureTypeCode.TypeHandle, (byte)SpecialType.System_String,
                    (byte)SignatureTypeCode.TypeHandle, (byte)SpecialType.System_Byte,

                // Microsoft_VisualBasic_CompilerServices_Conversions__ToStringUInt32
                (byte)(MemberFlags.Method | MemberFlags.Static),                                                            // Flags
                (byte)WellKnownType.Microsoft_VisualBasic_CompilerServices_Conversions,                                     // DeclaringTypeId
                0,                                                                                                          // Arity
                    1,                                                                                                      // Method Signature
                    (byte)SignatureTypeCode.TypeHandle, (byte)SpecialType.System_String,
                    (byte)SignatureTypeCode.TypeHandle, (byte)SpecialType.System_UInt32,

                // Microsoft_VisualBasic_CompilerServices_Conversions__ToStringInt64
                (byte)(MemberFlags.Method | MemberFlags.Static),                                                            // Flags
                (byte)WellKnownType.Microsoft_VisualBasic_CompilerServices_Conversions,                                     // DeclaringTypeId
                0,                                                                                                          // Arity
                    1,                                                                                                      // Method Signature
                    (byte)SignatureTypeCode.TypeHandle, (byte)SpecialType.System_String,
                    (byte)SignatureTypeCode.TypeHandle, (byte)SpecialType.System_Int64,

                // Microsoft_VisualBasic_CompilerServices_Conversions__ToStringUInt64
                (byte)(MemberFlags.Method | MemberFlags.Static),                                                            // Flags
                (byte)WellKnownType.Microsoft_VisualBasic_CompilerServices_Conversions,                                     // DeclaringTypeId
                0,                                                                                                          // Arity
                    1,                                                                                                      // Method Signature
                    (byte)SignatureTypeCode.TypeHandle, (byte)SpecialType.System_String,
                    (byte)SignatureTypeCode.TypeHandle, (byte)SpecialType.System_UInt64,

                // Microsoft_VisualBasic_CompilerServices_Conversions__ToStringSingle
                (byte)(MemberFlags.Method | MemberFlags.Static),                                                            // Flags
                (byte)WellKnownType.Microsoft_VisualBasic_CompilerServices_Conversions,                                     // DeclaringTypeId
                0,                                                                                                          // Arity
                    1,                                                                                                      // Method Signature
                    (byte)SignatureTypeCode.TypeHandle, (byte)SpecialType.System_String,
                    (byte)SignatureTypeCode.TypeHandle, (byte)SpecialType.System_Single,

                // Microsoft_VisualBasic_CompilerServices_Conversions__ToStringDouble
                (byte)(MemberFlags.Method | MemberFlags.Static),                                                            // Flags
                (byte)WellKnownType.Microsoft_VisualBasic_CompilerServices_Conversions,                                     // DeclaringTypeId
                0,                                                                                                          // Arity
                    1,                                                                                                      // Method Signature
                    (byte)SignatureTypeCode.TypeHandle, (byte)SpecialType.System_String,
                    (byte)SignatureTypeCode.TypeHandle, (byte)SpecialType.System_Double,

                // Microsoft_VisualBasic_CompilerServices_Conversions__ToStringDecimal
                (byte)(MemberFlags.Method | MemberFlags.Static),                                                            // Flags
                (byte)WellKnownType.Microsoft_VisualBasic_CompilerServices_Conversions,                                     // DeclaringTypeId
                0,                                                                                                          // Arity
                    1,                                                                                                      // Method Signature
                    (byte)SignatureTypeCode.TypeHandle, (byte)SpecialType.System_String,
                    (byte)SignatureTypeCode.TypeHandle, (byte)SpecialType.System_Decimal,

                // Microsoft_VisualBasic_CompilerServices_Conversions__ToStringDateTime
                (byte)(MemberFlags.Method | MemberFlags.Static),                                                            // Flags
                (byte)WellKnownType.Microsoft_VisualBasic_CompilerServices_Conversions,                                     // DeclaringTypeId
                0,                                                                                                          // Arity
                    1,                                                                                                      // Method Signature
                    (byte)SignatureTypeCode.TypeHandle, (byte)SpecialType.System_String,
                    (byte)SignatureTypeCode.TypeHandle, (byte)SpecialType.System_DateTime,

                // Microsoft_VisualBasic_CompilerServices_Conversions__ToStringChar
                (byte)(MemberFlags.Method | MemberFlags.Static),                                                            // Flags
                (byte)WellKnownType.Microsoft_VisualBasic_CompilerServices_Conversions,                                     // DeclaringTypeId
                0,                                                                                                          // Arity
                    1,                                                                                                      // Method Signature
                    (byte)SignatureTypeCode.TypeHandle, (byte)SpecialType.System_String,
                    (byte)SignatureTypeCode.TypeHandle, (byte)SpecialType.System_Char,

                // Microsoft_VisualBasic_CompilerServices_Conversions__ToStringObject
                (byte)(MemberFlags.Method | MemberFlags.Static),                                                            // Flags
                (byte)WellKnownType.Microsoft_VisualBasic_CompilerServices_Conversions,                                     // DeclaringTypeId
                0,                                                                                                          // Arity
                    1,                                                                                                      // Method Signature
                    (byte)SignatureTypeCode.TypeHandle, (byte)SpecialType.System_String,
                    (byte)SignatureTypeCode.TypeHandle, (byte)SpecialType.System_Object,

                // Microsoft_VisualBasic_CompilerServices_Conversions__ToBooleanObject
                (byte)(MemberFlags.Method | MemberFlags.Static),                                                            // Flags
                (byte)WellKnownType.Microsoft_VisualBasic_CompilerServices_Conversions,                                     // DeclaringTypeId
                0,                                                                                                          // Arity
                    1,                                                                                                      // Method Signature
                    (byte)SignatureTypeCode.TypeHandle, (byte)SpecialType.System_Boolean,
                    (byte)SignatureTypeCode.TypeHandle, (byte)SpecialType.System_Object,

                // Microsoft_VisualBasic_CompilerServices_Conversions__ToSByteObject
                (byte)(MemberFlags.Method | MemberFlags.Static),                                                            // Flags
                (byte)WellKnownType.Microsoft_VisualBasic_CompilerServices_Conversions,                                     // DeclaringTypeId
                0,                                                                                                          // Arity
                    1,                                                                                                      // Method Signature
                    (byte)SignatureTypeCode.TypeHandle, (byte)SpecialType.System_SByte,
                    (byte)SignatureTypeCode.TypeHandle, (byte)SpecialType.System_Object,

                // Microsoft_VisualBasic_CompilerServices_Conversions__ToByteObject
                (byte)(MemberFlags.Method | MemberFlags.Static),                                                            // Flags
                (byte)WellKnownType.Microsoft_VisualBasic_CompilerServices_Conversions,                                     // DeclaringTypeId
                0,                                                                                                          // Arity
                    1,                                                                                                      // Method Signature
                    (byte)SignatureTypeCode.TypeHandle, (byte)SpecialType.System_Byte,
                    (byte)SignatureTypeCode.TypeHandle, (byte)SpecialType.System_Object,

                // Microsoft_VisualBasic_CompilerServices_Conversions__ToShortObject
                (byte)(MemberFlags.Method | MemberFlags.Static),                                                            // Flags
                (byte)WellKnownType.Microsoft_VisualBasic_CompilerServices_Conversions,                                     // DeclaringTypeId
                0,                                                                                                          // Arity
                    1,                                                                                                      // Method Signature
                    (byte)SignatureTypeCode.TypeHandle, (byte)SpecialType.System_Int16,
                    (byte)SignatureTypeCode.TypeHandle, (byte)SpecialType.System_Object,

                // Microsoft_VisualBasic_CompilerServices_Conversions__ToUShortObject
                (byte)(MemberFlags.Method | MemberFlags.Static),                                                            // Flags
                (byte)WellKnownType.Microsoft_VisualBasic_CompilerServices_Conversions,                                     // DeclaringTypeId
                0,                                                                                                          // Arity
                    1,                                                                                                      // Method Signature
                    (byte)SignatureTypeCode.TypeHandle, (byte)SpecialType.System_UInt16,
                    (byte)SignatureTypeCode.TypeHandle, (byte)SpecialType.System_Object,

                // Microsoft_VisualBasic_CompilerServices_Conversions__ToIntegerObject
                (byte)(MemberFlags.Method | MemberFlags.Static),                                                            // Flags
                (byte)WellKnownType.Microsoft_VisualBasic_CompilerServices_Conversions,                                     // DeclaringTypeId
                0,                                                                                                          // Arity
                    1,                                                                                                      // Method Signature
                    (byte)SignatureTypeCode.TypeHandle, (byte)SpecialType.System_Int32,
                    (byte)SignatureTypeCode.TypeHandle, (byte)SpecialType.System_Object,

                // Microsoft_VisualBasic_CompilerServices_Conversions__ToUIntegerObject
                (byte)(MemberFlags.Method | MemberFlags.Static),                                                            // Flags
                (byte)WellKnownType.Microsoft_VisualBasic_CompilerServices_Conversions,                                     // DeclaringTypeId
                0,                                                                                                          // Arity
                    1,                                                                                                      // Method Signature
                    (byte)SignatureTypeCode.TypeHandle, (byte)SpecialType.System_UInt32,
                    (byte)SignatureTypeCode.TypeHandle, (byte)SpecialType.System_Object,

                // Microsoft_VisualBasic_CompilerServices_Conversions__ToLongObject
                (byte)(MemberFlags.Method | MemberFlags.Static),                                                            // Flags
                (byte)WellKnownType.Microsoft_VisualBasic_CompilerServices_Conversions,                                     // DeclaringTypeId
                0,                                                                                                          // Arity
                    1,                                                                                                      // Method Signature
                    (byte)SignatureTypeCode.TypeHandle, (byte)SpecialType.System_Int64,
                    (byte)SignatureTypeCode.TypeHandle, (byte)SpecialType.System_Object,

                // Microsoft_VisualBasic_CompilerServices_Conversions__ToULongObject
                (byte)(MemberFlags.Method | MemberFlags.Static),                                                            // Flags
                (byte)WellKnownType.Microsoft_VisualBasic_CompilerServices_Conversions,                                     // DeclaringTypeId
                0,                                                                                                          // Arity
                    1,                                                                                                      // Method Signature
                    (byte)SignatureTypeCode.TypeHandle, (byte)SpecialType.System_UInt64,
                    (byte)SignatureTypeCode.TypeHandle, (byte)SpecialType.System_Object,

                // Microsoft_VisualBasic_CompilerServices_Conversions__ToSingleObject
                (byte)(MemberFlags.Method | MemberFlags.Static),                                                            // Flags
                (byte)WellKnownType.Microsoft_VisualBasic_CompilerServices_Conversions,                                     // DeclaringTypeId
                0,                                                                                                          // Arity
                    1,                                                                                                      // Method Signature
                    (byte)SignatureTypeCode.TypeHandle, (byte)SpecialType.System_Single,
                    (byte)SignatureTypeCode.TypeHandle, (byte)SpecialType.System_Object,

                // Microsoft_VisualBasic_CompilerServices_Conversions__ToDoubleObject
                (byte)(MemberFlags.Method | MemberFlags.Static),                                                            // Flags
                (byte)WellKnownType.Microsoft_VisualBasic_CompilerServices_Conversions,                                     // DeclaringTypeId
                0,                                                                                                          // Arity
                    1,                                                                                                      // Method Signature
                    (byte)SignatureTypeCode.TypeHandle, (byte)SpecialType.System_Double,
                    (byte)SignatureTypeCode.TypeHandle, (byte)SpecialType.System_Object,

                // Microsoft_VisualBasic_CompilerServices_Conversions__ToDecimalObject
                (byte)(MemberFlags.Method | MemberFlags.Static),                                                            // Flags
                (byte)WellKnownType.Microsoft_VisualBasic_CompilerServices_Conversions,                                     // DeclaringTypeId
                0,                                                                                                          // Arity
                    1,                                                                                                      // Method Signature
                    (byte)SignatureTypeCode.TypeHandle, (byte)SpecialType.System_Decimal,
                    (byte)SignatureTypeCode.TypeHandle, (byte)SpecialType.System_Object,

                // Microsoft_VisualBasic_CompilerServices_Conversions__ToDateObject
                (byte)(MemberFlags.Method | MemberFlags.Static),                                                            // Flags
                (byte)WellKnownType.Microsoft_VisualBasic_CompilerServices_Conversions,                                     // DeclaringTypeId
                0,                                                                                                          // Arity
                    1,                                                                                                      // Method Signature
                    (byte)SignatureTypeCode.TypeHandle, (byte)SpecialType.System_DateTime,
                    (byte)SignatureTypeCode.TypeHandle, (byte)SpecialType.System_Object,

                // Microsoft_VisualBasic_CompilerServices_Conversions__ToCharObject
                (byte)(MemberFlags.Method | MemberFlags.Static),                                                            // Flags
                (byte)WellKnownType.Microsoft_VisualBasic_CompilerServices_Conversions,                                     // DeclaringTypeId
                0,                                                                                                          // Arity
                    1,                                                                                                      // Method Signature
                    (byte)SignatureTypeCode.TypeHandle, (byte)SpecialType.System_Char,
                    (byte)SignatureTypeCode.TypeHandle, (byte)SpecialType.System_Object,

                // Microsoft_VisualBasic_CompilerServices_Conversions__ToCharArrayRankOneObject
                (byte)(MemberFlags.Method | MemberFlags.Static),                                                            // Flags
                (byte)WellKnownType.Microsoft_VisualBasic_CompilerServices_Conversions,                                     // DeclaringTypeId
                0,                                                                                                          // Arity
                    1,                                                                                                      // Method Signature
                    (byte)SignatureTypeCode.SZArray, (byte)SignatureTypeCode.TypeHandle, (byte)SpecialType.System_Char,
                    (byte)SignatureTypeCode.TypeHandle, (byte)SpecialType.System_Object,

                // Microsoft_VisualBasic_CompilerServices_Conversions__ToGenericParameter_T_Object
                (byte)(MemberFlags.Method | MemberFlags.Static),                                                            // Flags
                (byte)WellKnownType.Microsoft_VisualBasic_CompilerServices_Conversions,                                     // DeclaringTypeId
                1,                                                                                                          // Arity
                    1,                                                                                                      // Method Signature
                    (byte)SignatureTypeCode.GenericMethodParameter, 0,
                    (byte)SignatureTypeCode.TypeHandle, (byte)SpecialType.System_Object,

                // Microsoft_VisualBasic_CompilerServices_Conversions__ChangeType
                (byte)(MemberFlags.Method | MemberFlags.Static),                                                            // Flags
                (byte)WellKnownType.Microsoft_VisualBasic_CompilerServices_Conversions,                                     // DeclaringTypeId
                0,                                                                                                          // Arity
                    2,                                                                                                      // Method Signature
                    (byte)SignatureTypeCode.TypeHandle, (byte)SpecialType.System_Object,
                    (byte)SignatureTypeCode.TypeHandle, (byte)SpecialType.System_Object,
                    (byte)SignatureTypeCode.TypeHandle, (byte)WellKnownType.System_Type,

                // Microsoft_VisualBasic_CompilerServices_Operators__PlusObjectObject
                (byte)(MemberFlags.Method | MemberFlags.Static),                                                            // Flags
                (byte)WellKnownType.Microsoft_VisualBasic_CompilerServices_Operators,                                       // DeclaringTypeId
                0,                                                                                                          // Arity
                    1,                                                                                                      // Method Signature
                    (byte)SignatureTypeCode.TypeHandle, (byte)SpecialType.System_Object,
                    (byte)SignatureTypeCode.TypeHandle, (byte)SpecialType.System_Object,

                // Microsoft_VisualBasic_CompilerServices_Operators__NegateObjectObject
                (byte)(MemberFlags.Method | MemberFlags.Static),                                                            // Flags
                (byte)WellKnownType.Microsoft_VisualBasic_CompilerServices_Operators,                                       // DeclaringTypeId
                0,                                                                                                          // Arity
                    1,                                                                                                      // Method Signature
                    (byte)SignatureTypeCode.TypeHandle, (byte)SpecialType.System_Object,
                    (byte)SignatureTypeCode.TypeHandle, (byte)SpecialType.System_Object,

                // Microsoft_VisualBasic_CompilerServices_Operators__NotObjectObject
                (byte)(MemberFlags.Method | MemberFlags.Static),                                                            // Flags
                (byte)WellKnownType.Microsoft_VisualBasic_CompilerServices_Operators,                                       // DeclaringTypeId
                0,                                                                                                          // Arity
                    1,                                                                                                      // Method Signature
                    (byte)SignatureTypeCode.TypeHandle, (byte)SpecialType.System_Object,
                    (byte)SignatureTypeCode.TypeHandle, (byte)SpecialType.System_Object,

                // Microsoft_VisualBasic_CompilerServices_Operators__AndObjectObjectObject
                (byte)(MemberFlags.Method | MemberFlags.Static),                                                            // Flags
                (byte)WellKnownType.Microsoft_VisualBasic_CompilerServices_Operators,                                       // DeclaringTypeId
                0,                                                                                                          // Arity
                    2,                                                                                                      // Method Signature
                    (byte)SignatureTypeCode.TypeHandle, (byte)SpecialType.System_Object,
                    (byte)SignatureTypeCode.TypeHandle, (byte)SpecialType.System_Object,
                    (byte)SignatureTypeCode.TypeHandle, (byte)SpecialType.System_Object,

                // Microsoft_VisualBasic_CompilerServices_Operators__OrObjectObjectObject
                (byte)(MemberFlags.Method | MemberFlags.Static),                                                            // Flags
                (byte)WellKnownType.Microsoft_VisualBasic_CompilerServices_Operators,                                       // DeclaringTypeId
                0,                                                                                                          // Arity
                    2,                                                                                                      // Method Signature
                    (byte)SignatureTypeCode.TypeHandle, (byte)SpecialType.System_Object,
                    (byte)SignatureTypeCode.TypeHandle, (byte)SpecialType.System_Object,
                    (byte)SignatureTypeCode.TypeHandle, (byte)SpecialType.System_Object,

                // Microsoft_VisualBasic_CompilerServices_Operators__XorObjectObjectObject
                (byte)(MemberFlags.Method | MemberFlags.Static),                                                            // Flags
                (byte)WellKnownType.Microsoft_VisualBasic_CompilerServices_Operators,                                       // DeclaringTypeId
                0,                                                                                                          // Arity
                    2,                                                                                                      // Method Signature
                    (byte)SignatureTypeCode.TypeHandle, (byte)SpecialType.System_Object,
                    (byte)SignatureTypeCode.TypeHandle, (byte)SpecialType.System_Object,
                    (byte)SignatureTypeCode.TypeHandle, (byte)SpecialType.System_Object,

                // Microsoft_VisualBasic_CompilerServices_Operators__AddObjectObjectObject
                (byte)(MemberFlags.Method | MemberFlags.Static),                                                            // Flags
                (byte)WellKnownType.Microsoft_VisualBasic_CompilerServices_Operators,                                       // DeclaringTypeId
                0,                                                                                                          // Arity
                    2,                                                                                                      // Method Signature
                    (byte)SignatureTypeCode.TypeHandle, (byte)SpecialType.System_Object,
                    (byte)SignatureTypeCode.TypeHandle, (byte)SpecialType.System_Object,
                    (byte)SignatureTypeCode.TypeHandle, (byte)SpecialType.System_Object,

                // Microsoft_VisualBasic_CompilerServices_Operators__SubtractObjectObjectObject
                (byte)(MemberFlags.Method | MemberFlags.Static),                                                            // Flags
                (byte)WellKnownType.Microsoft_VisualBasic_CompilerServices_Operators,                                       // DeclaringTypeId
                0,                                                                                                          // Arity
                    2,                                                                                                      // Method Signature
                    (byte)SignatureTypeCode.TypeHandle, (byte)SpecialType.System_Object,
                    (byte)SignatureTypeCode.TypeHandle, (byte)SpecialType.System_Object,
                    (byte)SignatureTypeCode.TypeHandle, (byte)SpecialType.System_Object,

                // Microsoft_VisualBasic_CompilerServices_Operators__MultiplyObjectObjectObject
                (byte)(MemberFlags.Method | MemberFlags.Static),                                                            // Flags
                (byte)WellKnownType.Microsoft_VisualBasic_CompilerServices_Operators,                                       // DeclaringTypeId
                0,                                                                                                          // Arity
                    2,                                                                                                      // Method Signature
                    (byte)SignatureTypeCode.TypeHandle, (byte)SpecialType.System_Object,
                    (byte)SignatureTypeCode.TypeHandle, (byte)SpecialType.System_Object,
                    (byte)SignatureTypeCode.TypeHandle, (byte)SpecialType.System_Object,

                // Microsoft_VisualBasic_CompilerServices_Operators__DivideObjectObjectObject
                (byte)(MemberFlags.Method | MemberFlags.Static),                                                            // Flags
                (byte)WellKnownType.Microsoft_VisualBasic_CompilerServices_Operators,                                       // DeclaringTypeId
                0,                                                                                                          // Arity
                    2,                                                                                                      // Method Signature
                    (byte)SignatureTypeCode.TypeHandle, (byte)SpecialType.System_Object,
                    (byte)SignatureTypeCode.TypeHandle, (byte)SpecialType.System_Object,
                    (byte)SignatureTypeCode.TypeHandle, (byte)SpecialType.System_Object,

                // Microsoft_VisualBasic_CompilerServices_Operators__ExponentObjectObjectObject
                (byte)(MemberFlags.Method | MemberFlags.Static),                                                            // Flags
                (byte)WellKnownType.Microsoft_VisualBasic_CompilerServices_Operators,                                       // DeclaringTypeId
                0,                                                                                                          // Arity
                    2,                                                                                                      // Method Signature
                    (byte)SignatureTypeCode.TypeHandle, (byte)SpecialType.System_Object,
                    (byte)SignatureTypeCode.TypeHandle, (byte)SpecialType.System_Object,
                    (byte)SignatureTypeCode.TypeHandle, (byte)SpecialType.System_Object,

                // Microsoft_VisualBasic_CompilerServices_Operators__ModObjectObjectObject
                (byte)(MemberFlags.Method | MemberFlags.Static),                                                            // Flags
                (byte)WellKnownType.Microsoft_VisualBasic_CompilerServices_Operators,                                       // DeclaringTypeId
                0,                                                                                                          // Arity
                    2,                                                                                                      // Method Signature
                    (byte)SignatureTypeCode.TypeHandle, (byte)SpecialType.System_Object,
                    (byte)SignatureTypeCode.TypeHandle, (byte)SpecialType.System_Object,
                    (byte)SignatureTypeCode.TypeHandle, (byte)SpecialType.System_Object,

                // Microsoft_VisualBasic_CompilerServices_Operators__IntDivideObjectObjectObject
                (byte)(MemberFlags.Method | MemberFlags.Static),                                                            // Flags
                (byte)WellKnownType.Microsoft_VisualBasic_CompilerServices_Operators,                                       // DeclaringTypeId
                0,                                                                                                          // Arity
                    2,                                                                                                      // Method Signature
                    (byte)SignatureTypeCode.TypeHandle, (byte)SpecialType.System_Object,
                    (byte)SignatureTypeCode.TypeHandle, (byte)SpecialType.System_Object,
                    (byte)SignatureTypeCode.TypeHandle, (byte)SpecialType.System_Object,

                // Microsoft_VisualBasic_CompilerServices_Operators__LeftShiftObjectObjectObject
                (byte)(MemberFlags.Method | MemberFlags.Static),                                                            // Flags
                (byte)WellKnownType.Microsoft_VisualBasic_CompilerServices_Operators,                                       // DeclaringTypeId
                0,                                                                                                          // Arity
                    2,                                                                                                      // Method Signature
                    (byte)SignatureTypeCode.TypeHandle, (byte)SpecialType.System_Object,
                    (byte)SignatureTypeCode.TypeHandle, (byte)SpecialType.System_Object,
                    (byte)SignatureTypeCode.TypeHandle, (byte)SpecialType.System_Object,

                // Microsoft_VisualBasic_CompilerServices_Operators__RightShiftObjectObjectObject
                (byte)(MemberFlags.Method | MemberFlags.Static),                                                            // Flags
                (byte)WellKnownType.Microsoft_VisualBasic_CompilerServices_Operators,                                       // DeclaringTypeId
                0,                                                                                                          // Arity
                    2,                                                                                                      // Method Signature
                    (byte)SignatureTypeCode.TypeHandle, (byte)SpecialType.System_Object,
                    (byte)SignatureTypeCode.TypeHandle, (byte)SpecialType.System_Object,
                    (byte)SignatureTypeCode.TypeHandle, (byte)SpecialType.System_Object,

                // Microsoft_VisualBasic_CompilerServices_Operators__ConcatenateObjectObjectObject
                (byte)(MemberFlags.Method | MemberFlags.Static),                                                            // Flags
                (byte)WellKnownType.Microsoft_VisualBasic_CompilerServices_Operators,                                       // DeclaringTypeId
                0,                                                                                                          // Arity
                    2,                                                                                                      // Method Signature
                    (byte)SignatureTypeCode.TypeHandle, (byte)SpecialType.System_Object,
                    (byte)SignatureTypeCode.TypeHandle, (byte)SpecialType.System_Object,
                    (byte)SignatureTypeCode.TypeHandle, (byte)SpecialType.System_Object,

                // Microsoft_VisualBasic_CompilerServices_Operators__CompareObjectEqualObjectObjectBoolean
                (byte)(MemberFlags.Method | MemberFlags.Static),                                                            // Flags
                (byte)WellKnownType.Microsoft_VisualBasic_CompilerServices_Operators,                                       // DeclaringTypeId
                0,                                                                                                          // Arity
                    3,                                                                                                      // Method Signature
                    (byte)SignatureTypeCode.TypeHandle, (byte)SpecialType.System_Object,
                    (byte)SignatureTypeCode.TypeHandle, (byte)SpecialType.System_Object,
                    (byte)SignatureTypeCode.TypeHandle, (byte)SpecialType.System_Object,
                    (byte)SignatureTypeCode.TypeHandle, (byte)SpecialType.System_Boolean,

                // Microsoft_VisualBasic_CompilerServices_Operators__CompareObjectNotEqualObjectObjectBoolean
                (byte)(MemberFlags.Method | MemberFlags.Static),                                                            // Flags
                (byte)WellKnownType.Microsoft_VisualBasic_CompilerServices_Operators,                                       // DeclaringTypeId
                0,                                                                                                          // Arity
                    3,                                                                                                      // Method Signature
                    (byte)SignatureTypeCode.TypeHandle, (byte)SpecialType.System_Object,
                    (byte)SignatureTypeCode.TypeHandle, (byte)SpecialType.System_Object,
                    (byte)SignatureTypeCode.TypeHandle, (byte)SpecialType.System_Object,
                    (byte)SignatureTypeCode.TypeHandle, (byte)SpecialType.System_Boolean,

                // Microsoft_VisualBasic_CompilerServices_Operators__CompareObjectLessObjectObjectBoolean
                (byte)(MemberFlags.Method | MemberFlags.Static),                                                            // Flags
                (byte)WellKnownType.Microsoft_VisualBasic_CompilerServices_Operators,                                       // DeclaringTypeId
                0,                                                                                                          // Arity
                    3,                                                                                                      // Method Signature
                    (byte)SignatureTypeCode.TypeHandle, (byte)SpecialType.System_Object,
                    (byte)SignatureTypeCode.TypeHandle, (byte)SpecialType.System_Object,
                    (byte)SignatureTypeCode.TypeHandle, (byte)SpecialType.System_Object,
                    (byte)SignatureTypeCode.TypeHandle, (byte)SpecialType.System_Boolean,

                // Microsoft_VisualBasic_CompilerServices_Operators__CompareObjectLessEqualObjectObjectBoolean
                (byte)(MemberFlags.Method | MemberFlags.Static),                                                            // Flags
                (byte)WellKnownType.Microsoft_VisualBasic_CompilerServices_Operators,                                       // DeclaringTypeId
                0,                                                                                                          // Arity
                    3,                                                                                                      // Method Signature
                    (byte)SignatureTypeCode.TypeHandle, (byte)SpecialType.System_Object,
                    (byte)SignatureTypeCode.TypeHandle, (byte)SpecialType.System_Object,
                    (byte)SignatureTypeCode.TypeHandle, (byte)SpecialType.System_Object,
                    (byte)SignatureTypeCode.TypeHandle, (byte)SpecialType.System_Boolean,

                // Microsoft_VisualBasic_CompilerServices_Operators__CompareObjectGreaterEqualObjectObjectBoolean
                (byte)(MemberFlags.Method | MemberFlags.Static),                                                            // Flags
                (byte)WellKnownType.Microsoft_VisualBasic_CompilerServices_Operators,                                       // DeclaringTypeId
                0,                                                                                                          // Arity
                    3,                                                                                                      // Method Signature
                    (byte)SignatureTypeCode.TypeHandle, (byte)SpecialType.System_Object,
                    (byte)SignatureTypeCode.TypeHandle, (byte)SpecialType.System_Object,
                    (byte)SignatureTypeCode.TypeHandle, (byte)SpecialType.System_Object,
                    (byte)SignatureTypeCode.TypeHandle, (byte)SpecialType.System_Boolean,

                // Microsoft_VisualBasic_CompilerServices_Operators__CompareObjectGreaterObjectObjectBoolean
                (byte)(MemberFlags.Method | MemberFlags.Static),                                                            // Flags
                (byte)WellKnownType.Microsoft_VisualBasic_CompilerServices_Operators,                                       // DeclaringTypeId
                0,                                                                                                          // Arity
                    3,                                                                                                      // Method Signature
                    (byte)SignatureTypeCode.TypeHandle, (byte)SpecialType.System_Object,
                    (byte)SignatureTypeCode.TypeHandle, (byte)SpecialType.System_Object,
                    (byte)SignatureTypeCode.TypeHandle, (byte)SpecialType.System_Object,
                    (byte)SignatureTypeCode.TypeHandle, (byte)SpecialType.System_Boolean,

                // Microsoft_VisualBasic_CompilerServices_Operators__ConditionalCompareObjectEqualObjectObjectBoolean
                (byte)(MemberFlags.Method | MemberFlags.Static),                                                            // Flags
                (byte)WellKnownType.Microsoft_VisualBasic_CompilerServices_Operators,                                       // DeclaringTypeId
                0,                                                                                                          // Arity
                    3,                                                                                                      // Method Signature
                    (byte)SignatureTypeCode.TypeHandle, (byte)SpecialType.System_Boolean,
                    (byte)SignatureTypeCode.TypeHandle, (byte)SpecialType.System_Object,
                    (byte)SignatureTypeCode.TypeHandle, (byte)SpecialType.System_Object,
                    (byte)SignatureTypeCode.TypeHandle, (byte)SpecialType.System_Boolean,

                // Microsoft_VisualBasic_CompilerServices_Operators__ConditionalCompareObjectNotEqualObjectObjectBoolean
                (byte)(MemberFlags.Method | MemberFlags.Static),                                                            // Flags
                (byte)WellKnownType.Microsoft_VisualBasic_CompilerServices_Operators,                                       // DeclaringTypeId
                0,                                                                                                          // Arity
                    3,                                                                                                      // Method Signature
                    (byte)SignatureTypeCode.TypeHandle, (byte)SpecialType.System_Boolean,
                    (byte)SignatureTypeCode.TypeHandle, (byte)SpecialType.System_Object,
                    (byte)SignatureTypeCode.TypeHandle, (byte)SpecialType.System_Object,
                    (byte)SignatureTypeCode.TypeHandle, (byte)SpecialType.System_Boolean,

                // Microsoft_VisualBasic_CompilerServices_Operators__ConditionalCompareObjectLessObjectObjectBoolean
                (byte)(MemberFlags.Method | MemberFlags.Static),                                                            // Flags
                (byte)WellKnownType.Microsoft_VisualBasic_CompilerServices_Operators,                                       // DeclaringTypeId
                0,                                                                                                          // Arity
                    3,                                                                                                      // Method Signature
                    (byte)SignatureTypeCode.TypeHandle, (byte)SpecialType.System_Boolean,
                    (byte)SignatureTypeCode.TypeHandle, (byte)SpecialType.System_Object,
                    (byte)SignatureTypeCode.TypeHandle, (byte)SpecialType.System_Object,
                    (byte)SignatureTypeCode.TypeHandle, (byte)SpecialType.System_Boolean,

                // Microsoft_VisualBasic_CompilerServices_Operators__ConditionalCompareObjectLessEqualObjectObjectBoolean
                (byte)(MemberFlags.Method | MemberFlags.Static),                                                            // Flags
                (byte)WellKnownType.Microsoft_VisualBasic_CompilerServices_Operators,                                       // DeclaringTypeId
                0,                                                                                                          // Arity
                    3,                                                                                                      // Method Signature
                    (byte)SignatureTypeCode.TypeHandle, (byte)SpecialType.System_Boolean,
                    (byte)SignatureTypeCode.TypeHandle, (byte)SpecialType.System_Object,
                    (byte)SignatureTypeCode.TypeHandle, (byte)SpecialType.System_Object,
                    (byte)SignatureTypeCode.TypeHandle, (byte)SpecialType.System_Boolean,

                // Microsoft_VisualBasic_CompilerServices_Operators__ConditionalCompareObjectGreaterEqualObjectObjectBoolean
                (byte)(MemberFlags.Method | MemberFlags.Static),                                                            // Flags
                (byte)WellKnownType.Microsoft_VisualBasic_CompilerServices_Operators,                                       // DeclaringTypeId
                0,                                                                                                          // Arity
                    3,                                                                                                      // Method Signature
                    (byte)SignatureTypeCode.TypeHandle, (byte)SpecialType.System_Boolean,
                    (byte)SignatureTypeCode.TypeHandle, (byte)SpecialType.System_Object,
                    (byte)SignatureTypeCode.TypeHandle, (byte)SpecialType.System_Object,
                    (byte)SignatureTypeCode.TypeHandle, (byte)SpecialType.System_Boolean,

                // Microsoft_VisualBasic_CompilerServices_Operators__ConditionalCompareObjectGreaterObjectObjectBoolean
                (byte)(MemberFlags.Method | MemberFlags.Static),                                                            // Flags
                (byte)WellKnownType.Microsoft_VisualBasic_CompilerServices_Operators,                                       // DeclaringTypeId
                0,                                                                                                          // Arity
                    3,                                                                                                      // Method Signature
                    (byte)SignatureTypeCode.TypeHandle, (byte)SpecialType.System_Boolean,
                    (byte)SignatureTypeCode.TypeHandle, (byte)SpecialType.System_Object,
                    (byte)SignatureTypeCode.TypeHandle, (byte)SpecialType.System_Object,
                    (byte)SignatureTypeCode.TypeHandle, (byte)SpecialType.System_Boolean,

                // Microsoft_VisualBasic_CompilerServices_Operators__CompareStringStringStringBoolean
                (byte)(MemberFlags.Method | MemberFlags.Static),                                                            // Flags
                (byte)WellKnownType.Microsoft_VisualBasic_CompilerServices_Operators,                                       // DeclaringTypeId
                0,                                                                                                          // Arity
                    3,                                                                                                      // Method Signature
                    (byte)SignatureTypeCode.TypeHandle, (byte)SpecialType.System_Int32,
                    (byte)SignatureTypeCode.TypeHandle, (byte)SpecialType.System_String,
                    (byte)SignatureTypeCode.TypeHandle, (byte)SpecialType.System_String,
                    (byte)SignatureTypeCode.TypeHandle, (byte)SpecialType.System_Boolean,

                // Microsoft_VisualBasic_CompilerServices_EmbeddedOperators__CompareStringStringStringBoolean
                (byte)(MemberFlags.Method | MemberFlags.Static),                                                            // Flags
                (byte)WellKnownType.Microsoft_VisualBasic_CompilerServices_EmbeddedOperators,                               // DeclaringTypeId
                0,                                                                                                          // Arity
                    3,                                                                                                      // Method Signature
                    (byte)SignatureTypeCode.TypeHandle, (byte)SpecialType.System_Int32,
                    (byte)SignatureTypeCode.TypeHandle, (byte)SpecialType.System_String,
                    (byte)SignatureTypeCode.TypeHandle, (byte)SpecialType.System_String,
                    (byte)SignatureTypeCode.TypeHandle, (byte)SpecialType.System_Boolean,

                // Microsoft_VisualBasic_CompilerServices_NewLateBinding__LateCall
                (byte)(MemberFlags.Method | MemberFlags.Static),                                                            // Flags
                (byte)WellKnownType.Microsoft_VisualBasic_CompilerServices_NewLateBinding,                                  // DeclaringTypeId
                0,                                                                                                          // Arity
                    8,                                                                                                      // Method Signature
                    (byte)SignatureTypeCode.TypeHandle, (byte)SpecialType.System_Object,
                    (byte)SignatureTypeCode.TypeHandle, (byte)SpecialType.System_Object,
                    (byte)SignatureTypeCode.TypeHandle, (byte)WellKnownType.System_Type,
                    (byte)SignatureTypeCode.TypeHandle, (byte)SpecialType.System_String,
                    (byte)SignatureTypeCode.SZArray, (byte)SignatureTypeCode.TypeHandle, (byte)SpecialType.System_Object,
                    (byte)SignatureTypeCode.SZArray, (byte)SignatureTypeCode.TypeHandle, (byte)SpecialType.System_String,
                    (byte)SignatureTypeCode.SZArray, (byte)SignatureTypeCode.TypeHandle, (byte)WellKnownType.System_Type,
                    (byte)SignatureTypeCode.SZArray, (byte)SignatureTypeCode.TypeHandle, (byte)SpecialType.System_Boolean,
                    (byte)SignatureTypeCode.TypeHandle, (byte)SpecialType.System_Boolean,

                // Microsoft_VisualBasic_CompilerServices_NewLateBinding__LateGet
                (byte)(MemberFlags.Method | MemberFlags.Static),                                                            // Flags
                (byte)WellKnownType.Microsoft_VisualBasic_CompilerServices_NewLateBinding,                                  // DeclaringTypeId
                0,                                                                                                          // Arity
                    7,                                                                                                      // Method Signature
                    (byte)SignatureTypeCode.TypeHandle, (byte)SpecialType.System_Object,
                    (byte)SignatureTypeCode.TypeHandle, (byte)SpecialType.System_Object,
                    (byte)SignatureTypeCode.TypeHandle, (byte)WellKnownType.System_Type,
                    (byte)SignatureTypeCode.TypeHandle, (byte)SpecialType.System_String,
                    (byte)SignatureTypeCode.SZArray, (byte)SignatureTypeCode.TypeHandle, (byte)SpecialType.System_Object,
                    (byte)SignatureTypeCode.SZArray, (byte)SignatureTypeCode.TypeHandle, (byte)SpecialType.System_String,
                    (byte)SignatureTypeCode.SZArray, (byte)SignatureTypeCode.TypeHandle, (byte)WellKnownType.System_Type,
                    (byte)SignatureTypeCode.SZArray, (byte)SignatureTypeCode.TypeHandle, (byte)SpecialType.System_Boolean,

                // Microsoft_VisualBasic_CompilerServices_NewLateBinding__LateSet
                (byte)(MemberFlags.Method | MemberFlags.Static),                                                            // Flags
                (byte)WellKnownType.Microsoft_VisualBasic_CompilerServices_NewLateBinding,                                  // DeclaringTypeId
                0,                                                                                                          // Arity
                    6,                                                                                                      // Method Signature
                    (byte)SignatureTypeCode.TypeHandle, (byte)SpecialType.System_Void,
                    (byte)SignatureTypeCode.TypeHandle, (byte)SpecialType.System_Object,
                    (byte)SignatureTypeCode.TypeHandle, (byte)WellKnownType.System_Type,
                    (byte)SignatureTypeCode.TypeHandle, (byte)SpecialType.System_String,
                    (byte)SignatureTypeCode.SZArray, (byte)SignatureTypeCode.TypeHandle, (byte)SpecialType.System_Object,
                    (byte)SignatureTypeCode.SZArray, (byte)SignatureTypeCode.TypeHandle, (byte)SpecialType.System_String,
                    (byte)SignatureTypeCode.SZArray, (byte)SignatureTypeCode.TypeHandle, (byte)WellKnownType.System_Type,

                // Microsoft_VisualBasic_CompilerServices_NewLateBinding__LateSetComplex
                (byte)(MemberFlags.Method | MemberFlags.Static),                                                            // Flags
                (byte)WellKnownType.Microsoft_VisualBasic_CompilerServices_NewLateBinding,                                  // DeclaringTypeId
                0,                                                                                                          // Arity
                    8,                                                                                                      // Method Signature
                    (byte)SignatureTypeCode.TypeHandle, (byte)SpecialType.System_Void,
                    (byte)SignatureTypeCode.TypeHandle, (byte)SpecialType.System_Object,
                    (byte)SignatureTypeCode.TypeHandle, (byte)WellKnownType.System_Type,
                    (byte)SignatureTypeCode.TypeHandle, (byte)SpecialType.System_String,
                    (byte)SignatureTypeCode.SZArray, (byte)SignatureTypeCode.TypeHandle, (byte)SpecialType.System_Object,
                    (byte)SignatureTypeCode.SZArray, (byte)SignatureTypeCode.TypeHandle, (byte)SpecialType.System_String,
                    (byte)SignatureTypeCode.SZArray, (byte)SignatureTypeCode.TypeHandle, (byte)WellKnownType.System_Type,
                    (byte)SignatureTypeCode.TypeHandle, (byte)SpecialType.System_Boolean,
                    (byte)SignatureTypeCode.TypeHandle, (byte)SpecialType.System_Boolean,

                // Microsoft_VisualBasic_CompilerServices_NewLateBinding__LateIndexGet
                (byte)(MemberFlags.Method | MemberFlags.Static),                                                            // Flags
                (byte)WellKnownType.Microsoft_VisualBasic_CompilerServices_NewLateBinding,                                  // DeclaringTypeId
                0,                                                                                                          // Arity
                    3,                                                                                                      // Method Signature
                    (byte)SignatureTypeCode.TypeHandle, (byte)SpecialType.System_Object,
                    (byte)SignatureTypeCode.TypeHandle, (byte)SpecialType.System_Object,
                    (byte)SignatureTypeCode.SZArray, (byte)SignatureTypeCode.TypeHandle, (byte)SpecialType.System_Object,
                    (byte)SignatureTypeCode.SZArray, (byte)SignatureTypeCode.TypeHandle, (byte)SpecialType.System_String,

                // Microsoft_VisualBasic_CompilerServices_NewLateBinding__LateIndexSet
                (byte)(MemberFlags.Method | MemberFlags.Static),                                                            // Flags
                (byte)WellKnownType.Microsoft_VisualBasic_CompilerServices_NewLateBinding,                                  // DeclaringTypeId
                0,                                                                                                          // Arity
                    3,                                                                                                      // Method Signature
                    (byte)SignatureTypeCode.TypeHandle, (byte)SpecialType.System_Void,
                    (byte)SignatureTypeCode.TypeHandle, (byte)SpecialType.System_Object,
                    (byte)SignatureTypeCode.SZArray, (byte)SignatureTypeCode.TypeHandle, (byte)SpecialType.System_Object,
                    (byte)SignatureTypeCode.SZArray, (byte)SignatureTypeCode.TypeHandle, (byte)SpecialType.System_String,

                // Microsoft_VisualBasic_CompilerServices_NewLateBinding__LateIndexSetComplex
                (byte)(MemberFlags.Method | MemberFlags.Static),                                                            // Flags
                (byte)WellKnownType.Microsoft_VisualBasic_CompilerServices_NewLateBinding,                                  // DeclaringTypeId
                0,                                                                                                          // Arity
                    5,                                                                                                      // Method Signature
                    (byte)SignatureTypeCode.TypeHandle, (byte)SpecialType.System_Void,
                    (byte)SignatureTypeCode.TypeHandle, (byte)SpecialType.System_Object,
                    (byte)SignatureTypeCode.SZArray, (byte)SignatureTypeCode.TypeHandle, (byte)SpecialType.System_Object,
                    (byte)SignatureTypeCode.SZArray, (byte)SignatureTypeCode.TypeHandle, (byte)SpecialType.System_String,
                    (byte)SignatureTypeCode.TypeHandle, (byte)SpecialType.System_Boolean,
                    (byte)SignatureTypeCode.TypeHandle, (byte)SpecialType.System_Boolean,

                // Microsoft_VisualBasic_CompilerServices_StandardModuleAttribute__ctor
                (byte)MemberFlags.Constructor,                                                                              // Flags
                (byte)WellKnownType.Microsoft_VisualBasic_CompilerServices_StandardModuleAttribute,                         // DeclaringTypeId
                0,                                                                                                          // Arity
                    0,                                                                                                      // Method Signature
                    (byte)SignatureTypeCode.TypeHandle, (byte)SpecialType.System_Void,

                // Microsoft_VisualBasic_CompilerServices_StaticLocalInitFlag__ctor
                (byte)MemberFlags.Constructor,                                                                              // Flags
                (byte)WellKnownType.Microsoft_VisualBasic_CompilerServices_StaticLocalInitFlag,                             // DeclaringTypeId
                0,                                                                                                          // Arity
                    0,                                                                                                      // Method Signature
                    (byte)SignatureTypeCode.TypeHandle, (byte)SpecialType.System_Void,

                // Microsoft_VisualBasic_CompilerServices_StaticLocalInitFlag__State
                (byte)MemberFlags.Field,                                                                                    // Flags
                (byte)WellKnownType.Microsoft_VisualBasic_CompilerServices_StaticLocalInitFlag,                             // DeclaringTypeId
                0,                                                                                                          // Arity
                    (byte)SignatureTypeCode.TypeHandle, (byte)SpecialType.System_Int16,                                     // Field Signature

                // Microsoft_VisualBasic_CompilerServices_StringType__MidStmtStr
                (byte)(MemberFlags.Method | MemberFlags.Static),                                                            // Flags
                (byte)WellKnownType.Microsoft_VisualBasic_CompilerServices_StringType,                                      // DeclaringTypeId
                0,                                                                                                          // Arity
                    4,                                                                                                      // Method Signature
                    (byte)SignatureTypeCode.TypeHandle, (byte)SpecialType.System_Void,
                    (byte)SignatureTypeCode.ByReference, (byte)SignatureTypeCode.TypeHandle, (byte)SpecialType.System_String,
                    (byte)SignatureTypeCode.TypeHandle, (byte)SpecialType.System_Int32,
                    (byte)SignatureTypeCode.TypeHandle, (byte)SpecialType.System_Int32,
                    (byte)SignatureTypeCode.TypeHandle, (byte)SpecialType.System_String,

                // Microsoft_VisualBasic_CompilerServices_IncompleteInitialization__ctor
                (byte)MemberFlags.Constructor,                                                                              // Flags
                (byte)WellKnownType.Microsoft_VisualBasic_CompilerServices_IncompleteInitialization,                        // DeclaringTypeId
                0,                                                                                                          // Arity
                    0,                                                                                                      // Method Signature
                    (byte)SignatureTypeCode.TypeHandle, (byte)SpecialType.System_Void,

                // Microsoft_VisualBasic_Embedded__ctor
                (byte)MemberFlags.Constructor,                                                                              // Flags
                (byte)WellKnownType.Microsoft_VisualBasic_Embedded,                                                         // DeclaringTypeId
                0,                                                                                                          // Arity
                    0,                                                                                                      // Method Signature
                    (byte)SignatureTypeCode.TypeHandle, (byte)SpecialType.System_Void,

                // Microsoft_VisualBasic_CompilerServices_Utils__CopyArray
                (byte)(MemberFlags.Method | MemberFlags.Static),                                                            // Flags
                (byte)WellKnownType.Microsoft_VisualBasic_CompilerServices_Utils,                                           // DeclaringTypeId
                0,                                                                                                          // Arity
                    2,                                                                                                      // Method Signature
                    (byte)SignatureTypeCode.TypeHandle, (byte)SpecialType.System_Array,
                    (byte)SignatureTypeCode.TypeHandle, (byte)SpecialType.System_Array,
                    (byte)SignatureTypeCode.TypeHandle, (byte)SpecialType.System_Array,

                // Microsoft_VisualBasic_CompilerServices_LikeOperator__LikeStringStringStringCompareMethod
                (byte)(MemberFlags.Method | MemberFlags.Static),                                                            // Flags
                (byte)WellKnownType.Microsoft_VisualBasic_CompilerServices_LikeOperator,                                    // DeclaringTypeId
                0,                                                                                                          // Arity
                    3,                                                                                                      // Method Signature
                    (byte)SignatureTypeCode.TypeHandle, (byte)SpecialType.System_Boolean,
                    (byte)SignatureTypeCode.TypeHandle, (byte)SpecialType.System_String,
                    (byte)SignatureTypeCode.TypeHandle, (byte)SpecialType.System_String,
                    (byte)SignatureTypeCode.TypeHandle, (byte)WellKnownType.Microsoft_VisualBasic_CompareMethod,

                // Microsoft_VisualBasic_CompilerServices_LikeOperator__LikeObjectObjectObjectCompareMethod
                (byte)(MemberFlags.Method | MemberFlags.Static),                                                            // Flags
                (byte)WellKnownType.Microsoft_VisualBasic_CompilerServices_LikeOperator,                                    // DeclaringTypeId
                0,                                                                                                          // Arity
                    3,                                                                                                      // Method Signature
                    (byte)SignatureTypeCode.TypeHandle, (byte)SpecialType.System_Object,
                    (byte)SignatureTypeCode.TypeHandle, (byte)SpecialType.System_Object,
                    (byte)SignatureTypeCode.TypeHandle, (byte)SpecialType.System_Object,
                    (byte)SignatureTypeCode.TypeHandle, (byte)WellKnownType.Microsoft_VisualBasic_CompareMethod,

                // Microsoft_VisualBasic_CompilerServices_ProjectData__CreateProjectError
                (byte)(MemberFlags.Method | MemberFlags.Static),                                                            // Flags
                (byte)WellKnownType.Microsoft_VisualBasic_CompilerServices_ProjectData,                                     // DeclaringTypeId
                0,                                                                                                          // Arity
                    1,                                                                                                      // Method Signature
                    (byte)SignatureTypeCode.TypeHandle, (byte)WellKnownType.System_Exception,
                    (byte)SignatureTypeCode.TypeHandle, (byte)SpecialType.System_Int32,

                // Microsoft_VisualBasic_CompilerServices_ProjectData__SetProjectError
                (byte)(MemberFlags.Method | MemberFlags.Static),                                                            // Flags
                (byte)WellKnownType.Microsoft_VisualBasic_CompilerServices_ProjectData,                                     // DeclaringTypeId
                0,                                                                                                          // Arity
                    1,                                                                                                      // Method Signature
                    (byte)SignatureTypeCode.TypeHandle, (byte)SpecialType.System_Void,
                    (byte)SignatureTypeCode.TypeHandle, (byte)WellKnownType.System_Exception,

                // Microsoft_VisualBasic_CompilerServices_ProjectData__SetProjectError_Int32
                (byte)(MemberFlags.Method | MemberFlags.Static),                                                            // Flags
                (byte)WellKnownType.Microsoft_VisualBasic_CompilerServices_ProjectData,                                     // DeclaringTypeId
                0,                                                                                                          // Arity
                    2,                                                                                                      // Method Signature
                    (byte)SignatureTypeCode.TypeHandle, (byte)SpecialType.System_Void,
                    (byte)SignatureTypeCode.TypeHandle, (byte)WellKnownType.System_Exception,
                    (byte)SignatureTypeCode.TypeHandle, (byte)SpecialType.System_Int32,

                // Microsoft_VisualBasic_CompilerServices_ProjectData__ClearProjectError
                (byte)(MemberFlags.Method | MemberFlags.Static),                                                            // Flags
                (byte)WellKnownType.Microsoft_VisualBasic_CompilerServices_ProjectData,                                     // DeclaringTypeId
                0,                                                                                                          // Arity
                    0,                                                                                                      // Method Signature
                    (byte)SignatureTypeCode.TypeHandle, (byte)SpecialType.System_Void,

                // Microsoft_VisualBasic_CompilerServices_ProjectData__EndApp
                (byte)(MemberFlags.Method | MemberFlags.Static),                                                            // Flags
                (byte)WellKnownType.Microsoft_VisualBasic_CompilerServices_ProjectData,                                     // DeclaringTypeId
                0,                                                                                                          // Arity
                    0,                                                                                                      // Method Signature
                    (byte)SignatureTypeCode.TypeHandle, (byte)SpecialType.System_Void,

                // Microsoft_VisualBasic_CompilerServices_ObjectFlowControl_ForLoopControl__ForLoopInitObj
                (byte)(MemberFlags.Method | MemberFlags.Static),                                                            // Flags
                (byte)WellKnownType.Microsoft_VisualBasic_CompilerServices_ObjectFlowControl_ForLoopControl,                // DeclaringTypeId
                0,                                                                                                          // Arity
                    6,                                                                                                      // Method Signature
                    (byte)SignatureTypeCode.TypeHandle, (byte)SpecialType.System_Boolean,
                    (byte)SignatureTypeCode.TypeHandle, (byte)SpecialType.System_Object,
                    (byte)SignatureTypeCode.TypeHandle, (byte)SpecialType.System_Object,
                    (byte)SignatureTypeCode.TypeHandle, (byte)SpecialType.System_Object,
                    (byte)SignatureTypeCode.TypeHandle, (byte)SpecialType.System_Object,
                    (byte)SignatureTypeCode.ByReference, (byte)SignatureTypeCode.TypeHandle, (byte)SpecialType.System_Object,
                    (byte)SignatureTypeCode.ByReference, (byte)SignatureTypeCode.TypeHandle, (byte)SpecialType.System_Object,

                // Microsoft_VisualBasic_CompilerServices_ObjectFlowControl_ForLoopControl__ForNextCheckObj
                (byte)(MemberFlags.Method | MemberFlags.Static),                                                            // Flags
                (byte)WellKnownType.Microsoft_VisualBasic_CompilerServices_ObjectFlowControl_ForLoopControl,                // DeclaringTypeId
                0,                                                                                                          // Arity
                    3,                                                                                                      // Method Signature
                    (byte)SignatureTypeCode.TypeHandle, (byte)SpecialType.System_Boolean,
                    (byte)SignatureTypeCode.TypeHandle, (byte)SpecialType.System_Object,
                    (byte)SignatureTypeCode.TypeHandle, (byte)SpecialType.System_Object,
                    (byte)SignatureTypeCode.ByReference, (byte)SignatureTypeCode.TypeHandle, (byte)SpecialType.System_Object,

                // Microsoft_VisualBasic_CompilerServices_ObjectFlowControl__CheckForSyncLockOnValueType
                (byte)(MemberFlags.Method | MemberFlags.Static),                                                            // Flags
                (byte)WellKnownType.Microsoft_VisualBasic_CompilerServices_ObjectFlowControl,                               // DeclaringTypeId
                0,                                                                                                          // Arity
                    1,                                                                                                      // Method Signature
                    (byte)SignatureTypeCode.TypeHandle, (byte)SpecialType.System_Void,
                    (byte)SignatureTypeCode.TypeHandle, (byte)SpecialType.System_Object,

                // Microsoft_VisualBasic_CompilerServices_Versioned__CallByName
                (byte)(MemberFlags.Method | MemberFlags.Static),                                                            // Flags
                (byte)WellKnownType.Microsoft_VisualBasic_CompilerServices_Versioned,                                       // DeclaringTypeId
                0,                                                                                                          // Arity
                    4,                                                                                                      // Method Signature
                    (byte)SignatureTypeCode.TypeHandle, (byte)SpecialType.System_Object,
                    (byte)SignatureTypeCode.TypeHandle, (byte)SpecialType.System_Object,
                    (byte)SignatureTypeCode.TypeHandle, (byte)SpecialType.System_String,
                    (byte)SignatureTypeCode.TypeHandle, (byte)WellKnownType.Microsoft_VisualBasic_CallType,
                    (byte)SignatureTypeCode.SZArray, (byte)SignatureTypeCode.TypeHandle, (byte)SpecialType.System_Object,

                // Microsoft_VisualBasic_CompilerServices_Versioned__IsNumeric
                (byte)(MemberFlags.Method | MemberFlags.Static),                                                            // Flags
                (byte)WellKnownType.Microsoft_VisualBasic_CompilerServices_Versioned,                                       // DeclaringTypeId
                0,                                                                                                          // Arity
                    1,                                                                                                      // Method Signature
                    (byte)SignatureTypeCode.TypeHandle, (byte)SpecialType.System_Boolean,
                    (byte)SignatureTypeCode.TypeHandle, (byte)SpecialType.System_Object,

                // Microsoft_VisualBasic_CompilerServices_Versioned__SystemTypeName
                (byte)(MemberFlags.Method | MemberFlags.Static),                                                            // Flags
                (byte)WellKnownType.Microsoft_VisualBasic_CompilerServices_Versioned,                                       // DeclaringTypeId
                0,                                                                                                          // Arity
                    1,                                                                                                      // Method Signature
                    (byte)SignatureTypeCode.TypeHandle, (byte)SpecialType.System_String,
                    (byte)SignatureTypeCode.TypeHandle, (byte)SpecialType.System_String,

                // Microsoft_VisualBasic_CompilerServices_Versioned__TypeName
                (byte)(MemberFlags.Method | MemberFlags.Static),                                                            // Flags
                (byte)WellKnownType.Microsoft_VisualBasic_CompilerServices_Versioned,                                       // DeclaringTypeId
                0,                                                                                                          // Arity
                    1,                                                                                                      // Method Signature
                    (byte)SignatureTypeCode.TypeHandle, (byte)SpecialType.System_String,
                    (byte)SignatureTypeCode.TypeHandle, (byte)SpecialType.System_Object,

                // Microsoft_VisualBasic_CompilerServices_Versioned__VbTypeName
                (byte)(MemberFlags.Method | MemberFlags.Static),                                                            // Flags
                (byte)WellKnownType.Microsoft_VisualBasic_CompilerServices_Versioned,                                       // DeclaringTypeId
                0,                                                                                                          // Arity
                    1,                                                                                                      // Method Signature
                    (byte)SignatureTypeCode.TypeHandle, (byte)SpecialType.System_String,
                    (byte)SignatureTypeCode.TypeHandle, (byte)SpecialType.System_String,

                // Microsoft_VisualBasic_Information__IsNumeric
                (byte)(MemberFlags.Method | MemberFlags.Static),                                                            // Flags
                (byte)WellKnownType.Microsoft_VisualBasic_Information,                                                      // DeclaringTypeId
                0,                                                                                                          // Arity
                    1,                                                                                                      // Method Signature
                    (byte)SignatureTypeCode.TypeHandle, (byte)SpecialType.System_Boolean,
                    (byte)SignatureTypeCode.TypeHandle, (byte)SpecialType.System_Object,

                // Microsoft_VisualBasic_Information__SystemTypeName
                (byte)(MemberFlags.Method | MemberFlags.Static),                                                            // Flags
                (byte)WellKnownType.Microsoft_VisualBasic_Information,                                                      // DeclaringTypeId
                0,                                                                                                          // Arity
                    1,                                                                                                      // Method Signature
                    (byte)SignatureTypeCode.TypeHandle, (byte)SpecialType.System_String,
                    (byte)SignatureTypeCode.TypeHandle, (byte)SpecialType.System_String,

                // Microsoft_VisualBasic_Information__TypeName
                (byte)(MemberFlags.Method | MemberFlags.Static),                                                            // Flags
                (byte)WellKnownType.Microsoft_VisualBasic_Information,                                                      // DeclaringTypeId
                0,                                                                                                          // Arity
                    1,                                                                                                      // Method Signature
                    (byte)SignatureTypeCode.TypeHandle, (byte)SpecialType.System_String,
                    (byte)SignatureTypeCode.TypeHandle, (byte)SpecialType.System_Object,

                // Microsoft_VisualBasic_Information__VbTypeName
                (byte)(MemberFlags.Method | MemberFlags.Static),                                                            // Flags
                (byte)WellKnownType.Microsoft_VisualBasic_Information,                                                      // DeclaringTypeId
                0,                                                                                                          // Arity
                    1,                                                                                                      // Method Signature
                    (byte)SignatureTypeCode.TypeHandle, (byte)SpecialType.System_String,
                    (byte)SignatureTypeCode.TypeHandle, (byte)SpecialType.System_String,

                // Microsoft_VisualBasic_Interaction__CallByName
                (byte)(MemberFlags.Method | MemberFlags.Static),                                                            // Flags
                (byte)WellKnownType.Microsoft_VisualBasic_Interaction,                                                      // DeclaringTypeId
                0,                                                                                                          // Arity
                    4,                                                                                                      // Method Signature
                    (byte)SignatureTypeCode.TypeHandle, (byte)SpecialType.System_Object,
                    (byte)SignatureTypeCode.TypeHandle, (byte)SpecialType.System_Object,
                    (byte)SignatureTypeCode.TypeHandle, (byte)SpecialType.System_String,
                    (byte)SignatureTypeCode.TypeHandle, (byte)WellKnownType.Microsoft_VisualBasic_CallType,
                    (byte)SignatureTypeCode.SZArray, (byte)SignatureTypeCode.TypeHandle, (byte)SpecialType.System_Object,

                // System_Runtime_CompilerServices_IAsyncStateMachine_MoveNext
                (byte)(MemberFlags.Method | MemberFlags.Virtual),                                                           // Flags
                (byte)WellKnownType.System_Runtime_CompilerServices_IAsyncStateMachine,                                     // DeclaringTypeId
                0,                                                                                                          // Arity
                    0,                                                                                                      // Method Signature
                    (byte)SignatureTypeCode.TypeHandle, (byte)SpecialType.System_Void,

                // System_Runtime_CompilerServices_IAsyncStateMachine_SetStateMachine
                (byte)(MemberFlags.Method | MemberFlags.Virtual),                                                           // Flags
                (byte)WellKnownType.System_Runtime_CompilerServices_IAsyncStateMachine,                                     // DeclaringTypeId
                0,                                                                                                          // Arity
                    1,                                                                                                      // Method Signature
                    (byte)SignatureTypeCode.TypeHandle, (byte)SpecialType.System_Void,
                    (byte)SignatureTypeCode.TypeHandle, (byte)WellKnownType.System_Runtime_CompilerServices_IAsyncStateMachine,

                // System_Runtime_CompilerServices_AsyncVoidMethodBuilder__Create
                (byte)(MemberFlags.Method | MemberFlags.Static),                                                            // Flags
                (byte)WellKnownType.System_Runtime_CompilerServices_AsyncVoidMethodBuilder,                                 // DeclaringTypeId
                0,                                                                                                          // Arity
                    0,                                                                                                      // Method Signature
                    (byte)SignatureTypeCode.TypeHandle, (byte)WellKnownType.System_Runtime_CompilerServices_AsyncVoidMethodBuilder,

                // System_Runtime_CompilerServices_AsyncVoidMethodBuilder__SetException
                (byte)MemberFlags.Method,                                                                                   // Flags
                (byte)WellKnownType.System_Runtime_CompilerServices_AsyncVoidMethodBuilder,                                 // DeclaringTypeId
                0,                                                                                                          // Arity
                    1,                                                                                                      // Method Signature
                    (byte)SignatureTypeCode.TypeHandle, (byte)SpecialType.System_Void,
                    (byte)SignatureTypeCode.TypeHandle, (byte)WellKnownType.System_Exception,

                // System_Runtime_CompilerServices_AsyncVoidMethodBuilder__SetResult
                (byte)MemberFlags.Method,                                                                                   // Flags
                (byte)WellKnownType.System_Runtime_CompilerServices_AsyncVoidMethodBuilder,                                 // DeclaringTypeId
                0,                                                                                                          // Arity
                    0,                                                                                                      // Method Signature
                    (byte)SignatureTypeCode.TypeHandle, (byte)SpecialType.System_Void,

                // System_Runtime_CompilerServices_AsyncVoidMethodBuilder__AwaitOnCompleted
                (byte)MemberFlags.Method,                                                                                   // Flags
                (byte)WellKnownType.System_Runtime_CompilerServices_AsyncVoidMethodBuilder,                                 // DeclaringTypeId
                2,                                                                                                          // Arity
                    2,                                                                                                      // Method Signature
                    (byte)SignatureTypeCode.TypeHandle, (byte)SpecialType.System_Void,
                    (byte)SignatureTypeCode.ByReference, (byte)SignatureTypeCode.GenericMethodParameter, 0,
                    (byte)SignatureTypeCode.ByReference, (byte)SignatureTypeCode.GenericMethodParameter, (byte)SpecialType.System_Object,

                // System_Runtime_CompilerServices_AsyncVoidMethodBuilder__AwaitUnsafeOnCompleted
                (byte)MemberFlags.Method,                                                                                   // Flags
                (byte)WellKnownType.System_Runtime_CompilerServices_AsyncVoidMethodBuilder,                                 // DeclaringTypeId
                2,                                                                                                          // Arity
                    2,                                                                                                      // Method Signature
                    (byte)SignatureTypeCode.TypeHandle, (byte)SpecialType.System_Void,
                    (byte)SignatureTypeCode.ByReference, (byte)SignatureTypeCode.GenericMethodParameter, 0,
                    (byte)SignatureTypeCode.ByReference, (byte)SignatureTypeCode.GenericMethodParameter, (byte)SpecialType.System_Object,

                // System_Runtime_CompilerServices_AsyncVoidMethodBuilder__Start_T
                (byte)MemberFlags.Method,                                                                                   // Flags
                (byte)WellKnownType.System_Runtime_CompilerServices_AsyncVoidMethodBuilder,                                 // DeclaringTypeId
                1,                                                                                                          // Arity
                    1,                                                                                                      // Method Signature
                    (byte)SignatureTypeCode.TypeHandle, (byte)SpecialType.System_Void,
                    (byte)SignatureTypeCode.ByReference, (byte)SignatureTypeCode.GenericMethodParameter, 0,

                // System_Runtime_CompilerServices_AsyncVoidMethodBuilder__SetStateMachine
                (byte)MemberFlags.Method,                                                                                   // Flags
                (byte)WellKnownType.System_Runtime_CompilerServices_AsyncVoidMethodBuilder,                                 // DeclaringTypeId
                0,                                                                                                          // Arity
                    1,                                                                                                      // Method Signature
                    (byte)SignatureTypeCode.TypeHandle, (byte)SpecialType.System_Void,
                    (byte)SignatureTypeCode.TypeHandle, (byte)WellKnownType.System_Runtime_CompilerServices_IAsyncStateMachine,

                // System_Runtime_CompilerServices_AsyncTaskMethodBuilder__Create
                (byte)(MemberFlags.Method | MemberFlags.Static),                                                            // Flags
                (byte)WellKnownType.System_Runtime_CompilerServices_AsyncTaskMethodBuilder,                                 // DeclaringTypeId
                0,                                                                                                          // Arity
                    0,                                                                                                      // Method Signature
                    (byte)SignatureTypeCode.TypeHandle, (byte)WellKnownType.System_Runtime_CompilerServices_AsyncTaskMethodBuilder,

                // System_Runtime_CompilerServices_AsyncTaskMethodBuilder__SetException
                (byte)MemberFlags.Method,                                                                                   // Flags
                (byte)WellKnownType.System_Runtime_CompilerServices_AsyncTaskMethodBuilder,                                 // DeclaringTypeId
                0,                                                                                                          // Arity
                    1,                                                                                                      // Method Signature
                    (byte)SignatureTypeCode.TypeHandle, (byte)SpecialType.System_Void,
                    (byte)SignatureTypeCode.TypeHandle, (byte)WellKnownType.System_Exception,

                // System_Runtime_CompilerServices_AsyncTaskMethodBuilder__SetResult
                (byte)MemberFlags.Method,                                                                                   // Flags
                (byte)WellKnownType.System_Runtime_CompilerServices_AsyncTaskMethodBuilder,                                 // DeclaringTypeId
                0,                                                                                                          // Arity
                    0,                                                                                                      // Method Signature
                    (byte)SignatureTypeCode.TypeHandle, (byte)SpecialType.System_Void,

                // System_Runtime_CompilerServices_AsyncTaskMethodBuilder__AwaitOnCompleted
                (byte)MemberFlags.Method,                                                                                   // Flags
                (byte)WellKnownType.System_Runtime_CompilerServices_AsyncTaskMethodBuilder,                                 // DeclaringTypeId
                2,                                                                                                          // Arity
                    2,                                                                                                      // Method Signature
                    (byte)SignatureTypeCode.TypeHandle, (byte)SpecialType.System_Void,
                    (byte)SignatureTypeCode.ByReference, (byte)SignatureTypeCode.GenericMethodParameter, 0,
                    (byte)SignatureTypeCode.ByReference, (byte)SignatureTypeCode.GenericMethodParameter, (byte)SpecialType.System_Object,

                // System_Runtime_CompilerServices_AsyncTaskMethodBuilder__AwaitUnsafeOnCompleted
                (byte)MemberFlags.Method,                                                                                   // Flags
                (byte)WellKnownType.System_Runtime_CompilerServices_AsyncTaskMethodBuilder,                                 // DeclaringTypeId
                2,                                                                                                          // Arity
                    2,                                                                                                      // Method Signature
                    (byte)SignatureTypeCode.TypeHandle, (byte)SpecialType.System_Void,
                    (byte)SignatureTypeCode.ByReference, (byte)SignatureTypeCode.GenericMethodParameter, 0,
                    (byte)SignatureTypeCode.ByReference, (byte)SignatureTypeCode.GenericMethodParameter, (byte)SpecialType.System_Object,

                // System_Runtime_CompilerServices_AsyncTaskMethodBuilder__Start_T
                (byte)MemberFlags.Method,                                                                                   // Flags
                (byte)WellKnownType.System_Runtime_CompilerServices_AsyncTaskMethodBuilder,                                 // DeclaringTypeId
                1,                                                                                                          // Arity
                    1,                                                                                                      // Method Signature
                    (byte)SignatureTypeCode.TypeHandle, (byte)SpecialType.System_Void,
                    (byte)SignatureTypeCode.ByReference, (byte)SignatureTypeCode.GenericMethodParameter, 0,

                // System_Runtime_CompilerServices_AsyncTaskMethodBuilder__SetStateMachine
                (byte)MemberFlags.Method,                                                                                   // Flags
                (byte)WellKnownType.System_Runtime_CompilerServices_AsyncTaskMethodBuilder,                                 // DeclaringTypeId
                0,                                                                                                          // Arity
                    1,                                                                                                      // Method Signature
                    (byte)SignatureTypeCode.TypeHandle, (byte)SpecialType.System_Void,
                    (byte)SignatureTypeCode.TypeHandle, (byte)WellKnownType.System_Runtime_CompilerServices_IAsyncStateMachine,

                // System_Runtime_CompilerServices_AsyncTaskMethodBuilder__Task
                (byte)MemberFlags.Property,                                                                                 // Flags
                (byte)WellKnownType.System_Runtime_CompilerServices_AsyncTaskMethodBuilder,                                 // DeclaringTypeId
                0,                                                                                                          // Arity
                    0,                                                                                                      // Method Signature
                    (byte)SignatureTypeCode.TypeHandle, (byte)WellKnownType.System_Threading_Tasks_Task,

                // System_Runtime_CompilerServices_AsyncTaskMethodBuilder_T__Create
                (byte)(MemberFlags.Method | MemberFlags.Static),                                                            // Flags
                (byte)WellKnownType.System_Runtime_CompilerServices_AsyncTaskMethodBuilder_T,                               // DeclaringTypeId
                0,                                                                                                          // Arity
                    0,                                                                                                      // Method Signature
                    (byte)SignatureTypeCode.TypeHandle, (byte)WellKnownType.System_Runtime_CompilerServices_AsyncTaskMethodBuilder_T,

                // System_Runtime_CompilerServices_AsyncTaskMethodBuilder_T__SetException
                (byte)MemberFlags.Method,                                                                                   // Flags
                (byte)WellKnownType.System_Runtime_CompilerServices_AsyncTaskMethodBuilder_T,                               // DeclaringTypeId
                0,                                                                                                          // Arity
                    1,                                                                                                      // Method Signature
                    (byte)SignatureTypeCode.TypeHandle, (byte)SpecialType.System_Void,
                    (byte)SignatureTypeCode.TypeHandle, (byte)WellKnownType.System_Exception,

                // System_Runtime_CompilerServices_AsyncTaskMethodBuilder_T__SetResult
                (byte)MemberFlags.Method,                                                                                   // Flags
                (byte)WellKnownType.System_Runtime_CompilerServices_AsyncTaskMethodBuilder_T,                               // DeclaringTypeId
                0,                                                                                                          // Arity
                    1,                                                                                                      // Method Signature
                    (byte)SignatureTypeCode.TypeHandle, (byte)SpecialType.System_Void,
                    (byte)SignatureTypeCode.GenericTypeParameter, 0,

                // System_Runtime_CompilerServices_AsyncTaskMethodBuilder_T__AwaitOnCompleted
                (byte)MemberFlags.Method,                                                                                   // Flags
                (byte)WellKnownType.System_Runtime_CompilerServices_AsyncTaskMethodBuilder_T,                               // DeclaringTypeId
                2,                                                                                                          // Arity
                    2,                                                                                                      // Method Signature
                    (byte)SignatureTypeCode.TypeHandle, (byte)SpecialType.System_Void,
                    (byte)SignatureTypeCode.ByReference, (byte)SignatureTypeCode.GenericMethodParameter, 0,
                    (byte)SignatureTypeCode.ByReference, (byte)SignatureTypeCode.GenericMethodParameter, (byte)SpecialType.System_Object,

                // System_Runtime_CompilerServices_AsyncTaskMethodBuilder_T__AwaitUnsafeOnCompleted
                (byte)MemberFlags.Method,                                                                                   // Flags
                (byte)WellKnownType.System_Runtime_CompilerServices_AsyncTaskMethodBuilder_T,                               // DeclaringTypeId
                2,                                                                                                          // Arity
                    2,                                                                                                      // Method Signature
                    (byte)SignatureTypeCode.TypeHandle, (byte)SpecialType.System_Void,
                    (byte)SignatureTypeCode.ByReference, (byte)SignatureTypeCode.GenericMethodParameter, 0,
                    (byte)SignatureTypeCode.ByReference, (byte)SignatureTypeCode.GenericMethodParameter, (byte)SpecialType.System_Object,

                // System_Runtime_CompilerServices_AsyncTaskMethodBuilder_T__Start_T
                (byte)MemberFlags.Method,                                                                                   // Flags
                (byte)WellKnownType.System_Runtime_CompilerServices_AsyncTaskMethodBuilder_T,                               // DeclaringTypeId
                1,                                                                                                          // Arity
                    1,                                                                                                      // Method Signature
                    (byte)SignatureTypeCode.TypeHandle, (byte)SpecialType.System_Void,
                    (byte)SignatureTypeCode.ByReference, (byte)SignatureTypeCode.GenericMethodParameter, 0,

                // System_Runtime_CompilerServices_AsyncTaskMethodBuilder_T__SetStateMachine
                (byte)MemberFlags.Method,                                                                                   // Flags
                (byte)WellKnownType.System_Runtime_CompilerServices_AsyncTaskMethodBuilder_T,                               // DeclaringTypeId
                0,                                                                                                          // Arity
                    1,                                                                                                      // Method Signature
                    (byte)SignatureTypeCode.TypeHandle, (byte)SpecialType.System_Void,
                    (byte)SignatureTypeCode.TypeHandle, (byte)WellKnownType.System_Runtime_CompilerServices_IAsyncStateMachine,

                // System_Runtime_CompilerServices_AsyncTaskMethodBuilder_T__Task
                (byte)MemberFlags.Property,                                                                                 // Flags
                (byte)WellKnownType.System_Runtime_CompilerServices_AsyncTaskMethodBuilder_T,                               // DeclaringTypeId
                0,                                                                                                          // Arity
                    0,                                                                                                      // Method Signature
                    (byte)SignatureTypeCode.GenericTypeInstance,
                    (byte)SignatureTypeCode.TypeHandle, (byte)WellKnownType.System_Threading_Tasks_Task_T,
                    1,
                    (byte)SignatureTypeCode.GenericTypeParameter, 0,

                // System_Runtime_CompilerServices_AsyncStateMachineAttribute__ctor
                (byte)MemberFlags.Constructor,                                                                              // Flags
                (byte)WellKnownType.System_Runtime_CompilerServices_AsyncStateMachineAttribute,                             // DeclaringTypeId
                0,                                                                                                          // Arity
                    1,                                                                                                      // Method Signature
                    (byte)SignatureTypeCode.TypeHandle, (byte)SpecialType.System_Void,
                    (byte)SignatureTypeCode.TypeHandle, (byte)WellKnownType.System_Type,

                // System_Runtime_CompilerServices_IteratorStateMachineAttribute__ctor
                (byte)MemberFlags.Constructor,                                                                              // Flags
                (byte)WellKnownType.System_Runtime_CompilerServices_IteratorStateMachineAttribute,                          // DeclaringTypeId
                0,                                                                                                          // Arity
                    1,                                                                                                      // Method Signature
                    (byte)SignatureTypeCode.TypeHandle, (byte)SpecialType.System_Void,
                    (byte)SignatureTypeCode.TypeHandle, (byte)WellKnownType.System_Type,

                // Microsoft_VisualBasic_Strings__AscCharInt32
                (byte)(MemberFlags.Method | MemberFlags.Static),                                                            // Flags
                (byte)WellKnownType.Microsoft_VisualBasic_Strings,                                                          // DeclaringTypeId
                0,                                                                                                          // Arity
                    1,                                                                                                      // Method Signature
                    (byte)SignatureTypeCode.TypeHandle, (byte)SpecialType.System_Int32,
                    (byte)SignatureTypeCode.TypeHandle, (byte)SpecialType.System_Char,

                // Microsoft_VisualBasic_Strings__AscStringInt32
                (byte)(MemberFlags.Method | MemberFlags.Static),                                                            // Flags
                (byte)WellKnownType.Microsoft_VisualBasic_Strings,                                                          // DeclaringTypeId
                0,                                                                                                          // Arity
                    1,                                                                                                      // Method Signature
                    (byte)SignatureTypeCode.TypeHandle, (byte)SpecialType.System_Int32,
                    (byte)SignatureTypeCode.TypeHandle, (byte)SpecialType.System_String,

                // Microsoft_VisualBasic_Strings__AscWCharInt32
                (byte)(MemberFlags.Method | MemberFlags.Static),                                                            // Flags
                (byte)WellKnownType.Microsoft_VisualBasic_Strings,                                                          // DeclaringTypeId
                0,                                                                                                          // Arity
                    1,                                                                                                      // Method Signature
                    (byte)SignatureTypeCode.TypeHandle, (byte)SpecialType.System_Int32,
                    (byte)SignatureTypeCode.TypeHandle, (byte)SpecialType.System_Char,

                // Microsoft_VisualBasic_Strings__AscWStringInt32
                (byte)(MemberFlags.Method | MemberFlags.Static),                                                            // Flags
                (byte)WellKnownType.Microsoft_VisualBasic_Strings,                                                          // DeclaringTypeId
                0,                                                                                                          // Arity
                    1,                                                                                                      // Method Signature
                    (byte)SignatureTypeCode.TypeHandle, (byte)SpecialType.System_Int32,
                    (byte)SignatureTypeCode.TypeHandle, (byte)SpecialType.System_String,

                // Microsoft_VisualBasic_Strings__ChrInt32Char
                (byte)(MemberFlags.Method | MemberFlags.Static),                                                            // Flags
                (byte)WellKnownType.Microsoft_VisualBasic_Strings,                                                          // DeclaringTypeId
                0,                                                                                                          // Arity
                    1,                                                                                                      // Method Signature
                    (byte)SignatureTypeCode.TypeHandle, (byte)SpecialType.System_Char,
                    (byte)SignatureTypeCode.TypeHandle, (byte)SpecialType.System_Int32,

                // Microsoft_VisualBasic_Strings__ChrWInt32Char
                (byte)(MemberFlags.Method | MemberFlags.Static),                                                            // Flags
                (byte)WellKnownType.Microsoft_VisualBasic_Strings,                                                          // DeclaringTypeId
                0,                                                                                                          // Arity
                    1,                                                                                                      // Method Signature
                    (byte)SignatureTypeCode.TypeHandle, (byte)SpecialType.System_Char,
                    (byte)SignatureTypeCode.TypeHandle, (byte)SpecialType.System_Int32,

                // System_Xml_Linq_XElement__ctor
                (byte)MemberFlags.Constructor,                                                                              // Flags
                (byte)WellKnownType.System_Xml_Linq_XElement,                                                               // DeclaringTypeId
                0,                                                                                                          // Arity
                    2,                                                                                                      // Method Signature
                    (byte)SignatureTypeCode.TypeHandle, (byte)SpecialType.System_Void,
                    (byte)SignatureTypeCode.TypeHandle, (byte)WellKnownType.System_Xml_Linq_XName,
                    (byte)SignatureTypeCode.TypeHandle, (byte)SpecialType.System_Object,

                // System_Xml_Linq_XElement__ctor2
                (byte)MemberFlags.Constructor,                                                                              // Flags
                (byte)WellKnownType.System_Xml_Linq_XElement,                                                               // DeclaringTypeId
                0,                                                                                                          // Arity
                    2,                                                                                                      // Method Signature
                    (byte)SignatureTypeCode.TypeHandle, (byte)SpecialType.System_Void,
                    (byte)SignatureTypeCode.TypeHandle, (byte)WellKnownType.System_Xml_Linq_XName,
                    (byte)SignatureTypeCode.SZArray, (byte)SignatureTypeCode.TypeHandle, (byte)SpecialType.System_Object,

                // System_Xml_Linq_XNamespace__Get
                (byte)(MemberFlags.Method | MemberFlags.Static),                                                            // Flags
                (byte)WellKnownType.System_Xml_Linq_XNamespace,                                                             // DeclaringTypeId
                0,                                                                                                          // Arity
                    1,                                                                                                      // Method Signature
                    (byte)SignatureTypeCode.TypeHandle, (byte)WellKnownType.System_Xml_Linq_XNamespace,
                    (byte)SignatureTypeCode.TypeHandle, (byte)SpecialType.System_String,

                // System_Windows_Forms_Application__RunForm
                (byte)(MemberFlags.Method | MemberFlags.Static),                                                            // Flags
                (byte)WellKnownType.System_Windows_Forms_Application,                                                       // DeclaringTypeId
                0,                                                                                                          // Arity
                    1,                                                                                                      // Method Signature
                    (byte)SignatureTypeCode.TypeHandle, (byte)SpecialType.System_Void,
                    (byte)SignatureTypeCode.TypeHandle, (byte)WellKnownType.System_Windows_Forms_Form,

                // System_Environment__CurrentManagedThreadId
                (byte)(MemberFlags.Property | MemberFlags.Static),                                                          // Flags
                (byte)WellKnownType.System_Environment,                                                                     // DeclaringTypeId
                0,                                                                                                          // Arity
                    0,                                                                                                      // Method Signature
                    (byte)SignatureTypeCode.TypeHandle, (byte)SpecialType.System_Int32,

                // System_ComponentModel_EditorBrowsableAttribute__ctor
                (byte)MemberFlags.Constructor,                                                                              // Flags
                (byte)WellKnownType.System_ComponentModel_EditorBrowsableAttribute,                                         // DeclaringTypeId
                0,                                                                                                          // Arity
                    1,                                                                                                      // Method Signature
                    (byte)SignatureTypeCode.TypeHandle, (byte)SpecialType.System_Void,
                    (byte)SignatureTypeCode.TypeHandle, (byte)WellKnownType.System_ComponentModel_EditorBrowsableState,

                // System_Runtime_GCLatencyMode__SustainedLowLatency
                (byte)(MemberFlags.Field | MemberFlags.Static),                                                             // Flags
                (byte)WellKnownType.System_Runtime_GCLatencyMode,                                                           // DeclaringTypeId
                0,                                                                                                          // Arity
                    (byte)SignatureTypeCode.TypeHandle, (byte)WellKnownType.System_Runtime_GCLatencyMode,                   // Field Signature

                // System_ValueTuple_T1__Item1
                (byte)MemberFlags.Field,                                                                                    // Flags
                (byte)WellKnownType.System_ValueTuple_T1,                                                                   // DeclaringTypeId
                0,                                                                                                          // Arity
                    (byte)SignatureTypeCode.GenericTypeParameter, 0,                                                        // Field Signature

                // System_ValueTuple_T2__Item1
                (byte)MemberFlags.Field,                                                                                    // Flags
                (byte)WellKnownType.System_ValueTuple_T2,                                                                   // DeclaringTypeId
                0,                                                                                                          // Arity
                    (byte)SignatureTypeCode.GenericTypeParameter, 0,                                                        // Field Signature

                // System_ValueTuple_T2__Item2
                (byte)MemberFlags.Field,                                                                                    // Flags
                (byte)WellKnownType.System_ValueTuple_T2,                                                                   // DeclaringTypeId
                0,                                                                                                          // Arity
                    (byte)SignatureTypeCode.GenericTypeParameter, 1,                                                        // Field Signature

                // System_ValueTuple_T3__Item1
                (byte)MemberFlags.Field,                                                                                    // Flags
                (byte)WellKnownType.System_ValueTuple_T3,                                                                   // DeclaringTypeId
                0,                                                                                                          // Arity
                    (byte)SignatureTypeCode.GenericTypeParameter, 0,                                                        // Field Signature

                // System_ValueTuple_T3__Item2
                (byte)MemberFlags.Field,                                                                                    // Flags
                (byte)WellKnownType.System_ValueTuple_T3,                                                                   // DeclaringTypeId
                0,                                                                                                          // Arity
                    (byte)SignatureTypeCode.GenericTypeParameter, 1,                                                        // Field Signature

                // System_ValueTuple_T3__Item3
                (byte)MemberFlags.Field,                                                                                    // Flags
                (byte)WellKnownType.System_ValueTuple_T3,                                                                   // DeclaringTypeId
                0,                                                                                                          // Arity
                    (byte)SignatureTypeCode.GenericTypeParameter, 2,                                                        // Field Signature

                // System_ValueTuple_T4__Item1
                (byte)MemberFlags.Field,                                                                                    // Flags
                (byte)WellKnownType.System_ValueTuple_T4,                                                                   // DeclaringTypeId
                0,                                                                                                          // Arity
                    (byte)SignatureTypeCode.GenericTypeParameter, 0,                                                        // Field Signature

                // System_ValueTuple_T4__Item2
                (byte)MemberFlags.Field,                                                                                    // Flags
                (byte)WellKnownType.System_ValueTuple_T4,                                                                   // DeclaringTypeId
                0,                                                                                                          // Arity
                    (byte)SignatureTypeCode.GenericTypeParameter, 1,                                                        // Field Signature

                // System_ValueTuple_T4__Item3
                (byte)MemberFlags.Field,                                                                                    // Flags
                (byte)WellKnownType.System_ValueTuple_T4,                                                                   // DeclaringTypeId
                0,                                                                                                          // Arity
                    (byte)SignatureTypeCode.GenericTypeParameter, 2,                                                        // Field Signature

                // System_ValueTuple_T4__Item4
                (byte)MemberFlags.Field,                                                                                    // Flags
                (byte)WellKnownType.System_ValueTuple_T4,                                                                   // DeclaringTypeId
                0,                                                                                                          // Arity
                    (byte)SignatureTypeCode.GenericTypeParameter, 3,                                                        // Field Signature

                // System_ValueTuple_T5__Item1
                (byte)MemberFlags.Field,                                                                                    // Flags
                (byte)WellKnownType.System_ValueTuple_T5,                                                                   // DeclaringTypeId
                0,                                                                                                          // Arity
                    (byte)SignatureTypeCode.GenericTypeParameter, 0,                                                        // Field Signature

                // System_ValueTuple_T5__Item2
                (byte)MemberFlags.Field,                                                                                    // Flags
                (byte)WellKnownType.System_ValueTuple_T5,                                                                   // DeclaringTypeId
                0,                                                                                                          // Arity
                    (byte)SignatureTypeCode.GenericTypeParameter, 1,                                                        // Field Signature

                // System_ValueTuple_T5__Item3
                (byte)MemberFlags.Field,                                                                                    // Flags
                (byte)WellKnownType.System_ValueTuple_T5,                                                                   // DeclaringTypeId
                0,                                                                                                          // Arity
                    (byte)SignatureTypeCode.GenericTypeParameter, 2,                                                        // Field Signature

                // System_ValueTuple_T5__Item4
                (byte)MemberFlags.Field,                                                                                    // Flags
                (byte)WellKnownType.System_ValueTuple_T5,                                                                   // DeclaringTypeId
                0,                                                                                                          // Arity
                    (byte)SignatureTypeCode.GenericTypeParameter, 3,                                                        // Field Signature

                // System_ValueTuple_T5__Item5
                (byte)MemberFlags.Field,                                                                                    // Flags
                (byte)WellKnownType.System_ValueTuple_T5,                                                                   // DeclaringTypeId
                0,                                                                                                          // Arity
                    (byte)SignatureTypeCode.GenericTypeParameter, 4,                                                        // Field Signature

                // System_ValueTuple_T6__Item1
                (byte)MemberFlags.Field,                                                                                    // Flags
                (byte)WellKnownType.System_ValueTuple_T6,                                                                   // DeclaringTypeId
                0,                                                                                                          // Arity
                    (byte)SignatureTypeCode.GenericTypeParameter, 0,                                                        // Field Signature

                // System_ValueTuple_T6__Item2
                (byte)MemberFlags.Field,                                                                                    // Flags
                (byte)WellKnownType.System_ValueTuple_T6,                                                                   // DeclaringTypeId
                0,                                                                                                          // Arity
                    (byte)SignatureTypeCode.GenericTypeParameter, 1,                                                        // Field Signature

                // System_ValueTuple_T6__Item3
                (byte)MemberFlags.Field,                                                                                    // Flags
                (byte)WellKnownType.System_ValueTuple_T6,                                                                   // DeclaringTypeId
                0,                                                                                                          // Arity
                    (byte)SignatureTypeCode.GenericTypeParameter, 2,                                                        // Field Signature

                // System_ValueTuple_T6__Item4
                (byte)MemberFlags.Field,                                                                                    // Flags
                (byte)WellKnownType.System_ValueTuple_T6,                                                                   // DeclaringTypeId
                0,                                                                                                          // Arity
                    (byte)SignatureTypeCode.GenericTypeParameter, 3,                                                        // Field Signature

                // System_ValueTuple_T6__Item5
                (byte)MemberFlags.Field,                                                                                    // Flags
                (byte)WellKnownType.System_ValueTuple_T6,                                                                   // DeclaringTypeId
                0,                                                                                                          // Arity
                    (byte)SignatureTypeCode.GenericTypeParameter, 4,                                                        // Field Signature

                // System_ValueTuple_T6__Item6
                (byte)MemberFlags.Field,                                                                                    // Flags
                (byte)WellKnownType.System_ValueTuple_T6,                                                                   // DeclaringTypeId
                0,                                                                                                          // Arity
                    (byte)SignatureTypeCode.GenericTypeParameter, 5,                                                        // Field Signature

                // System_ValueTuple_T7__Item1
                (byte)MemberFlags.Field,                                                                                    // Flags
                (byte)WellKnownType.ExtSentinel, (byte)(WellKnownType.System_ValueTuple_T7 - WellKnownType.ExtSentinel),    // DeclaringTypeId
                0,                                                                                                          // Arity
                    (byte)SignatureTypeCode.GenericTypeParameter, 0,                                                        // Field Signature

                // System_ValueTuple_T7__Item2
                (byte)MemberFlags.Field,                                                                                    // Flags
                (byte)WellKnownType.ExtSentinel, (byte)(WellKnownType.System_ValueTuple_T7 - WellKnownType.ExtSentinel),    // DeclaringTypeId
                0,                                                                                                          // Arity
                    (byte)SignatureTypeCode.GenericTypeParameter, 1,                                                        // Field Signature

                // System_ValueTuple_T7__Item3
                (byte)MemberFlags.Field,                                                                                    // Flags
                (byte)WellKnownType.ExtSentinel, (byte)(WellKnownType.System_ValueTuple_T7 - WellKnownType.ExtSentinel),    // DeclaringTypeId
                0,                                                                                                          // Arity
                    (byte)SignatureTypeCode.GenericTypeParameter, 2,                                                        // Field Signature

                // System_ValueTuple_T7__Item4
                (byte)MemberFlags.Field,                                                                                    // Flags
                (byte)WellKnownType.ExtSentinel, (byte)(WellKnownType.System_ValueTuple_T7 - WellKnownType.ExtSentinel),    // DeclaringTypeId
                0,                                                                                                          // Arity
                    (byte)SignatureTypeCode.GenericTypeParameter, 3,                                                        // Field Signature

                // System_ValueTuple_T7__Item5
                (byte)MemberFlags.Field,                                                                                    // Flags
                (byte)WellKnownType.ExtSentinel, (byte)(WellKnownType.System_ValueTuple_T7 - WellKnownType.ExtSentinel),    // DeclaringTypeId
                0,                                                                                                          // Arity
                    (byte)SignatureTypeCode.GenericTypeParameter, 4,                                                        // Field Signature

                // System_ValueTuple_T7__Item6
                (byte)MemberFlags.Field,                                                                                    // Flags
                (byte)WellKnownType.ExtSentinel, (byte)(WellKnownType.System_ValueTuple_T7 - WellKnownType.ExtSentinel),    // DeclaringTypeId
                0,                                                                                                          // Arity
                    (byte)SignatureTypeCode.GenericTypeParameter, 5,                                                        // Field Signature

                // System_ValueTuple_T7__Item7
                (byte)MemberFlags.Field,                                                                                    // Flags
                (byte)WellKnownType.ExtSentinel, (byte)(WellKnownType.System_ValueTuple_T7 - WellKnownType.ExtSentinel),    // DeclaringTypeId
                0,                                                                                                          // Arity
                    (byte)SignatureTypeCode.GenericTypeParameter, 6,                                                        // Field Signature

                // System_ValueTuple_TRest__Item1
                (byte)MemberFlags.Field,                                                                                    // Flags
                (byte)WellKnownType.ExtSentinel, (byte)(WellKnownType.System_ValueTuple_TRest - WellKnownType.ExtSentinel), // DeclaringTypeId
                0,                                                                                                          // Arity
                    (byte)SignatureTypeCode.GenericTypeParameter, 0,                                                        // Field Signature

                // System_ValueTuple_TRest__Item2
                (byte)MemberFlags.Field,                                                                                    // Flags
                (byte)WellKnownType.ExtSentinel, (byte)(WellKnownType.System_ValueTuple_TRest - WellKnownType.ExtSentinel), // DeclaringTypeId
                0,                                                                                                          // Arity
                    (byte)SignatureTypeCode.GenericTypeParameter, 1,                                                        // Field Signature

                // System_ValueTuple_TRest__Item3
                (byte)MemberFlags.Field,                                                                                    // Flags
                (byte)WellKnownType.ExtSentinel, (byte)(WellKnownType.System_ValueTuple_TRest - WellKnownType.ExtSentinel), // DeclaringTypeId
                0,                                                                                                          // Arity
                    (byte)SignatureTypeCode.GenericTypeParameter, 2,                                                        // Field Signature

                // System_ValueTuple_TRest__Item4
                (byte)MemberFlags.Field,                                                                                    // Flags
                (byte)WellKnownType.ExtSentinel, (byte)(WellKnownType.System_ValueTuple_TRest - WellKnownType.ExtSentinel), // DeclaringTypeId
                0,                                                                                                          // Arity
                    (byte)SignatureTypeCode.GenericTypeParameter, 3,                                                        // Field Signature

                // System_ValueTuple_TRest__Item5
                (byte)MemberFlags.Field,                                                                                    // Flags
                (byte)WellKnownType.ExtSentinel, (byte)(WellKnownType.System_ValueTuple_TRest - WellKnownType.ExtSentinel), // DeclaringTypeId
                0,                                                                                                          // Arity
                    (byte)SignatureTypeCode.GenericTypeParameter, 4,                                                        // Field Signature

                // System_ValueTuple_TRest__Item6
                (byte)MemberFlags.Field,                                                                                    // Flags
                (byte)WellKnownType.ExtSentinel, (byte)(WellKnownType.System_ValueTuple_TRest - WellKnownType.ExtSentinel), // DeclaringTypeId
                0,                                                                                                          // Arity
                    (byte)SignatureTypeCode.GenericTypeParameter, 5,                                                        // Field Signature

                // System_ValueTuple_TRest__Item7
                (byte)MemberFlags.Field,                                                                                    // Flags
                (byte)WellKnownType.ExtSentinel, (byte)(WellKnownType.System_ValueTuple_TRest - WellKnownType.ExtSentinel), // DeclaringTypeId
                0,                                                                                                          // Arity
                    (byte)SignatureTypeCode.GenericTypeParameter, 6,                                                        // Field Signature

                // System_ValueTuple_TRest__Rest
                (byte)MemberFlags.Field,                                                                                    // Flags
                (byte)WellKnownType.ExtSentinel, (byte)(WellKnownType.System_ValueTuple_TRest - WellKnownType.ExtSentinel), // DeclaringTypeId
                0,                                                                                                          // Arity
                    (byte)SignatureTypeCode.GenericTypeParameter, 7,                                                        // Field Signature

                // System_ValueTuple_T1__ctor
                (byte)MemberFlags.Constructor,                                                                              // Flags
                (byte)WellKnownType.System_ValueTuple_T1,                                                                   // DeclaringTypeId
                0,                                                                                                          // Arity
                    1,                                                                                                      // Method Signature
                    (byte)SignatureTypeCode.TypeHandle, (byte)SpecialType.System_Void,
                    (byte)SignatureTypeCode.GenericTypeParameter, 0,

                // System_ValueTuple_T2__ctor
                (byte)MemberFlags.Constructor,                                                                              // Flags
                (byte)WellKnownType.System_ValueTuple_T2,                                                                   // DeclaringTypeId
                0,                                                                                                          // Arity
                    2,                                                                                                      // Method Signature
                    (byte)SignatureTypeCode.TypeHandle, (byte)SpecialType.System_Void,
                    (byte)SignatureTypeCode.GenericTypeParameter, 0,
                    (byte)SignatureTypeCode.GenericTypeParameter, 1,

                // System_ValueTuple_T3__ctor
                (byte)MemberFlags.Constructor,                                                                              // Flags
                (byte)WellKnownType.System_ValueTuple_T3,                                                                   // DeclaringTypeId
                0,                                                                                                          // Arity
                    3,                                                                                                      // Method Signature
                    (byte)SignatureTypeCode.TypeHandle, (byte)SpecialType.System_Void,
                    (byte)SignatureTypeCode.GenericTypeParameter, 0,
                    (byte)SignatureTypeCode.GenericTypeParameter, 1,
                    (byte)SignatureTypeCode.GenericTypeParameter, 2,

                 // System_ValueTuple_T4__ctor
                (byte)MemberFlags.Constructor,                                                                              // Flags
                (byte)WellKnownType.System_ValueTuple_T4,                                                                   // DeclaringTypeId
                0,                                                                                                          // Arity
                    4,                                                                                                      // Method Signature
                    (byte)SignatureTypeCode.TypeHandle, (byte)SpecialType.System_Void,
                    (byte)SignatureTypeCode.GenericTypeParameter, 0,
                    (byte)SignatureTypeCode.GenericTypeParameter, 1,
                    (byte)SignatureTypeCode.GenericTypeParameter, 2,
                    (byte)SignatureTypeCode.GenericTypeParameter, 3,

                // System_ValueTuple_T_T2_T3_T4_T5__ctor
                (byte)MemberFlags.Constructor,                                                                              // Flags
                (byte)WellKnownType.System_ValueTuple_T5,                                                                   // DeclaringTypeId
                0,                                                                                                          // Arity
                    5,                                                                                                      // Method Signature
                    (byte)SignatureTypeCode.TypeHandle, (byte)SpecialType.System_Void,
                    (byte)SignatureTypeCode.GenericTypeParameter, 0,
                    (byte)SignatureTypeCode.GenericTypeParameter, 1,
                    (byte)SignatureTypeCode.GenericTypeParameter, 2,
                    (byte)SignatureTypeCode.GenericTypeParameter, 3,
                    (byte)SignatureTypeCode.GenericTypeParameter, 4,

                // System_ValueTuple_T6__ctor
                (byte)MemberFlags.Constructor,                                                                              // Flags
                (byte)WellKnownType.System_ValueTuple_T6,                                                                   // DeclaringTypeId
                0,                                                                                                          // Arity
                    6,                                                                                                      // Method Signature
                    (byte)SignatureTypeCode.TypeHandle, (byte)SpecialType.System_Void,
                    (byte)SignatureTypeCode.GenericTypeParameter, 0,
                    (byte)SignatureTypeCode.GenericTypeParameter, 1,
                    (byte)SignatureTypeCode.GenericTypeParameter, 2,
                    (byte)SignatureTypeCode.GenericTypeParameter, 3,
                    (byte)SignatureTypeCode.GenericTypeParameter, 4,
                    (byte)SignatureTypeCode.GenericTypeParameter, 5,

                // System_ValueTuple_T7__ctor
                (byte)MemberFlags.Constructor,                                                                              // Flags
                (byte)WellKnownType.ExtSentinel, (byte)(WellKnownType.System_ValueTuple_T7 - WellKnownType.ExtSentinel),    // DeclaringTypeId
                0,                                                                                                          // Arity
                    7,                                                                                                      // Method Signature
                    (byte)SignatureTypeCode.TypeHandle, (byte)SpecialType.System_Void,
                    (byte)SignatureTypeCode.GenericTypeParameter, 0,
                    (byte)SignatureTypeCode.GenericTypeParameter, 1,
                    (byte)SignatureTypeCode.GenericTypeParameter, 2,
                    (byte)SignatureTypeCode.GenericTypeParameter, 3,
                    (byte)SignatureTypeCode.GenericTypeParameter, 4,
                    (byte)SignatureTypeCode.GenericTypeParameter, 5,
                    (byte)SignatureTypeCode.GenericTypeParameter, 6,

                // System_ValueTuple_TRest__ctor
                (byte)MemberFlags.Constructor,                                                                              // Flags
                (byte)WellKnownType.ExtSentinel, (byte)(WellKnownType.System_ValueTuple_TRest - WellKnownType.ExtSentinel),  // DeclaringTypeId
                0,                                                                                                          // Arity
                    8,                                                                                                      // Method Signature
                    (byte)SignatureTypeCode.TypeHandle, (byte)SpecialType.System_Void,
                    (byte)SignatureTypeCode.GenericTypeParameter, 0,
                    (byte)SignatureTypeCode.GenericTypeParameter, 1,
                    (byte)SignatureTypeCode.GenericTypeParameter, 2,
                    (byte)SignatureTypeCode.GenericTypeParameter, 3,
                    (byte)SignatureTypeCode.GenericTypeParameter, 4,
                    (byte)SignatureTypeCode.GenericTypeParameter, 5,
                    (byte)SignatureTypeCode.GenericTypeParameter, 6,
                    (byte)SignatureTypeCode.GenericTypeParameter, 7,

                // System_Runtime_CompilerServices_TupleElementNamesAttribute__ctorTransformNames
                (byte)MemberFlags.Constructor,                                                                                   // Flags
                (byte)WellKnownType.ExtSentinel, (byte)(WellKnownType.System_Runtime_CompilerServices_TupleElementNamesAttribute // DeclaringTypeId
                                                        - WellKnownType.ExtSentinel),
                0,                                                                                                               // Arity
                    1,                                                                                                           // Method Signature
                    (byte)SignatureTypeCode.TypeHandle, (byte)SpecialType.System_Void,
                    (byte)SignatureTypeCode.SZArray, (byte)SignatureTypeCode.TypeHandle, (byte)SpecialType.System_String,

                // System_String__Format_IFormatProvider
                (byte)(MemberFlags.Method | MemberFlags.Static),                                                            // Flags
                (byte)SpecialType.System_String,                                                                            // DeclaringTypeId
                0,                                                                                                          // Arity
                    3,                                                                                                      // Method Signature
                    (byte)SignatureTypeCode.TypeHandle, (byte)SpecialType.System_String,
                    (byte)SignatureTypeCode.TypeHandle, (byte)WellKnownType.System_IFormatProvider,
                    (byte)SignatureTypeCode.TypeHandle, (byte)SpecialType.System_String,
                    (byte)SignatureTypeCode.SZArray, (byte)SignatureTypeCode.TypeHandle, (byte)SpecialType.System_Object,

                // Microsoft_CodeAnalysis_Runtime_Instrumentation__CreatePayload
                (byte)(MemberFlags.Method | MemberFlags.Static),                                                                                    // Flags
                (byte)WellKnownType.ExtSentinel, (byte)(WellKnownType.Microsoft_CodeAnalysis_Runtime_Instrumentation - WellKnownType.ExtSentinel),  // DeclaringTypeId
                0,                                                                                                                                  // Arity
                    5,                                                                                                                              // Method Signature
                    (byte)SignatureTypeCode.SZArray, (byte)SignatureTypeCode.TypeHandle, (byte)SpecialType.System_Boolean,
                    (byte)SignatureTypeCode.TypeHandle, (byte)WellKnownType.System_Guid,
                    (byte)SignatureTypeCode.TypeHandle, (byte)SpecialType.System_Int32,
                    (byte)SignatureTypeCode.TypeHandle, (byte)SpecialType.System_Int32,
                    (byte)SignatureTypeCode.ByReference, (byte)SignatureTypeCode.SZArray, (byte)SignatureTypeCode.TypeHandle, (byte)SpecialType.System_Boolean,
                    (byte)SignatureTypeCode.TypeHandle, (byte)SpecialType.System_Int32,

<<<<<<< HEAD
                 // System_Runtime_CompilerServices_ReadOnlyAttribute__ctor
                 (byte)(MemberFlags.Constructor),                                                                                                               // Flags
                 (byte)WellKnownType.ExtSentinel, (byte)(WellKnownType.System_Runtime_CompilerServices_ReadOnlyAttribute - WellKnownType.ExtSentinel),          // DeclaringTypeId
                 0,                                                                                                                                             // Arity
                     0,                                                                                                                                         // Method Signature
                     (byte)SignatureTypeCode.TypeHandle, (byte)SpecialType.System_Void,

                 // System_Runtime_CompilerServices_IsByRefLikeAttribute__ctor
                 (byte)(MemberFlags.Constructor),                                                                                                               // Flags
                 (byte)WellKnownType.ExtSentinel, (byte)(WellKnownType.System_Runtime_CompilerServices_IsByRefLikeAttribute - WellKnownType.ExtSentinel),                                   // DeclaringTypeId
                 0,                                                                                                                                             // Arity
                     0,                                                                                                                                         // Method Signature
                     (byte)SignatureTypeCode.TypeHandle, (byte)SpecialType.System_Void,
=======
                // System_Runtime_CompilerServices_ReferenceAssemblyAttribute__ctor
                (byte)MemberFlags.Constructor,                                                                                                      // Flags
                (byte)WellKnownType.ExtSentinel, (byte)(WellKnownType.System_Runtime_CompilerServices_ReferenceAssemblyAttribute - WellKnownType.ExtSentinel),  // DeclaringTypeId
                0,                                                                                                                                  // Arity
                    0,                                                                                                                              // Method Signature
                    (byte)SignatureTypeCode.TypeHandle, (byte)SpecialType.System_Void,
>>>>>>> 658c7286
            };

            string[] allNames = new string[(int)WellKnownMember.Count]
            {
                "Round",                                    // System_Math__RoundDouble
                "Pow",                                      // System_Math__PowDoubleDouble
                "get_Length",                               // System_Array__get_Length
                "Empty",                                    // System_Array__Empty
                "ToBoolean",                                // System_Convert__ToBooleanDecimal
                "ToBoolean",                                // System_Convert__ToBooleanInt32
                "ToBoolean",                                // System_Convert__ToBooleanUInt32
                "ToBoolean",                                // System_Convert__ToBooleanInt64
                "ToBoolean",                                // System_Convert__ToBooleanUInt64
                "ToBoolean",                                // System_Convert__ToBooleanSingle
                "ToBoolean",                                // System_Convert__ToBooleanDouble
                "ToSByte",                                  // System_Convert__ToSByteDecimal
                "ToSByte",                                  // System_Convert__ToSByteDouble
                "ToSByte",                                  // System_Convert__ToSByteSingle
                "ToByte",                                   // System_Convert__ToByteDecimal
                "ToByte",                                   // System_Convert__ToByteDouble
                "ToByte",                                   // System_Convert__ToByteSingle
                "ToInt16",                                  // System_Convert__ToInt16Decimal
                "ToInt16",                                  // System_Convert__ToInt16Double
                "ToInt16",                                  // System_Convert__ToInt16Single
                "ToUInt16",                                 // System_Convert__ToUInt16Decimal
                "ToUInt16",                                 // System_Convert__ToUInt16Double
                "ToUInt16",                                 // System_Convert__ToUInt16Single
                "ToInt32",                                  // System_Convert__ToInt32Decimal
                "ToInt32",                                  // System_Convert__ToInt32Double
                "ToInt32",                                  // System_Convert__ToInt32Single
                "ToUInt32",                                 // System_Convert__ToUInt32Decimal
                "ToUInt32",                                 // System_Convert__ToUInt32Double
                "ToUInt32",                                 // System_Convert__ToUInt32Single
                "ToInt64",                                  // System_Convert__ToInt64Decimal
                "ToInt64",                                  // System_Convert__ToInt64Double
                "ToInt64",                                  // System_Convert__ToInt64Single
                "ToUInt64",                                 // System_Convert__ToUInt64Decimal
                "ToUInt64",                                 // System_Convert__ToUInt64Double
                "ToUInt64",                                 // System_Convert__ToUInt64Single
                "ToSingle",                                 // System_Convert__ToSingleDecimal
                "ToDouble",                                 // System_Convert__ToDoubleDecimal
                ".ctor",                                    // System_CLSCompliantAttribute__ctor
                ".ctor",                                    // System_FlagsAttribute__ctor
                ".ctor",                                    // System_Guid__ctor
                "GetTypeFromCLSID",                         // System_Type__GetTypeFromCLSID
                "GetTypeFromHandle",                        // System_Type__GetTypeFromHandle
                "Missing",                                  // System_Type__Missing
                ".ctor",                                    // System_Reflection_AssemblyKeyFileAttribute__ctor
                ".ctor",                                    // System_Reflection_AssemblyKeyNameAttribute__ctor
                "GetMethodFromHandle",                      // System_Reflection_MethodBase__GetMethodFromHandle
                "GetMethodFromHandle",                      // System_Reflection_MethodBase__GetMethodFromHandle2
                "CreateDelegate",                           // System_Reflection_MethodInfo__CreateDelegate
                "CreateDelegate",                           // System_Delegate__CreateDelegate
                "CreateDelegate",                           // System_Delegate__CreateDelegate4
                "GetFieldFromHandle",                       // System_Reflection_FieldInfo__GetFieldFromHandle
                "GetFieldFromHandle",                       // System_Reflection_FieldInfo__GetFieldFromHandle2
                "Value",                                    // System_Reflection_Missing__Value
                "Equals",                                   // System_IEquatable_T__Equals
                "Equals",                                   // System_Collections_Generic_EqualityComparer_T__Equals
                "GetHashCode",                              // System_Collections_Generic_EqualityComparer_T__GetHashCode
                "get_Default",                              // System_Collections_Generic_EqualityComparer_T__get_Default
                ".ctor",                                    // System_AttributeUsageAttribute__ctor
                "AllowMultiple",                            // System_AttributeUsageAttribute__AllowMultiple
                "Inherited",                                // System_AttributeUsageAttribute__Inherited
                ".ctor",                                    // System_ParamArrayAttribute__ctor
                ".ctor",                                    // System_STAThreadAttribute__ctor
                ".ctor",                                    // System_Reflection_DefaultMemberAttribute__ctor
                "Break",                                    // System_Diagnostics_Debugger__Break
                ".ctor",                                    // System_Diagnostics_DebuggerDisplayAttribute__ctor
                "Type",                                     // System_Diagnostics_DebuggerDisplayAttribute__Type
                ".ctor",                                    // System_Diagnostics_DebuggerNonUserCodeAttribute__ctor
                ".ctor",                                    // System_Diagnostics_DebuggerHiddenAttribute__ctor
                ".ctor",                                    // System_Diagnostics_DebuggerBrowsableAttribute__ctor
                ".ctor",                                    // System_Diagnostics_DebuggerStepThroughAttribute__ctor
                ".ctor",                                    // System_Diagnostics_DebuggableAttribute__ctorDebuggingModes
                "Default",                                  // System_Diagnostics_DebuggableAttribute_DebuggingModes__Default
                "DisableOptimizations",                     // System_Diagnostics_DebuggableAttribute_DebuggingModes__DisableOptimizations
                "EnableEditAndContinue",                    // System_Diagnostics_DebuggableAttribute_DebuggingModes__EnableEditAndContinue
                "IgnoreSymbolStoreSequencePoints",          // System_Diagnostics_DebuggableAttribute_DebuggingModes__IgnoreSymbolStoreSequencePoints
                ".ctor",                                    // System_Runtime_InteropServices_UnknownWrapper__ctor
                ".ctor",                                    // System_Runtime_InteropServices_DispatchWrapper__ctor
                ".ctor",                                    // System_Runtime_InteropServices_ClassInterfaceAttribute__ctorClassInterfaceType
                ".ctor",                                    // System_Runtime_InteropServices_CoClassAttribute__ctor
                ".ctor",                                    // System_Runtime_InteropServices_ComAwareEventInfo__ctor
                "AddEventHandler",                          // System_Runtime_InteropServices_ComAwareEventInfo__AddEventHandler
                "RemoveEventHandler",                       // System_Runtime_InteropServices_ComAwareEventInfo__RemoveEventHandler
                ".ctor",                                    // System_Runtime_InteropServices_ComEventInterfaceAttribute__ctor
                ".ctor",                                    // System_Runtime_InteropServices_ComSourceInterfacesAttribute__ctorString
                ".ctor",                                    // System_Runtime_InteropServices_ComVisibleAttribute__ctor
                ".ctor",                                    // System_Runtime_InteropServices_DispIdAttribute__ctor
                ".ctor",                                    // System_Runtime_InteropServices_GuidAttribute__ctor
                ".ctor",                                    // System_Runtime_InteropServices_InterfaceTypeAttribute__ctorComInterfaceType
                ".ctor",                                    // System_Runtime_InteropServices_InterfaceTypeAttribute__ctorInt16
                "GetTypeFromCLSID",                         // System_Runtime_InteropServices_Marshal__GetTypeFromCLSID
                ".ctor",                                    // System_Runtime_InteropServices_TypeIdentifierAttribute__ctor
                ".ctor",                                    // System_Runtime_InteropServices_TypeIdentifierAttribute__ctorStringString
                ".ctor",                                    // System_Runtime_InteropServices_BestFitMappingAttribute__ctor
                ".ctor",                                    // System_Runtime_InteropServices_DefaultParameterValueAttribute__ctor
                ".ctor",                                    // System_Runtime_InteropServices_LCIDConversionAttribute__ctor
                ".ctor",                                    // System_Runtime_InteropServices_UnmanagedFunctionPointerAttribute__ctor
                "AddEventHandler",                          // System_Runtime_InteropServices_WindowsRuntime_EventRegistrationTokenTable_T__AddEventHandler
                "GetOrCreateEventRegistrationTokenTable",   // System_Runtime_InteropServices_WindowsRuntime_EventRegistrationTokenTable_T__GetOrCreateEventRegistrationTokenTable
                "InvocationList",                           // System_Runtime_InteropServices_WindowsRuntime_EventRegistrationTokenTable_T__InvocationList
                "RemoveEventHandler",                       // System_Runtime_InteropServices_WindowsRuntime_EventRegistrationTokenTable_T__RemoveEventHandler
                "AddEventHandler",                          // System_Runtime_InteropServices_WindowsRuntime_WindowsRuntimeMarshal__AddEventHandler_T
                "RemoveAllEventHandlers",                   // System_Runtime_InteropServices_WindowsRuntime_WindowsRuntimeMarshal__RemoveAllEventHandlers
                "RemoveEventHandler",                       // System_Runtime_InteropServices_WindowsRuntime_WindowsRuntimeMarshal__RemoveEventHandler_T
                ".ctor",                                    // System_Runtime_CompilerServices_DateTimeConstantAttribute__ctor
                ".ctor",                                    // System_Runtime_CompilerServices_DecimalConstantAttribute__ctor
                ".ctor",                                    // System_Runtime_CompilerServices_DecimalConstantAttribute__ctorByteByteInt32Int32Int32
                ".ctor",                                    // System_Runtime_CompilerServices_ExtensionAttribute__ctor
                ".ctor",                                    // System_Runtime_CompilerServices_CompilerGeneratedAttribute__ctor
                ".ctor",                                    // System_Runtime_CompilerServices_AccessedThroughPropertyAttribute__ctor
                ".ctor",                                    // System_Runtime_CompilerServices_CompilationRelaxationsAttribute__ctorInt32
                ".ctor",                                    // System_Runtime_CompilerServices_RuntimeCompatibilityAttribute__ctor
                "WrapNonExceptionThrows",                   // System_Runtime_CompilerServices_RuntimeCompatibilityAttribute__WrapNonExceptionThrows
                ".ctor",                                    // System_Runtime_CompilerServices_UnsafeValueTypeAttribute__ctor
                ".ctor",                                    // System_Runtime_CompilerServices_FixedBufferAttribute__ctor
                ".ctor",                                    // System_Runtime_CompilerServices_DynamicAttribute__ctor
                ".ctor",                                    // System_Runtime_CompilerServices_DynamicAttribute__ctorTransformFlags
                "Create",                                   // System_Runtime_CompilerServices_CallSite_T__Create
                "Target",                                   // System_Runtime_CompilerServices_CallSite_T__Target
                "GetObjectValue",                           // System_Runtime_CompilerServices_RuntimeHelpers__GetObjectValueObject
                "InitializeArray",                          // System_Runtime_CompilerServices_RuntimeHelpers__InitializeArrayArrayRuntimeFieldHandle
                "get_OffsetToStringData",                   // System_Runtime_CompilerServices_RuntimeHelpers__get_OffsetToStringData
                "Capture",                                  // System_Runtime_ExceptionServices_ExceptionDispatchInfo__Capture
                "Throw",                                    // System_Runtime_ExceptionServices_ExceptionDispatchInfo__Throw
                ".ctor",                                    // System_Security_UnverifiableCodeAttribute__ctor
                "RequestMinimum",                           // System_Security_Permissions_SecurityAction__RequestMinimum
                ".ctor",                                    // System_Security_Permissions_SecurityPermissionAttribute__ctor
                "SkipVerification",                         // System_Security_Permissions_SecurityPermissionAttribute__SkipVerification
                "CreateInstance",                           // System_Activator__CreateInstance
                "CreateInstance",                           // System_Activator__CreateInstance_T
                "CompareExchange",                          // System_Threading_Interlocked__CompareExchange_T
                "Enter",                                    // System_Threading_Monitor__Enter
                "Enter",                                    // System_Threading_Monitor__Enter2
                "Exit",                                     // System_Threading_Monitor__Exit
                "CurrentThread",                            // System_Threading_Thread__CurrentThread
                "ManagedThreadId",                          // System_Threading_Thread__ManagedThreadId
                "BinaryOperation",                          // Microsoft_CSharp_RuntimeBinder_Binder__BinaryOperation
                "Convert",                                  // Microsoft_CSharp_RuntimeBinder_Binder__Convert
                "GetIndex",                                 // Microsoft_CSharp_RuntimeBinder_Binder__GetIndex
                "GetMember",                                // Microsoft_CSharp_RuntimeBinder_Binder__GetMember
                "Invoke",                                   // Microsoft_CSharp_RuntimeBinder_Binder__Invoke
                "InvokeConstructor",                        // Microsoft_CSharp_RuntimeBinder_Binder__InvokeConstructor
                "InvokeMember",                             // Microsoft_CSharp_RuntimeBinder_Binder__InvokeMember
                "IsEvent",                                  // Microsoft_CSharp_RuntimeBinder_Binder__IsEvent
                "SetIndex",                                 // Microsoft_CSharp_RuntimeBinder_Binder__SetIndex
                "SetMember",                                // Microsoft_CSharp_RuntimeBinder_Binder__SetMember
                "UnaryOperation",                           // Microsoft_CSharp_RuntimeBinder_Binder__UnaryOperation
                "Create",                                   // Microsoft_CSharp_RuntimeBinder_CSharpArgumentInfo__Create
                "ToDecimal",                                // Microsoft_VisualBasic_CompilerServices_Conversions__ToDecimalBoolean
                "ToBoolean",                                // Microsoft_VisualBasic_CompilerServices_Conversions__ToBooleanString
                "ToSByte",                                  // Microsoft_VisualBasic_CompilerServices_Conversions__ToSByteString
                "ToByte",                                   // Microsoft_VisualBasic_CompilerServices_Conversions__ToByteString
                "ToShort",                                  // Microsoft_VisualBasic_CompilerServices_Conversions__ToShortString
                "ToUShort",                                 // Microsoft_VisualBasic_CompilerServices_Conversions__ToUShortString
                "ToInteger",                                // Microsoft_VisualBasic_CompilerServices_Conversions__ToIntegerString
                "ToUInteger",                               // Microsoft_VisualBasic_CompilerServices_Conversions__ToUIntegerString
                "ToLong",                                   // Microsoft_VisualBasic_CompilerServices_Conversions__ToLongString
                "ToULong",                                  // Microsoft_VisualBasic_CompilerServices_Conversions__ToULongString
                "ToSingle",                                 // Microsoft_VisualBasic_CompilerServices_Conversions__ToSingleString
                "ToDouble",                                 // Microsoft_VisualBasic_CompilerServices_Conversions__ToDoubleString
                "ToDecimal",                                // Microsoft_VisualBasic_CompilerServices_Conversions__ToDecimalString
                "ToDate",                                   // Microsoft_VisualBasic_CompilerServices_Conversions__ToDateString
                "ToChar",                                   // Microsoft_VisualBasic_CompilerServices_Conversions__ToCharString
                "ToCharArrayRankOne",                       // Microsoft_VisualBasic_CompilerServices_Conversions__ToCharArrayRankOneString
                "ToString",                                 // Microsoft_VisualBasic_CompilerServices_Conversions__ToStringBoolean
                "ToString",                                 // Microsoft_VisualBasic_CompilerServices_Conversions__ToStringInt32
                "ToString",                                 // Microsoft_VisualBasic_CompilerServices_Conversions__ToStringByte
                "ToString",                                 // Microsoft_VisualBasic_CompilerServices_Conversions__ToStringUInt32
                "ToString",                                 // Microsoft_VisualBasic_CompilerServices_Conversions__ToStringInt64
                "ToString",                                 // Microsoft_VisualBasic_CompilerServices_Conversions__ToStringUInt64
                "ToString",                                 // Microsoft_VisualBasic_CompilerServices_Conversions__ToStringSingle
                "ToString",                                 // Microsoft_VisualBasic_CompilerServices_Conversions__ToStringDouble
                "ToString",                                 // Microsoft_VisualBasic_CompilerServices_Conversions__ToStringDecimal
                "ToString",                                 // Microsoft_VisualBasic_CompilerServices_Conversions__ToStringDateTime
                "ToString",                                 // Microsoft_VisualBasic_CompilerServices_Conversions__ToStringChar
                "ToString",                                 // Microsoft_VisualBasic_CompilerServices_Conversions__ToStringObject
                "ToBoolean",                                // Microsoft_VisualBasic_CompilerServices_Conversions__ToBooleanObject
                "ToSByte",                                  // Microsoft_VisualBasic_CompilerServices_Conversions__ToSByteObject
                "ToByte",                                   // Microsoft_VisualBasic_CompilerServices_Conversions__ToByteObject
                "ToShort",                                  // Microsoft_VisualBasic_CompilerServices_Conversions__ToShortObject
                "ToUShort",                                 // Microsoft_VisualBasic_CompilerServices_Conversions__ToUShortObject
                "ToInteger",                                // Microsoft_VisualBasic_CompilerServices_Conversions__ToIntegerObject
                "ToUInteger",                               // Microsoft_VisualBasic_CompilerServices_Conversions__ToUIntegerObject
                "ToLong",                                   // Microsoft_VisualBasic_CompilerServices_Conversions__ToLongObject
                "ToULong",                                  // Microsoft_VisualBasic_CompilerServices_Conversions__ToULongObject
                "ToSingle",                                 // Microsoft_VisualBasic_CompilerServices_Conversions__ToSingleObject
                "ToDouble",                                 // Microsoft_VisualBasic_CompilerServices_Conversions__ToDoubleObject
                "ToDecimal",                                // Microsoft_VisualBasic_CompilerServices_Conversions__ToDecimalObject
                "ToDate",                                   // Microsoft_VisualBasic_CompilerServices_Conversions__ToDateObject
                "ToChar",                                   // Microsoft_VisualBasic_CompilerServices_Conversions__ToCharObject
                "ToCharArrayRankOne",                       // Microsoft_VisualBasic_CompilerServices_Conversions__ToCharArrayRankOneObject
                "ToGenericParameter",                       // Microsoft_VisualBasic_CompilerServices_Conversions__ToGenericParameter_T_Object
                "ChangeType",                               // Microsoft_VisualBasic_CompilerServices_Conversions__ChangeType
                "PlusObject",                               // Microsoft_VisualBasic_CompilerServices_Operators__PlusObjectObject
                "NegateObject",                             // Microsoft_VisualBasic_CompilerServices_Operators__NegateObjectObject
                "NotObject",                                // Microsoft_VisualBasic_CompilerServices_Operators__NotObjectObject
                "AndObject",                                // Microsoft_VisualBasic_CompilerServices_Operators__AndObjectObjectObject
                "OrObject",                                 // Microsoft_VisualBasic_CompilerServices_Operators__OrObjectObjectObject
                "XorObject",                                // Microsoft_VisualBasic_CompilerServices_Operators__XorObjectObjectObject
                "AddObject",                                // Microsoft_VisualBasic_CompilerServices_Operators__AddObjectObjectObject
                "SubtractObject",                           // Microsoft_VisualBasic_CompilerServices_Operators__SubtractObjectObjectObject
                "MultiplyObject",                           // Microsoft_VisualBasic_CompilerServices_Operators__MultiplyObjectObjectObject
                "DivideObject",                             // Microsoft_VisualBasic_CompilerServices_Operators__DivideObjectObjectObject
                "ExponentObject",                           // Microsoft_VisualBasic_CompilerServices_Operators__ExponentObjectObjectObject
                "ModObject",                                // Microsoft_VisualBasic_CompilerServices_Operators__ModObjectObjectObject
                "IntDivideObject",                          // Microsoft_VisualBasic_CompilerServices_Operators__IntDivideObjectObjectObject
                "LeftShiftObject",                          // Microsoft_VisualBasic_CompilerServices_Operators__LeftShiftObjectObjectObject
                "RightShiftObject",                         // Microsoft_VisualBasic_CompilerServices_Operators__RightShiftObjectObjectObject
                "ConcatenateObject",                        // Microsoft_VisualBasic_CompilerServices_Operators__ConcatenateObjectObjectObject
                "CompareObjectEqual",                       // Microsoft_VisualBasic_CompilerServices_Operators__CompareObjectEqualObjectObjectBoolean
                "CompareObjectNotEqual",                    // Microsoft_VisualBasic_CompilerServices_Operators__CompareObjectNotEqualObjectObjectBoolean
                "CompareObjectLess",                        // Microsoft_VisualBasic_CompilerServices_Operators__CompareObjectLessObjectObjectBoolean
                "CompareObjectLessEqual",                   // Microsoft_VisualBasic_CompilerServices_Operators__CompareObjectLessEqualObjectObjectBoolean
                "CompareObjectGreaterEqual",                // Microsoft_VisualBasic_CompilerServices_Operators__CompareObjectGreaterEqualObjectObjectBoolean
                "CompareObjectGreater",                     // Microsoft_VisualBasic_CompilerServices_Operators__CompareObjectGreaterObjectObjectBoolean
                "ConditionalCompareObjectEqual",            // Microsoft_VisualBasic_CompilerServices_Operators__ConditionalCompareObjectEqualObjectObjectBoolean
                "ConditionalCompareObjectNotEqual",         // Microsoft_VisualBasic_CompilerServices_Operators__ConditionalCompareObjectNotEqualObjectObjectBoolean
                "ConditionalCompareObjectLess",             // Microsoft_VisualBasic_CompilerServices_Operators__ConditionalCompareObjectLessObjectObjectBoolean
                "ConditionalCompareObjectLessEqual",        // Microsoft_VisualBasic_CompilerServices_Operators__ConditionalCompareObjectLessEqualObjectObjectBoolean
                "ConditionalCompareObjectGreaterEqual",     // Microsoft_VisualBasic_CompilerServices_Operators__ConditionalCompareObjectGreaterEqualObjectObjectBoolean
                "ConditionalCompareObjectGreater",          // Microsoft_VisualBasic_CompilerServices_Operators__ConditionalCompareObjectGreaterObjectObjectBoolean
                "CompareString",                            // Microsoft_VisualBasic_CompilerServices_Operators__CompareStringStringStringBoolean
                "CompareString",                            // Microsoft_VisualBasic_CompilerServices_EmbeddedOperators__CompareStringStringStringBoolean
                "LateCall",                                 // Microsoft_VisualBasic_CompilerServices_NewLateBinding__LateCall
                "LateGet",                                  // Microsoft_VisualBasic_CompilerServices_NewLateBinding__LateGet
                "LateSet",                                  // Microsoft_VisualBasic_CompilerServices_NewLateBinding__LateSet
                "LateSetComplex",                           // Microsoft_VisualBasic_CompilerServices_NewLateBinding__LateSetComplex
                "LateIndexGet",                             // Microsoft_VisualBasic_CompilerServices_NewLateBinding__LateIndexGet
                "LateIndexSet",                             // Microsoft_VisualBasic_CompilerServices_NewLateBinding__LateIndexSet
                "LateIndexSetComplex",                      // Microsoft_VisualBasic_CompilerServices_NewLateBinding__LateIndexSetComplex
                ".ctor",                                    // Microsoft_VisualBasic_CompilerServices_StandardModuleAttribute__ctor
                ".ctor",                                    // Microsoft_VisualBasic_CompilerServices_StaticLocalInitFlag__ctor
                "State",                                    // Microsoft_VisualBasic_CompilerServices_StaticLocalInitFlag__State
                "MidStmtStr",                               // Microsoft_VisualBasic_CompilerServices_StringType__MidStmtStr
                ".ctor",                                    // Microsoft_VisualBasic_CompilerServices_IncompleteInitialization__ctor
                ".ctor",                                    // Microsoft_VisualBasic_Embedded__ctor
                "CopyArray",                                // Microsoft_VisualBasic_CompilerServices_Utils__CopyArray
                "LikeString",                               // Microsoft_VisualBasic_CompilerServices_LikeOperator__LikeStringStringStringCompareMethod
                "LikeObject",                               // Microsoft_VisualBasic_CompilerServices_LikeOperator__LikeObjectObjectObjectCompareMethod
                "CreateProjectError",                       // Microsoft_VisualBasic_CompilerServices_ProjectData__CreateProjectError
                "SetProjectError",                          // Microsoft_VisualBasic_CompilerServices_ProjectData__SetProjectError
                "SetProjectError",                          // Microsoft_VisualBasic_CompilerServices_ProjectData__SetProjectError_Int32
                "ClearProjectError",                        // Microsoft_VisualBasic_CompilerServices_ProjectData__ClearProjectError
                "EndApp",                                   // Microsoft_VisualBasic_CompilerServices_ProjectData__EndApp
                "ForLoopInitObj",                           // Microsoft_VisualBasic_CompilerServices_ObjectFlowControl_ForLoopControl__ForLoopInitObj
                "ForNextCheckObj",                          // Microsoft_VisualBasic_CompilerServices_ObjectFlowControl_ForLoopControl__ForNextCheckObj
                "CheckForSyncLockOnValueType",              // Microsoft_VisualBasic_CompilerServices_ObjectFlowControl__CheckForSyncLockOnValueType
                "CallByName",                               // Microsoft_VisualBasic_CompilerServices_Versioned__CallByName
                "IsNumeric",                                // Microsoft_VisualBasic_CompilerServices_Versioned__IsNumeric
                "SystemTypeName",                           // Microsoft_VisualBasic_CompilerServices_Versioned__SystemTypeName
                "TypeName",                                 // Microsoft_VisualBasic_CompilerServices_Versioned__TypeName
                "VbTypeName",                               // Microsoft_VisualBasic_CompilerServices_Versioned__VbTypeName
                "IsNumeric",                                // Microsoft_VisualBasic_Information__IsNumeric
                "SystemTypeName",                           // Microsoft_VisualBasic_Information__SystemTypeName
                "TypeName",                                 // Microsoft_VisualBasic_Information__TypeName
                "VbTypeName",                               // Microsoft_VisualBasic_Information__VbTypeName
                "CallByName",                               // Microsoft_VisualBasic_Interaction__CallByName
                "MoveNext",                                 // System_Runtime_CompilerServices_IAsyncStateMachine_MoveNext
                "SetStateMachine",                          // System_Runtime_CompilerServices_IAsyncStateMachine_SetStateMachine
                "Create",                                   // System_Runtime_CompilerServices_AsyncVoidMethodBuilder__Create
                "SetException",                             // System_Runtime_CompilerServices_AsyncVoidMethodBuilder__SetException
                "SetResult",                                // System_Runtime_CompilerServices_AsyncVoidMethodBuilder__SetResult
                "AwaitOnCompleted",                         // System_Runtime_CompilerServices_AsyncVoidMethodBuilder__AwaitOnCompleted
                "AwaitUnsafeOnCompleted",                   // System_Runtime_CompilerServices_AsyncVoidMethodBuilder__AwaitUnsafeOnCompleted
                "Start",                                    // System_Runtime_CompilerServices_AsyncVoidMethodBuilder__Start_T
                "SetStateMachine",                          // System_Runtime_CompilerServices_AsyncVoidMethodBuilder__SetStateMachine
                "Create",                                   // System_Runtime_CompilerServices_AsyncTaskMethodBuilder__Create
                "SetException",                             // System_Runtime_CompilerServices_AsyncTaskMethodBuilder__SetException
                "SetResult",                                // System_Runtime_CompilerServices_AsyncTaskMethodBuilder__SetResult
                "AwaitOnCompleted",                         // System_Runtime_CompilerServices_AsyncTaskMethodBuilder__AwaitOnCompleted
                "AwaitUnsafeOnCompleted",                   // System_Runtime_CompilerServices_AsyncTaskMethodBuilder__AwaitUnsafeOnCompleted
                "Start",                                    // System_Runtime_CompilerServices_AsyncTaskMethodBuilder__Start_T
                "SetStateMachine",                          // System_Runtime_CompilerServices_AsyncTaskMethodBuilder__SetStateMachine
                "Task",                                     // System_Runtime_CompilerServices_AsyncTaskMethodBuilder__Task
                "Create",                                   // System_Runtime_CompilerServices_AsyncTaskMethodBuilder_T__Create
                "SetException",                             // System_Runtime_CompilerServices_AsyncTaskMethodBuilder_T__SetException
                "SetResult",                                // System_Runtime_CompilerServices_AsyncTaskMethodBuilder_T__SetResult
                "AwaitOnCompleted",                         // System_Runtime_CompilerServices_AsyncTaskMethodBuilder_T__AwaitOnCompleted
                "AwaitUnsafeOnCompleted",                   // System_Runtime_CompilerServices_AsyncTaskMethodBuilder_T__AwaitUnsafeOnCompleted
                "Start",                                    // System_Runtime_CompilerServices_AsyncTaskMethodBuilder_T__Start_T
                "SetStateMachine",                          // System_Runtime_CompilerServices_AsyncTaskMethodBuilder_T__SetStateMachine
                "Task",                                     // System_Runtime_CompilerServices_AsyncTaskMethodBuilder_T__Task
                ".ctor",                                    // System_Runtime_CompilerServices_AsyncStateMachineAttribute__ctor
                ".ctor",                                    // System_Runtime_CompilerServices_IteratorStateMachineAttribute__ctor
                "Asc",                                      // Microsoft_VisualBasic_Strings__AscCharInt32
                "Asc",                                      // Microsoft_VisualBasic_Strings__AscStringInt32
                "AscW",                                     // Microsoft_VisualBasic_Strings__AscWCharInt32
                "AscW",                                     // Microsoft_VisualBasic_Strings__AscWStringInt32
                "Chr",                                      // Microsoft_VisualBasic_Strings__ChrInt32Char
                "ChrW",                                     // Microsoft_VisualBasic_Strings__ChrWInt32Char
                ".ctor",                                    // System_Xml_Linq_XElement__ctor
                ".ctor",                                    // System_Xml_Linq_XElement__ctor2
                "Get",                                      // System_Xml_Linq_XNamespace__Get
                "Run",                                      // System_Windows_Forms_Application__RunForm
                "CurrentManagedThreadId",                   // System_Environment__CurrentManagedThreadId
                ".ctor",                                    // System_ComponentModel_EditorBrowsableAttribute__ctor
                "SustainedLowLatency",                      // System_Runtime_GCLatencyMode__SustainedLowLatency

                "Item1",                                    // System_ValueTuple_T1__Item1

                "Item1",                                    // System_ValueTuple_T2__Item1
                "Item2",                                    // System_ValueTuple_T2__Item2

                "Item1",                                    // System_ValueTuple_T3__Item1
                "Item2",                                    // System_ValueTuple_T3__Item2
                "Item3",                                    // System_ValueTuple_T3__Item3

                "Item1",                                    // System_ValueTuple_T4__Item1
                "Item2",                                    // System_ValueTuple_T4__Item2
                "Item3",                                    // System_ValueTuple_T4__Item3
                "Item4",                                    // System_ValueTuple_T4__Item4

                "Item1",                                    // System_ValueTuple_T5__Item1
                "Item2",                                    // System_ValueTuple_T5__Item2
                "Item3",                                    // System_ValueTuple_T5__Item3
                "Item4",                                    // System_ValueTuple_T5__Item4
                "Item5",                                    // System_ValueTuple_T5__Item5

                "Item1",                                    // System_ValueTuple_T6__Item1
                "Item2",                                    // System_ValueTuple_T6__Item2
                "Item3",                                    // System_ValueTuple_T6__Item3
                "Item4",                                    // System_ValueTuple_T6__Item4
                "Item5",                                    // System_ValueTuple_T6__Item5
                "Item6",                                    // System_ValueTuple_T6__Item6

                "Item1",                                    // System_ValueTuple_T7__Item1
                "Item2",                                    // System_ValueTuple_T7__Item2
                "Item3",                                    // System_ValueTuple_T7__Item3
                "Item4",                                    // System_ValueTuple_T7__Item4
                "Item5",                                    // System_ValueTuple_T7__Item5
                "Item6",                                    // System_ValueTuple_T7__Item6
                "Item7",                                    // System_ValueTuple_T7__Item7

                "Item1",                                    // System_ValueTuple_TRest__Item1
                "Item2",                                    // System_ValueTuple_TRest__Item2
                "Item3",                                    // System_ValueTuple_TRest__Item3
                "Item4",                                    // System_ValueTuple_TRest__Item4
                "Item5",                                    // System_ValueTuple_TRest__Item5
                "Item6",                                    // System_ValueTuple_TRest__Item6
                "Item7",                                    // System_ValueTuple_TRest__Item7
                "Rest",                                     // System_ValueTuple_TRest__Rest

                ".ctor",                                    // System_ValueTuple_T1__ctor
                ".ctor",                                    // System_ValueTuple_T2__ctor
                ".ctor",                                    // System_ValueTuple_T3__ctor
                ".ctor",                                    // System_ValueTuple_T4__ctor
                ".ctor",                                    // System_ValueTuple_T5__ctor
                ".ctor",                                    // System_ValueTuple_T6__ctor
                ".ctor",                                    // System_ValueTuple_T7__ctor
                ".ctor",                                    // System_ValueTuple_TRest__ctor

                ".ctor",                                    // System_Runtime_CompilerServices_TupleElementNamesAttribute__ctorTransformNames

                "Format",                                   // System_String__Format_IFormatProvider
                "CreatePayload",                            // Microsoft_CodeAnalysis_Runtime_Instrumentation__CreatePayload
<<<<<<< HEAD
                ".ctor",                                    // System_Runtime_CompilerServices_ReadOnlyAttribute__ctor
                ".ctor",                                    // System_Runtime_CompilerServices_IsByRefLikeAttribute__ctor
=======

                ".ctor",                                    // System_Runtime_CompilerServices_ReferenceAssemblyAttribute__ctor
>>>>>>> 658c7286
            };

            s_descriptors = MemberDescriptor.InitializeFromStream(new System.IO.MemoryStream(initializationBytes, writable: false), allNames);
        }

        public static MemberDescriptor GetDescriptor(WellKnownMember member)
        {
            return s_descriptors[(int)member];
        }

        /// <summary>
        /// This function defines whether an attribute is optional or not.
        /// </summary>
        /// <param name="attributeMember">The attribute member.</param>
        internal static bool IsSynthesizedAttributeOptional(WellKnownMember attributeMember)
        {
            switch (attributeMember)
            {
                case WellKnownMember.System_Runtime_CompilerServices_CompilerGeneratedAttribute__ctor:
                case WellKnownMember.System_Diagnostics_DebuggableAttribute__ctorDebuggingModes:
                case WellKnownMember.System_Diagnostics_DebuggerBrowsableAttribute__ctor:
                case WellKnownMember.System_Diagnostics_DebuggerHiddenAttribute__ctor:
                case WellKnownMember.System_Diagnostics_DebuggerDisplayAttribute__ctor:
                case WellKnownMember.System_Diagnostics_DebuggerStepThroughAttribute__ctor:
                case WellKnownMember.System_Diagnostics_DebuggerNonUserCodeAttribute__ctor:
                case WellKnownMember.System_STAThreadAttribute__ctor:
                case WellKnownMember.System_Runtime_CompilerServices_AsyncStateMachineAttribute__ctor:
                case WellKnownMember.System_Runtime_CompilerServices_IteratorStateMachineAttribute__ctor:
                case WellKnownMember.System_Runtime_CompilerServices_IsByRefLikeAttribute__ctor:
                    return true;

                default:
                    return false;
            }
        }
    }
}<|MERGE_RESOLUTION|>--- conflicted
+++ resolved
@@ -2879,7 +2879,13 @@
                     (byte)SignatureTypeCode.ByReference, (byte)SignatureTypeCode.SZArray, (byte)SignatureTypeCode.TypeHandle, (byte)SpecialType.System_Boolean,
                     (byte)SignatureTypeCode.TypeHandle, (byte)SpecialType.System_Int32,
 
-<<<<<<< HEAD
+                // System_Runtime_CompilerServices_ReferenceAssemblyAttribute__ctor
+                (byte)MemberFlags.Constructor,                                                                                                      // Flags
+                (byte)WellKnownType.ExtSentinel, (byte)(WellKnownType.System_Runtime_CompilerServices_ReferenceAssemblyAttribute - WellKnownType.ExtSentinel),  // DeclaringTypeId
+                0,                                                                                                                                  // Arity
+                    0,                                                                                                                              // Method Signature
+                    (byte)SignatureTypeCode.TypeHandle, (byte)SpecialType.System_Void,
+
                  // System_Runtime_CompilerServices_ReadOnlyAttribute__ctor
                  (byte)(MemberFlags.Constructor),                                                                                                               // Flags
                  (byte)WellKnownType.ExtSentinel, (byte)(WellKnownType.System_Runtime_CompilerServices_ReadOnlyAttribute - WellKnownType.ExtSentinel),          // DeclaringTypeId
@@ -2893,14 +2899,6 @@
                  0,                                                                                                                                             // Arity
                      0,                                                                                                                                         // Method Signature
                      (byte)SignatureTypeCode.TypeHandle, (byte)SpecialType.System_Void,
-=======
-                // System_Runtime_CompilerServices_ReferenceAssemblyAttribute__ctor
-                (byte)MemberFlags.Constructor,                                                                                                      // Flags
-                (byte)WellKnownType.ExtSentinel, (byte)(WellKnownType.System_Runtime_CompilerServices_ReferenceAssemblyAttribute - WellKnownType.ExtSentinel),  // DeclaringTypeId
-                0,                                                                                                                                  // Arity
-                    0,                                                                                                                              // Method Signature
-                    (byte)SignatureTypeCode.TypeHandle, (byte)SpecialType.System_Void,
->>>>>>> 658c7286
             };
 
             string[] allNames = new string[(int)WellKnownMember.Count]
@@ -3259,13 +3257,10 @@
 
                 "Format",                                   // System_String__Format_IFormatProvider
                 "CreatePayload",                            // Microsoft_CodeAnalysis_Runtime_Instrumentation__CreatePayload
-<<<<<<< HEAD
+
+                ".ctor",                                    // System_Runtime_CompilerServices_ReferenceAssemblyAttribute__ctor
                 ".ctor",                                    // System_Runtime_CompilerServices_ReadOnlyAttribute__ctor
                 ".ctor",                                    // System_Runtime_CompilerServices_IsByRefLikeAttribute__ctor
-=======
-
-                ".ctor",                                    // System_Runtime_CompilerServices_ReferenceAssemblyAttribute__ctor
->>>>>>> 658c7286
             };
 
             s_descriptors = MemberDescriptor.InitializeFromStream(new System.IO.MemoryStream(initializationBytes, writable: false), allNames);
