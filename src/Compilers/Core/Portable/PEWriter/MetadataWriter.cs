--- conflicted
+++ resolved
@@ -425,12 +425,8 @@
         private ReferenceIndexer _referenceVisitor;
 
         protected readonly MetadataHeapsBuilder heaps;
-<<<<<<< HEAD
         private readonly MetadataHeapsBuilder debugHeapsOpt;
-        private readonly Dictionary<ICustomAttribute, uint> _customAtributeSignatureIndex = new Dictionary<ICustomAttribute, uint>();
-=======
         private readonly Dictionary<ICustomAttribute, uint> _customAttributeSignatureIndex = new Dictionary<ICustomAttribute, uint>();
->>>>>>> 4e135dab
         private readonly Dictionary<ITypeReference, uint> _typeSpecSignatureIndex = new Dictionary<ITypeReference, uint>();
         private readonly Dictionary<ITypeReference, uint> _exportedTypeIndex;
         private readonly List<ITypeReference> _exportedTypeList;
