﻿// Copyright (c) Microsoft.  All Rights Reserved.  Licensed under the Apache License, Version 2.0.  See License.txt in the project root for license information.

using System.Collections.Generic;

namespace Microsoft.CodeAnalysis.Semantics
{
    /// <summary>
    /// Represents a <see cref="OperationVisitor"/> that descends an entire <see cref="IOperation"/> tree
    /// visiting each IOperation and its child IOperation nodes in depth-first order.
    /// </summary>
    public abstract class OperationWalker : OperationVisitor
    {
        private int _recursionDepth;

        internal void VisitArray<T>(IEnumerable<T> list) where T : IOperation
        {
            foreach (var operation in list)
            {
                Visit(operation);
            }
        }

        public override void Visit(IOperation operation)
        {
            if (operation != null)
            {
                _recursionDepth++;
                try
                {
                    StackGuard.EnsureSufficientExecutionStack(_recursionDepth);
                    operation.Accept(this);
                }
                finally
                {
                    _recursionDepth--;
                }
            }
        }

        public override void DefaultVisit(IOperation operation)
        {
            if (operation is IOperationWithChildren operationWithChildren)
            {
                VisitArray(operationWithChildren.Children);
            }
        }

        internal override void VisitNoneOperation(IOperation operation)
        {
            if (operation is IOperationWithChildren operationWithChildren)
            {
                VisitArray(operationWithChildren.Children);
            }
        }
<<<<<<< HEAD

        public override void VisitForLoopStatement(IForLoopStatement operation)
        {
            VisitArray(operation.Before);
            Visit(operation.Condition);
            Visit(operation.Body);
            VisitArray(operation.AtLoopBottom);
        }

        public override void VisitForEachLoopStatement(IForEachLoopStatement operation)
        {
            Visit(operation.Collection);
            Visit(operation.Body);
        }

        public override void VisitLabelStatement(ILabelStatement operation)
        {
            Visit(operation.LabeledStatement);
        }

        public override void VisitBranchStatement(IBranchStatement operation)
        { }

        public override void VisitYieldBreakStatement(IReturnStatement operation)
        { }

        public override void VisitEmptyStatement(IEmptyStatement operation)
        { }

        public override void VisitThrowStatement(IThrowStatement operation)
        {
            Visit(operation.ThrownObject);
        }

        public override void VisitReturnStatement(IReturnStatement operation)
        {
            Visit(operation.ReturnedValue);
        }

        public override void VisitLockStatement(ILockStatement operation)
        {
            Visit(operation.LockedObject);
            Visit(operation.Body);
        }

        public override void VisitTryStatement(ITryStatement operation)
        {
            Visit(operation.Body);
            VisitArray(operation.Catches);
            Visit(operation.FinallyHandler);
        }

        public override void VisitCatchClause(ICatchClause operation)
        {
            Visit(operation.Filter);
            Visit(operation.Handler);
        }

        public override void VisitUsingStatement(IUsingStatement operation)
        {
            Visit(operation.Declaration);
            Visit(operation.Value);
            Visit(operation.Body);
        }

        public override void VisitFixedStatement(IFixedStatement operation)
        {
            Visit(operation.Variables);
            Visit(operation.Body);
        }

        public override void VisitExpressionStatement(IExpressionStatement operation)
        {
            Visit(operation.Expression);
        }

        public override void VisitWithStatement(IWithStatement operation)
        {
            Visit(operation.Value);
            Visit(operation.Body);
        }

        public override void VisitStopStatement(IStopStatement operation)
        { }

        public override void VisitEndStatement(IEndStatement operation)
        { }

        public override void VisitInvocationExpression(IInvocationExpression operation)
        {
            Visit(operation.Instance);
            VisitArray(operation.ArgumentsInEvaluationOrder);
        }

        public override void VisitArgument(IArgument operation)
        {
            Visit(operation.Value);
            Visit(operation.InConversion);
            Visit(operation.OutConversion);
        }

        public override void VisitOmittedArgumentExpression(IOmittedArgumentExpression operation)
        { }

        public override void VisitArrayElementReferenceExpression(IArrayElementReferenceExpression operation)
        {
            Visit(operation.ArrayReference);
            VisitArray(operation.Indices);
        }

        public override void VisitPointerIndirectionReferenceExpression(IPointerIndirectionReferenceExpression operation)
        {
            Visit(operation.Pointer);
        }

        public override void VisitLocalReferenceExpression(ILocalReferenceExpression operation)
        { }

        public override void VisitParameterReferenceExpression(IParameterReferenceExpression operation)
        { }

        public override void VisitSyntheticLocalReferenceExpression(ISyntheticLocalReferenceExpression operation)
        { }

        public override void VisitInstanceReferenceExpression(IInstanceReferenceExpression operation)
        { }

        public override void VisitFieldReferenceExpression(IFieldReferenceExpression operation)
        {
            Visit(operation.Instance);
        }

        public override void VisitMethodBindingExpression(IMethodBindingExpression operation)
        {
            Visit(operation.Instance);
        }

        public override void VisitPropertyReferenceExpression(IPropertyReferenceExpression operation)
        {
            Visit(operation.Instance);
            VisitArray(operation.ArgumentsInEvaluationOrder);
        }

        public override void VisitEventReferenceExpression(IEventReferenceExpression operation)
        {
            Visit(operation.Instance);
        }

        public override void VisitEventAssignmentExpression(IEventAssignmentExpression operation)
        {
            Visit(operation.EventInstance);
            Visit(operation.HandlerValue);
        }

        public override void VisitConditionalAccessExpression(IConditionalAccessExpression operation)
        {
            Visit(operation.ConditionalInstance);
            Visit(operation.ConditionalValue);
        }

        public override void VisitConditionalAccessInstanceExpression(IConditionalAccessInstanceExpression operation)
        {
        }

        public override void VisitPlaceholderExpression(IPlaceholderExpression operation)
        {
        }

        public override void VisitUnaryOperatorExpression(IUnaryOperatorExpression operation)
        {
            Visit(operation.Operand);
        }

        public override void VisitBinaryOperatorExpression(IBinaryOperatorExpression operation)
        {
            Visit(operation.LeftOperand);
            Visit(operation.RightOperand);
        }

        public override void VisitConversionExpression(IConversionExpression operation)
        {
            Visit(operation.Operand);
        }

        public override void VisitConditionalChoiceExpression(IConditionalChoiceExpression operation)
        {
            Visit(operation.Condition);
            Visit(operation.IfTrueValue);
            Visit(operation.IfFalseValue);
        }

        public override void VisitNullCoalescingExpression(INullCoalescingExpression operation)
        {
            Visit(operation.PrimaryOperand);
            Visit(operation.SecondaryOperand);
        }

        public override void VisitIsTypeExpression(IIsTypeExpression operation)
        {
            Visit(operation.Operand);
        }

        public override void VisitSizeOfExpression(ISizeOfExpression operation)
        { }

        public override void VisitTypeOfExpression(ITypeOfExpression operation)
        { }

        public override void VisitLambdaExpression(ILambdaExpression operation)
        {
            Visit(operation.Body);
        }

        public override void VisitLocalFunctionStatement(ILocalFunctionStatement operation)
        {
            Visit(operation.Body);
        }

        public override void VisitLiteralExpression(ILiteralExpression operation)
        { }

        public override void VisitAwaitExpression(IAwaitExpression operation)
        {
            Visit(operation.AwaitedValue);
        }

        public override void VisitNameOfExpression(INameOfExpression operation)
        {
            Visit(operation.Argument);
        }

        public override void VisitThrowExpression(IThrowExpression operation)
        {
            Visit(operation.Expression);
        }

        public override void VisitAddressOfExpression(IAddressOfExpression operation)
        {
            Visit(operation.Reference);
        }

        public override void VisitObjectCreationExpression(IObjectCreationExpression operation)
        {
            VisitArray(operation.ArgumentsInEvaluationOrder);
            VisitArray(operation.Initializers);
        }

        public override void VisitAnonymousObjectCreationExpression(IAnonymousObjectCreationExpression operation)
        {
            VisitArray(operation.Initializers);
        }

        public override void VisitFieldInitializer(IFieldInitializer operation)
        {
            Visit(operation.Value);
        }

        public override void VisitPropertyInitializer(IPropertyInitializer operation)
        {
            Visit(operation.Value);
        }

        public override void VisitParameterInitializer(IParameterInitializer operation)
        {
            Visit(operation.Value);
        }

        public override void VisitArrayCreationExpression(IArrayCreationExpression operation)
        {
            VisitArray(operation.DimensionSizes);
            Visit(operation.Initializer);
        }

        public override void VisitArrayInitializer(IArrayInitializer operation)
        {
            VisitArray(operation.ElementValues);
        }

        public override void VisitSimpleAssignmentExpression(ISimpleAssignmentExpression operation)
        {
            Visit(operation.Target);
            Visit(operation.Value);
        }

        public override void VisitCompoundAssignmentExpression(ICompoundAssignmentExpression operation)
        {
            Visit(operation.Target);
            Visit(operation.Value);
        }

        public override void VisitIncrementExpression(IIncrementExpression operation)
        {
            Visit(operation.Target);
        }

        public override void VisitParenthesizedExpression(IParenthesizedExpression operation)
        {
            Visit(operation.Operand);
        }

        public override void VisitLateBoundMemberReferenceExpression(ILateBoundMemberReferenceExpression operation)
        {
            Visit(operation.Instance);
        }

        public override void VisitDefaultValueExpression(IDefaultValueExpression operation)
        { }

        public override void VisitTypeParameterObjectCreationExpression(ITypeParameterObjectCreationExpression operation)
        { }

        public override void VisitInvalidStatement(IInvalidStatement operation)
        {
            VisitArray(operation.Children);
        }

        public override void VisitInvalidExpression(IInvalidExpression operation)
        {
            VisitArray(operation.Children);
        }

        public override void VisitTupleExpression(ITupleExpression operation)
        {
            VisitArray(operation.Elements);
        }

        public override void VisitInterpolatedStringExpression(IInterpolatedStringExpression operation)
        {
            VisitArray(operation.Parts);
        }

        public override void VisitInterpolatedStringText(IInterpolatedStringText operation)
        {
            Visit(operation.Text);
        }

        public override void VisitInterpolation(IInterpolation operation)
        {
            Visit(operation.Expression);
            Visit(operation.Alignment);
            Visit(operation.FormatString);
        }

        public override void VisitConstantPattern(IConstantPattern operation)
        {
            Visit(operation.Value);
        }

        public override void VisitDeclarationPattern(IDeclarationPattern operation)
        {
        }

        public override void VisitIsPatternExpression(IIsPatternExpression operation)
        {
            Visit(operation.Expression);
            Visit(operation.Pattern);
        }

        public override void VisitPatternCaseClause(IPatternCaseClause operation)
        {
            Visit(operation.Pattern);
            Visit(operation.GuardExpression);
        }
=======
>>>>>>> f93b36b3
    }
}<|MERGE_RESOLUTION|>--- conflicted
+++ resolved
@@ -52,371 +52,5 @@
                 VisitArray(operationWithChildren.Children);
             }
         }
-<<<<<<< HEAD
-
-        public override void VisitForLoopStatement(IForLoopStatement operation)
-        {
-            VisitArray(operation.Before);
-            Visit(operation.Condition);
-            Visit(operation.Body);
-            VisitArray(operation.AtLoopBottom);
-        }
-
-        public override void VisitForEachLoopStatement(IForEachLoopStatement operation)
-        {
-            Visit(operation.Collection);
-            Visit(operation.Body);
-        }
-
-        public override void VisitLabelStatement(ILabelStatement operation)
-        {
-            Visit(operation.LabeledStatement);
-        }
-
-        public override void VisitBranchStatement(IBranchStatement operation)
-        { }
-
-        public override void VisitYieldBreakStatement(IReturnStatement operation)
-        { }
-
-        public override void VisitEmptyStatement(IEmptyStatement operation)
-        { }
-
-        public override void VisitThrowStatement(IThrowStatement operation)
-        {
-            Visit(operation.ThrownObject);
-        }
-
-        public override void VisitReturnStatement(IReturnStatement operation)
-        {
-            Visit(operation.ReturnedValue);
-        }
-
-        public override void VisitLockStatement(ILockStatement operation)
-        {
-            Visit(operation.LockedObject);
-            Visit(operation.Body);
-        }
-
-        public override void VisitTryStatement(ITryStatement operation)
-        {
-            Visit(operation.Body);
-            VisitArray(operation.Catches);
-            Visit(operation.FinallyHandler);
-        }
-
-        public override void VisitCatchClause(ICatchClause operation)
-        {
-            Visit(operation.Filter);
-            Visit(operation.Handler);
-        }
-
-        public override void VisitUsingStatement(IUsingStatement operation)
-        {
-            Visit(operation.Declaration);
-            Visit(operation.Value);
-            Visit(operation.Body);
-        }
-
-        public override void VisitFixedStatement(IFixedStatement operation)
-        {
-            Visit(operation.Variables);
-            Visit(operation.Body);
-        }
-
-        public override void VisitExpressionStatement(IExpressionStatement operation)
-        {
-            Visit(operation.Expression);
-        }
-
-        public override void VisitWithStatement(IWithStatement operation)
-        {
-            Visit(operation.Value);
-            Visit(operation.Body);
-        }
-
-        public override void VisitStopStatement(IStopStatement operation)
-        { }
-
-        public override void VisitEndStatement(IEndStatement operation)
-        { }
-
-        public override void VisitInvocationExpression(IInvocationExpression operation)
-        {
-            Visit(operation.Instance);
-            VisitArray(operation.ArgumentsInEvaluationOrder);
-        }
-
-        public override void VisitArgument(IArgument operation)
-        {
-            Visit(operation.Value);
-            Visit(operation.InConversion);
-            Visit(operation.OutConversion);
-        }
-
-        public override void VisitOmittedArgumentExpression(IOmittedArgumentExpression operation)
-        { }
-
-        public override void VisitArrayElementReferenceExpression(IArrayElementReferenceExpression operation)
-        {
-            Visit(operation.ArrayReference);
-            VisitArray(operation.Indices);
-        }
-
-        public override void VisitPointerIndirectionReferenceExpression(IPointerIndirectionReferenceExpression operation)
-        {
-            Visit(operation.Pointer);
-        }
-
-        public override void VisitLocalReferenceExpression(ILocalReferenceExpression operation)
-        { }
-
-        public override void VisitParameterReferenceExpression(IParameterReferenceExpression operation)
-        { }
-
-        public override void VisitSyntheticLocalReferenceExpression(ISyntheticLocalReferenceExpression operation)
-        { }
-
-        public override void VisitInstanceReferenceExpression(IInstanceReferenceExpression operation)
-        { }
-
-        public override void VisitFieldReferenceExpression(IFieldReferenceExpression operation)
-        {
-            Visit(operation.Instance);
-        }
-
-        public override void VisitMethodBindingExpression(IMethodBindingExpression operation)
-        {
-            Visit(operation.Instance);
-        }
-
-        public override void VisitPropertyReferenceExpression(IPropertyReferenceExpression operation)
-        {
-            Visit(operation.Instance);
-            VisitArray(operation.ArgumentsInEvaluationOrder);
-        }
-
-        public override void VisitEventReferenceExpression(IEventReferenceExpression operation)
-        {
-            Visit(operation.Instance);
-        }
-
-        public override void VisitEventAssignmentExpression(IEventAssignmentExpression operation)
-        {
-            Visit(operation.EventInstance);
-            Visit(operation.HandlerValue);
-        }
-
-        public override void VisitConditionalAccessExpression(IConditionalAccessExpression operation)
-        {
-            Visit(operation.ConditionalInstance);
-            Visit(operation.ConditionalValue);
-        }
-
-        public override void VisitConditionalAccessInstanceExpression(IConditionalAccessInstanceExpression operation)
-        {
-        }
-
-        public override void VisitPlaceholderExpression(IPlaceholderExpression operation)
-        {
-        }
-
-        public override void VisitUnaryOperatorExpression(IUnaryOperatorExpression operation)
-        {
-            Visit(operation.Operand);
-        }
-
-        public override void VisitBinaryOperatorExpression(IBinaryOperatorExpression operation)
-        {
-            Visit(operation.LeftOperand);
-            Visit(operation.RightOperand);
-        }
-
-        public override void VisitConversionExpression(IConversionExpression operation)
-        {
-            Visit(operation.Operand);
-        }
-
-        public override void VisitConditionalChoiceExpression(IConditionalChoiceExpression operation)
-        {
-            Visit(operation.Condition);
-            Visit(operation.IfTrueValue);
-            Visit(operation.IfFalseValue);
-        }
-
-        public override void VisitNullCoalescingExpression(INullCoalescingExpression operation)
-        {
-            Visit(operation.PrimaryOperand);
-            Visit(operation.SecondaryOperand);
-        }
-
-        public override void VisitIsTypeExpression(IIsTypeExpression operation)
-        {
-            Visit(operation.Operand);
-        }
-
-        public override void VisitSizeOfExpression(ISizeOfExpression operation)
-        { }
-
-        public override void VisitTypeOfExpression(ITypeOfExpression operation)
-        { }
-
-        public override void VisitLambdaExpression(ILambdaExpression operation)
-        {
-            Visit(operation.Body);
-        }
-
-        public override void VisitLocalFunctionStatement(ILocalFunctionStatement operation)
-        {
-            Visit(operation.Body);
-        }
-
-        public override void VisitLiteralExpression(ILiteralExpression operation)
-        { }
-
-        public override void VisitAwaitExpression(IAwaitExpression operation)
-        {
-            Visit(operation.AwaitedValue);
-        }
-
-        public override void VisitNameOfExpression(INameOfExpression operation)
-        {
-            Visit(operation.Argument);
-        }
-
-        public override void VisitThrowExpression(IThrowExpression operation)
-        {
-            Visit(operation.Expression);
-        }
-
-        public override void VisitAddressOfExpression(IAddressOfExpression operation)
-        {
-            Visit(operation.Reference);
-        }
-
-        public override void VisitObjectCreationExpression(IObjectCreationExpression operation)
-        {
-            VisitArray(operation.ArgumentsInEvaluationOrder);
-            VisitArray(operation.Initializers);
-        }
-
-        public override void VisitAnonymousObjectCreationExpression(IAnonymousObjectCreationExpression operation)
-        {
-            VisitArray(operation.Initializers);
-        }
-
-        public override void VisitFieldInitializer(IFieldInitializer operation)
-        {
-            Visit(operation.Value);
-        }
-
-        public override void VisitPropertyInitializer(IPropertyInitializer operation)
-        {
-            Visit(operation.Value);
-        }
-
-        public override void VisitParameterInitializer(IParameterInitializer operation)
-        {
-            Visit(operation.Value);
-        }
-
-        public override void VisitArrayCreationExpression(IArrayCreationExpression operation)
-        {
-            VisitArray(operation.DimensionSizes);
-            Visit(operation.Initializer);
-        }
-
-        public override void VisitArrayInitializer(IArrayInitializer operation)
-        {
-            VisitArray(operation.ElementValues);
-        }
-
-        public override void VisitSimpleAssignmentExpression(ISimpleAssignmentExpression operation)
-        {
-            Visit(operation.Target);
-            Visit(operation.Value);
-        }
-
-        public override void VisitCompoundAssignmentExpression(ICompoundAssignmentExpression operation)
-        {
-            Visit(operation.Target);
-            Visit(operation.Value);
-        }
-
-        public override void VisitIncrementExpression(IIncrementExpression operation)
-        {
-            Visit(operation.Target);
-        }
-
-        public override void VisitParenthesizedExpression(IParenthesizedExpression operation)
-        {
-            Visit(operation.Operand);
-        }
-
-        public override void VisitLateBoundMemberReferenceExpression(ILateBoundMemberReferenceExpression operation)
-        {
-            Visit(operation.Instance);
-        }
-
-        public override void VisitDefaultValueExpression(IDefaultValueExpression operation)
-        { }
-
-        public override void VisitTypeParameterObjectCreationExpression(ITypeParameterObjectCreationExpression operation)
-        { }
-
-        public override void VisitInvalidStatement(IInvalidStatement operation)
-        {
-            VisitArray(operation.Children);
-        }
-
-        public override void VisitInvalidExpression(IInvalidExpression operation)
-        {
-            VisitArray(operation.Children);
-        }
-
-        public override void VisitTupleExpression(ITupleExpression operation)
-        {
-            VisitArray(operation.Elements);
-        }
-
-        public override void VisitInterpolatedStringExpression(IInterpolatedStringExpression operation)
-        {
-            VisitArray(operation.Parts);
-        }
-
-        public override void VisitInterpolatedStringText(IInterpolatedStringText operation)
-        {
-            Visit(operation.Text);
-        }
-
-        public override void VisitInterpolation(IInterpolation operation)
-        {
-            Visit(operation.Expression);
-            Visit(operation.Alignment);
-            Visit(operation.FormatString);
-        }
-
-        public override void VisitConstantPattern(IConstantPattern operation)
-        {
-            Visit(operation.Value);
-        }
-
-        public override void VisitDeclarationPattern(IDeclarationPattern operation)
-        {
-        }
-
-        public override void VisitIsPatternExpression(IIsPatternExpression operation)
-        {
-            Visit(operation.Expression);
-            Visit(operation.Pattern);
-        }
-
-        public override void VisitPatternCaseClause(IPatternCaseClause operation)
-        {
-            Visit(operation.Pattern);
-            Visit(operation.GuardExpression);
-        }
-=======
->>>>>>> f93b36b3
     }
 }