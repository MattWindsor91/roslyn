﻿// Copyright (c) Microsoft.  All Rights Reserved.  Licensed under the Apache License, Version 2.0.  See License.txt in the project root for license information.

using System.Collections.Generic;
using System.Diagnostics;
using Microsoft.CodeAnalysis.Text;

namespace Microsoft.CodeAnalysis
{
    /// <summary>
    /// Ids of well known runtime types.
    /// Values should not intersect with SpecialType enum!
    /// </summary>
    /// <remarks></remarks>
    internal enum WellKnownType
    {
        // Value 0 represents an unknown type
        Unknown = SpecialType.None,

        First = SpecialType.Count + 1,

        // The following type ids should be in sync with names in WellKnownTypes.metadataNames array.
        System_Math = First,
        System_Array,
        System_Attribute,
        System_CLSCompliantAttribute,
        System_Convert,
        System_Exception,
        System_FlagsAttribute,
        System_FormattableString,
        System_Guid,
        System_IFormattable,
        System_RuntimeTypeHandle,
        System_RuntimeFieldHandle,
        System_RuntimeMethodHandle,
        System_MarshalByRefObject,
        System_Type,
        System_Reflection_AssemblyKeyFileAttribute,
        System_Reflection_AssemblyKeyNameAttribute,
        System_Reflection_MethodInfo,
        System_Reflection_ConstructorInfo,
        System_Reflection_MethodBase,
        System_Reflection_FieldInfo,
        System_Reflection_MemberInfo,
        System_Reflection_Missing,
        System_Runtime_CompilerServices_FormattableStringFactory,
        System_Runtime_CompilerServices_RuntimeHelpers,
        System_Runtime_ExceptionServices_ExceptionDispatchInfo,
        System_Runtime_InteropServices_StructLayoutAttribute,
        System_Runtime_InteropServices_UnknownWrapper,
        System_Runtime_InteropServices_DispatchWrapper,
        System_Runtime_InteropServices_CallingConvention,
        System_Runtime_InteropServices_ClassInterfaceAttribute,
        System_Runtime_InteropServices_ClassInterfaceType,
        System_Runtime_InteropServices_CoClassAttribute,
        System_Runtime_InteropServices_ComAwareEventInfo,
        System_Runtime_InteropServices_ComEventInterfaceAttribute,
        System_Runtime_InteropServices_ComInterfaceType,
        System_Runtime_InteropServices_ComSourceInterfacesAttribute,
        System_Runtime_InteropServices_ComVisibleAttribute,
        System_Runtime_InteropServices_DispIdAttribute,
        System_Runtime_InteropServices_GuidAttribute,
        System_Runtime_InteropServices_InterfaceTypeAttribute,
        System_Runtime_InteropServices_Marshal,
        System_Runtime_InteropServices_TypeIdentifierAttribute,
        System_Runtime_InteropServices_BestFitMappingAttribute,
        System_Runtime_InteropServices_DefaultParameterValueAttribute,
        System_Runtime_InteropServices_LCIDConversionAttribute,
        System_Runtime_InteropServices_UnmanagedFunctionPointerAttribute,
        System_Activator,
        System_Threading_Tasks_Task,
        System_Threading_Tasks_Task_T,
        System_Threading_Interlocked,
        System_Threading_Monitor,
        System_Threading_Thread,
        Microsoft_CSharp_RuntimeBinder_Binder,
        Microsoft_CSharp_RuntimeBinder_CSharpArgumentInfo,
        Microsoft_CSharp_RuntimeBinder_CSharpArgumentInfoFlags,
        Microsoft_CSharp_RuntimeBinder_CSharpBinderFlags,
        Microsoft_VisualBasic_CallType,
        Microsoft_VisualBasic_Embedded,
        Microsoft_VisualBasic_CompilerServices_Conversions,
        Microsoft_VisualBasic_CompilerServices_Operators,
        Microsoft_VisualBasic_CompilerServices_NewLateBinding,
        Microsoft_VisualBasic_CompilerServices_EmbeddedOperators,
        Microsoft_VisualBasic_CompilerServices_StandardModuleAttribute,
        Microsoft_VisualBasic_CompilerServices_Utils,
        Microsoft_VisualBasic_CompilerServices_LikeOperator,
        Microsoft_VisualBasic_CompilerServices_ProjectData,
        Microsoft_VisualBasic_CompilerServices_ObjectFlowControl,
        Microsoft_VisualBasic_CompilerServices_ObjectFlowControl_ForLoopControl,
        Microsoft_VisualBasic_CompilerServices_StaticLocalInitFlag,
        Microsoft_VisualBasic_CompilerServices_StringType,
        Microsoft_VisualBasic_CompilerServices_IncompleteInitialization,
        Microsoft_VisualBasic_CompilerServices_Versioned,
        Microsoft_VisualBasic_CompareMethod,
        Microsoft_VisualBasic_Strings,
        Microsoft_VisualBasic_ErrObject,
        Microsoft_VisualBasic_FileSystem,
        Microsoft_VisualBasic_ApplicationServices_ApplicationBase,
        Microsoft_VisualBasic_ApplicationServices_WindowsFormsApplicationBase,
        Microsoft_VisualBasic_Information,
        Microsoft_VisualBasic_Interaction,

        // standard Func delegates - must be ordered by arity
        System_Func_T,
        System_Func_T2,
        System_Func_T3,
        System_Func_T4,
        System_Func_T5,
        System_Func_T6,
        System_Func_T7,
        System_Func_T8,
        System_Func_T9,
        System_Func_T10,
        System_Func_T11,
        System_Func_T12,
        System_Func_T13,
        System_Func_T14,
        System_Func_T15,
        System_Func_T16,
        System_Func_T17,
        System_Func_TMax = System_Func_T17,

        // standard Action delegates - must be ordered by arity
        System_Action,
        System_Action_T,
        System_Action_T2,
        System_Action_T3,
        System_Action_T4,
        System_Action_T5,
        System_Action_T6,
        System_Action_T7,
        System_Action_T8,
        System_Action_T9,
        System_Action_T10,
        System_Action_T11,
        System_Action_T12,
        System_Action_T13,
        System_Action_T14,
        System_Action_T15,
        System_Action_T16,
        System_Action_TMax = System_Action_T16,

        System_AttributeUsageAttribute,
        System_ParamArrayAttribute,
        System_NonSerializedAttribute,
        System_STAThreadAttribute,
        System_Reflection_DefaultMemberAttribute,
        System_Runtime_CompilerServices_DateTimeConstantAttribute,
        System_Runtime_CompilerServices_DecimalConstantAttribute,
        System_Runtime_CompilerServices_IUnknownConstantAttribute,
        System_Runtime_CompilerServices_IDispatchConstantAttribute,
        System_Runtime_CompilerServices_ExtensionAttribute,
        System_Runtime_CompilerServices_INotifyCompletion,
        System_Runtime_CompilerServices_InternalsVisibleToAttribute,
        System_Runtime_CompilerServices_CompilerGeneratedAttribute,
        System_Runtime_CompilerServices_AccessedThroughPropertyAttribute,
        System_Runtime_CompilerServices_CompilationRelaxationsAttribute,
        System_Runtime_CompilerServices_RuntimeCompatibilityAttribute,
        System_Runtime_CompilerServices_UnsafeValueTypeAttribute,
        System_Runtime_CompilerServices_FixedBufferAttribute,
        System_Runtime_CompilerServices_DynamicAttribute,
        System_Runtime_CompilerServices_CallSiteBinder,
        System_Runtime_CompilerServices_CallSite,
        System_Runtime_CompilerServices_CallSite_T,

        System_Runtime_InteropServices_WindowsRuntime_EventRegistrationToken,
        System_Runtime_InteropServices_WindowsRuntime_EventRegistrationTokenTable_T,
        System_Runtime_InteropServices_WindowsRuntime_WindowsRuntimeMarshal,

        Windows_Foundation_IAsyncAction,
        Windows_Foundation_IAsyncActionWithProgress_T,
        Windows_Foundation_IAsyncOperation_T,
        Windows_Foundation_IAsyncOperationWithProgress_T2,

        System_Diagnostics_Debugger,
        System_Diagnostics_DebuggerDisplayAttribute,
        System_Diagnostics_DebuggerNonUserCodeAttribute,
        System_Diagnostics_DebuggerHiddenAttribute,
        System_Diagnostics_DebuggerBrowsableAttribute,
        System_Diagnostics_DebuggerStepThroughAttribute,
        System_Diagnostics_DebuggerBrowsableState,
        System_Diagnostics_DebuggableAttribute,
        System_Diagnostics_DebuggableAttribute__DebuggingModes,

        System_ComponentModel_DesignerSerializationVisibilityAttribute,

        System_IEquatable_T,

        System_Collections_IList,
        System_Collections_ICollection,
        System_Collections_Generic_EqualityComparer_T,
        System_Collections_Generic_List_T,
        System_Collections_Generic_IDictionary_KV,
        System_Collections_Generic_IReadOnlyDictionary_KV,
        System_Collections_ObjectModel_Collection_T,
        System_Collections_ObjectModel_ReadOnlyCollection_T,
        System_Collections_Specialized_INotifyCollectionChanged,
        System_ComponentModel_INotifyPropertyChanged,
        System_ComponentModel_EditorBrowsableAttribute,
        System_ComponentModel_EditorBrowsableState,

        System_Linq_Enumerable,
        System_Linq_Expressions_Expression,
        System_Linq_Expressions_Expression_T,
        System_Linq_Expressions_ParameterExpression,
        System_Linq_Expressions_ElementInit,
        System_Linq_Expressions_MemberBinding,
        System_Linq_Expressions_ExpressionType,
        System_Linq_IQueryable,
        System_Linq_IQueryable_T,

        System_Xml_Linq_Extensions,
        System_Xml_Linq_XAttribute,
        System_Xml_Linq_XCData,
        System_Xml_Linq_XComment,
        System_Xml_Linq_XContainer,
        System_Xml_Linq_XDeclaration,
        System_Xml_Linq_XDocument,
        System_Xml_Linq_XElement,
        System_Xml_Linq_XName,
        System_Xml_Linq_XNamespace,
        System_Xml_Linq_XObject,
        System_Xml_Linq_XProcessingInstruction,

        System_Security_UnverifiableCodeAttribute,
        System_Security_Permissions_SecurityAction,
        System_Security_Permissions_SecurityAttribute,
        System_Security_Permissions_SecurityPermissionAttribute,

        System_NotSupportedException,

        System_Runtime_CompilerServices_ICriticalNotifyCompletion,
        System_Runtime_CompilerServices_IAsyncStateMachine,
        System_Runtime_CompilerServices_AsyncVoidMethodBuilder,
        System_Runtime_CompilerServices_AsyncTaskMethodBuilder,
        System_Runtime_CompilerServices_AsyncTaskMethodBuilder_T,
        System_Runtime_CompilerServices_AsyncStateMachineAttribute,
        System_Runtime_CompilerServices_IteratorStateMachineAttribute,

        System_Windows_Forms_Form,
        System_Windows_Forms_Application,

        System_Environment,

        System_Runtime_GCLatencyMode,
        System_IFormatProvider,

        CSharp7Sentinel = System_IFormatProvider, // all types that were known before CSharp7 should remain above this sentinel

        System_ValueTuple_T1,
        System_ValueTuple_T2,
        System_ValueTuple_T3,
        System_ValueTuple_T4,
        System_ValueTuple_T5,
        System_ValueTuple_T6,

        ExtSentinel, // Not a real type, just a marker for types above 255 and strictly below 512

        System_ValueTuple_T7,
        System_ValueTuple_TRest,

        System_Runtime_CompilerServices_TupleElementNamesAttribute,

<<<<<<< HEAD
        System_Concepts_ConceptAttribute, //@t-mawind
        System_Concepts_ConceptInstanceAttribute, //@t-mawind
        System_Concepts_ConceptWitnessAttribute, //@t-mawind
        System_Concepts_AssociatedTypeAttribute, //@t-mawind
        System_Concepts_ConceptDefaultAttribute, //@t-mawind
=======
        Microsoft_CodeAnalysis_Runtime_Instrumentation,
>>>>>>> 1bd293c3

        NextAvailable,
    }

    internal static class WellKnownTypes
    {
        /// <summary>
        /// Number of well known types in WellKnownType enum
        /// </summary>
        internal const int Count = WellKnownType.NextAvailable - WellKnownType.First;

        /// <summary>
        /// Array of names for types.
        /// The names should correspond to ids from WellKnownType enum so
        /// that we could use ids to index into the array
        /// </summary>
        /// <remarks></remarks>
        private static readonly string[] s_metadataNames = new string[]
        {
            "System.Math",
            "System.Array",
            "System.Attribute",
            "System.CLSCompliantAttribute",
            "System.Convert",
            "System.Exception",
            "System.FlagsAttribute",
            "System.FormattableString",
            "System.Guid",
            "System.IFormattable",
            "System.RuntimeTypeHandle",
            "System.RuntimeFieldHandle",
            "System.RuntimeMethodHandle",
            "System.MarshalByRefObject",
            "System.Type",
            "System.Reflection.AssemblyKeyFileAttribute",
            "System.Reflection.AssemblyKeyNameAttribute",
            "System.Reflection.MethodInfo",
            "System.Reflection.ConstructorInfo",
            "System.Reflection.MethodBase",
            "System.Reflection.FieldInfo",
            "System.Reflection.MemberInfo",
            "System.Reflection.Missing",
            "System.Runtime.CompilerServices.FormattableStringFactory",
            "System.Runtime.CompilerServices.RuntimeHelpers",
            "System.Runtime.ExceptionServices.ExceptionDispatchInfo",
            "System.Runtime.InteropServices.StructLayoutAttribute",
            "System.Runtime.InteropServices.UnknownWrapper",
            "System.Runtime.InteropServices.DispatchWrapper",
            "System.Runtime.InteropServices.CallingConvention",
            "System.Runtime.InteropServices.ClassInterfaceAttribute",
            "System.Runtime.InteropServices.ClassInterfaceType",
            "System.Runtime.InteropServices.CoClassAttribute",
            "System.Runtime.InteropServices.ComAwareEventInfo",
            "System.Runtime.InteropServices.ComEventInterfaceAttribute",
            "System.Runtime.InteropServices.ComInterfaceType",
            "System.Runtime.InteropServices.ComSourceInterfacesAttribute",
            "System.Runtime.InteropServices.ComVisibleAttribute",
            "System.Runtime.InteropServices.DispIdAttribute",
            "System.Runtime.InteropServices.GuidAttribute",
            "System.Runtime.InteropServices.InterfaceTypeAttribute",
            "System.Runtime.InteropServices.Marshal",
            "System.Runtime.InteropServices.TypeIdentifierAttribute",
            "System.Runtime.InteropServices.BestFitMappingAttribute",
            "System.Runtime.InteropServices.DefaultParameterValueAttribute",
            "System.Runtime.InteropServices.LCIDConversionAttribute",
            "System.Runtime.InteropServices.UnmanagedFunctionPointerAttribute",
            "System.Activator",
            "System.Threading.Tasks.Task",
            "System.Threading.Tasks.Task`1",
            "System.Threading.Interlocked",
            "System.Threading.Monitor",
            "System.Threading.Thread",
            "Microsoft.CSharp.RuntimeBinder.Binder",
            "Microsoft.CSharp.RuntimeBinder.CSharpArgumentInfo",
            "Microsoft.CSharp.RuntimeBinder.CSharpArgumentInfoFlags",
            "Microsoft.CSharp.RuntimeBinder.CSharpBinderFlags",
            "Microsoft.VisualBasic.CallType",
            "Microsoft.VisualBasic.Embedded",
            "Microsoft.VisualBasic.CompilerServices.Conversions",
            "Microsoft.VisualBasic.CompilerServices.Operators",
            "Microsoft.VisualBasic.CompilerServices.NewLateBinding",
            "Microsoft.VisualBasic.CompilerServices.EmbeddedOperators",
            "Microsoft.VisualBasic.CompilerServices.StandardModuleAttribute",
            "Microsoft.VisualBasic.CompilerServices.Utils",
            "Microsoft.VisualBasic.CompilerServices.LikeOperator",
            "Microsoft.VisualBasic.CompilerServices.ProjectData",
            "Microsoft.VisualBasic.CompilerServices.ObjectFlowControl",
            "Microsoft.VisualBasic.CompilerServices.ObjectFlowControl+ForLoopControl",
            "Microsoft.VisualBasic.CompilerServices.StaticLocalInitFlag",
            "Microsoft.VisualBasic.CompilerServices.StringType",
            "Microsoft.VisualBasic.CompilerServices.IncompleteInitialization",
            "Microsoft.VisualBasic.CompilerServices.Versioned",
            "Microsoft.VisualBasic.CompareMethod",
            "Microsoft.VisualBasic.Strings",
            "Microsoft.VisualBasic.ErrObject",
            "Microsoft.VisualBasic.FileSystem",
            "Microsoft.VisualBasic.ApplicationServices.ApplicationBase",
            "Microsoft.VisualBasic.ApplicationServices.WindowsFormsApplicationBase",
            "Microsoft.VisualBasic.Information",
            "Microsoft.VisualBasic.Interaction",

            "System.Func`1",
            "System.Func`2",
            "System.Func`3",
            "System.Func`4",
            "System.Func`5",
            "System.Func`6",
            "System.Func`7",
            "System.Func`8",
            "System.Func`9",
            "System.Func`10",
            "System.Func`11",
            "System.Func`12",
            "System.Func`13",
            "System.Func`14",
            "System.Func`15",
            "System.Func`16",
            "System.Func`17",
            "System.Action",
            "System.Action`1",
            "System.Action`2",
            "System.Action`3",
            "System.Action`4",
            "System.Action`5",
            "System.Action`6",
            "System.Action`7",
            "System.Action`8",
            "System.Action`9",
            "System.Action`10",
            "System.Action`11",
            "System.Action`12",
            "System.Action`13",
            "System.Action`14",
            "System.Action`15",
            "System.Action`16",

            "System.AttributeUsageAttribute",
            "System.ParamArrayAttribute",
            "System.NonSerializedAttribute",
            "System.STAThreadAttribute",
            "System.Reflection.DefaultMemberAttribute",
            "System.Runtime.CompilerServices.DateTimeConstantAttribute",
            "System.Runtime.CompilerServices.DecimalConstantAttribute",
            "System.Runtime.CompilerServices.IUnknownConstantAttribute",
            "System.Runtime.CompilerServices.IDispatchConstantAttribute",
            "System.Runtime.CompilerServices.ExtensionAttribute",
            "System.Runtime.CompilerServices.INotifyCompletion",
            "System.Runtime.CompilerServices.InternalsVisibleToAttribute",
            "System.Runtime.CompilerServices.CompilerGeneratedAttribute",
            "System.Runtime.CompilerServices.AccessedThroughPropertyAttribute",
            "System.Runtime.CompilerServices.CompilationRelaxationsAttribute",
            "System.Runtime.CompilerServices.RuntimeCompatibilityAttribute",
            "System.Runtime.CompilerServices.UnsafeValueTypeAttribute",
            "System.Runtime.CompilerServices.FixedBufferAttribute",
            "System.Runtime.CompilerServices.DynamicAttribute",
            "System.Runtime.CompilerServices.CallSiteBinder",
            "System.Runtime.CompilerServices.CallSite",
            "System.Runtime.CompilerServices.CallSite`1",

            "System.Runtime.InteropServices.WindowsRuntime.EventRegistrationToken",
            "System.Runtime.InteropServices.WindowsRuntime.EventRegistrationTokenTable`1",
            "System.Runtime.InteropServices.WindowsRuntime.WindowsRuntimeMarshal",

            "Windows.Foundation.IAsyncAction",
            "Windows.Foundation.IAsyncActionWithProgress`1",
            "Windows.Foundation.IAsyncOperation`1",
            "Windows.Foundation.IAsyncOperationWithProgress`2",

            "System.Diagnostics.Debugger",
            "System.Diagnostics.DebuggerDisplayAttribute",
            "System.Diagnostics.DebuggerNonUserCodeAttribute",
            "System.Diagnostics.DebuggerHiddenAttribute",
            "System.Diagnostics.DebuggerBrowsableAttribute",
            "System.Diagnostics.DebuggerStepThroughAttribute",
            "System.Diagnostics.DebuggerBrowsableState",
            "System.Diagnostics.DebuggableAttribute",
            "System.Diagnostics.DebuggableAttribute+DebuggingModes",

            "System.ComponentModel.DesignerSerializationVisibilityAttribute",

            "System.IEquatable`1",

            "System.Collections.IList",
            "System.Collections.ICollection",
            "System.Collections.Generic.EqualityComparer`1",
            "System.Collections.Generic.List`1",
            "System.Collections.Generic.IDictionary`2",
            "System.Collections.Generic.IReadOnlyDictionary`2",
            "System.Collections.ObjectModel.Collection`1",
            "System.Collections.ObjectModel.ReadOnlyCollection`1",
            "System.Collections.Specialized.INotifyCollectionChanged",
            "System.ComponentModel.INotifyPropertyChanged",
            "System.ComponentModel.EditorBrowsableAttribute",
            "System.ComponentModel.EditorBrowsableState",

            "System.Linq.Enumerable",
            "System.Linq.Expressions.Expression",
            "System.Linq.Expressions.Expression`1",
            "System.Linq.Expressions.ParameterExpression",
            "System.Linq.Expressions.ElementInit",
            "System.Linq.Expressions.MemberBinding",
            "System.Linq.Expressions.ExpressionType",
            "System.Linq.IQueryable",
            "System.Linq.IQueryable`1",

            "System.Xml.Linq.Extensions",
            "System.Xml.Linq.XAttribute",
            "System.Xml.Linq.XCData",
            "System.Xml.Linq.XComment",
            "System.Xml.Linq.XContainer",
            "System.Xml.Linq.XDeclaration",
            "System.Xml.Linq.XDocument",
            "System.Xml.Linq.XElement",
            "System.Xml.Linq.XName",
            "System.Xml.Linq.XNamespace",
            "System.Xml.Linq.XObject",
            "System.Xml.Linq.XProcessingInstruction",

            "System.Security.UnverifiableCodeAttribute",
            "System.Security.Permissions.SecurityAction",
            "System.Security.Permissions.SecurityAttribute",
            "System.Security.Permissions.SecurityPermissionAttribute",

            "System.NotSupportedException",

            "System.Runtime.CompilerServices.ICriticalNotifyCompletion",
            "System.Runtime.CompilerServices.IAsyncStateMachine",
            "System.Runtime.CompilerServices.AsyncVoidMethodBuilder",
            "System.Runtime.CompilerServices.AsyncTaskMethodBuilder",
            "System.Runtime.CompilerServices.AsyncTaskMethodBuilder`1",
            "System.Runtime.CompilerServices.AsyncStateMachineAttribute",
            "System.Runtime.CompilerServices.IteratorStateMachineAttribute",

            "System.Windows.Forms.Form",
            "System.Windows.Forms.Application",

            "System.Environment",

            "System.Runtime.GCLatencyMode",

            "System.IFormatProvider",

            "System.ValueTuple`1",
            "System.ValueTuple`2",
            "System.ValueTuple`3",
            "System.ValueTuple`4",
            "System.ValueTuple`5",
            "System.ValueTuple`6",

            "", // extension marker

            "System.ValueTuple`7",
            "System.ValueTuple`8",

            "System.Runtime.CompilerServices.TupleElementNamesAttribute",

<<<<<<< HEAD
            //@t-mawind
            "System.Concepts.ConceptAttribute",
            "System.Concepts.ConceptInstanceAttribute",
            "System.Concepts.ConceptWitnessAttribute",
            "System.Concepts.AssociatedTypeAttribute",
            "System.Concepts.ConceptDefaultAttribute"
=======
            "Microsoft.CodeAnalysis.Runtime.Instrumentation"
>>>>>>> 1bd293c3
        };

        private readonly static Dictionary<string, WellKnownType> s_nameToTypeIdMap = new Dictionary<string, WellKnownType>((int)Count);

        static WellKnownTypes()
        {
            AssertEnumAndTableInSync();

            for (int i = 0; i < s_metadataNames.Length; i++)
            {
                var name = s_metadataNames[i];
                var typeId = (WellKnownType)(i + WellKnownType.First);
                s_nameToTypeIdMap.Add(name, typeId);
            }
        }

        [Conditional("DEBUG")]
        private static void AssertEnumAndTableInSync()
        {
            for (int i = 0; i < s_metadataNames.Length; i++)
            {
                var name = s_metadataNames[i];
                var typeId = (WellKnownType)(i + WellKnownType.First);

                string typeIdName;
                switch (typeId)
                {
                    case WellKnownType.First:
                        typeIdName = "System.Math";
                        break;
                    case WellKnownType.Microsoft_VisualBasic_CompilerServices_ObjectFlowControl_ForLoopControl:
                        typeIdName = "Microsoft.VisualBasic.CompilerServices.ObjectFlowControl+ForLoopControl";
                        break;
                    case WellKnownType.CSharp7Sentinel:
                        typeIdName = "System.IFormatProvider";
                        break;
                    case WellKnownType.ExtSentinel:
                        typeIdName = "";
                        continue;
                    case (WellKnownType.NextAvailable - 1):
                        typeIdName = "Microsoft.CodeAnalysis.Runtime.Instrumentation";
                        continue;
                    default:
                        typeIdName = typeId.ToString().Replace("__", "+").Replace('_', '.');
                        break;
                }

                int separator = name.IndexOf('`');
                if (separator >= 0)
                {
                    // Ignore type parameter qualifier for generic types.
                    name = name.Substring(0, separator);
                    typeIdName = typeIdName.Substring(0, separator);
                }

                Debug.Assert(name == typeIdName);
            }

            Debug.Assert((int)WellKnownType.ExtSentinel == 255);
            Debug.Assert((int)WellKnownType.NextAvailable <= 512);
        }

        public static bool IsWellKnownType(this WellKnownType typeId)
        {
            Debug.Assert(typeId != WellKnownType.ExtSentinel);
            return typeId >= WellKnownType.First && typeId < WellKnownType.NextAvailable;
        }

        public static bool IsValid(this WellKnownType typeId)
        {
            return typeId >= WellKnownType.First && typeId < WellKnownType.NextAvailable && typeId != WellKnownType.ExtSentinel;
        }

        public static string GetMetadataName(this WellKnownType id)
        {
            return s_metadataNames[(int)(id - WellKnownType.First)];
        }

        public static WellKnownType GetTypeFromMetadataName(string metadataName)
        {
            WellKnownType id;

            if (s_nameToTypeIdMap.TryGetValue(metadataName, out id))
            {
                return id;
            }

            Debug.Assert(WellKnownType.First != 0);
            return WellKnownType.Unknown;
        }

        // returns WellKnownType.Unknown if given arity isn't available:
        internal static WellKnownType GetWellKnownFunctionDelegate(int invokeArgumentCount)
        {
            Debug.Assert(invokeArgumentCount >= 0);
            return (invokeArgumentCount <= WellKnownType.System_Func_TMax - WellKnownType.System_Func_T) ?
                (WellKnownType)((int)WellKnownType.System_Func_T + invokeArgumentCount) :
                WellKnownType.Unknown;
        }

        // returns WellKnownType.Unknown if given arity isn't available:
        internal static WellKnownType GetWellKnownActionDelegate(int invokeArgumentCount)
        {
            Debug.Assert(invokeArgumentCount >= 0);

            return (invokeArgumentCount <= WellKnownType.System_Action_TMax - WellKnownType.System_Action) ?
                (WellKnownType)((int)WellKnownType.System_Action + invokeArgumentCount) :
                WellKnownType.Unknown;
        }
    }
}<|MERGE_RESOLUTION|>--- conflicted
+++ resolved
@@ -262,15 +262,13 @@
 
         System_Runtime_CompilerServices_TupleElementNamesAttribute,
 
-<<<<<<< HEAD
+        Microsoft_CodeAnalysis_Runtime_Instrumentation,
+
         System_Concepts_ConceptAttribute, //@t-mawind
         System_Concepts_ConceptInstanceAttribute, //@t-mawind
         System_Concepts_ConceptWitnessAttribute, //@t-mawind
         System_Concepts_AssociatedTypeAttribute, //@t-mawind
         System_Concepts_ConceptDefaultAttribute, //@t-mawind
-=======
-        Microsoft_CodeAnalysis_Runtime_Instrumentation,
->>>>>>> 1bd293c3
 
         NextAvailable,
     }
@@ -527,16 +525,14 @@
 
             "System.Runtime.CompilerServices.TupleElementNamesAttribute",
 
-<<<<<<< HEAD
+            "Microsoft.CodeAnalysis.Runtime.Instrumentation",
+
             //@t-mawind
             "System.Concepts.ConceptAttribute",
             "System.Concepts.ConceptInstanceAttribute",
             "System.Concepts.ConceptWitnessAttribute",
             "System.Concepts.AssociatedTypeAttribute",
             "System.Concepts.ConceptDefaultAttribute"
-=======
-            "Microsoft.CodeAnalysis.Runtime.Instrumentation"
->>>>>>> 1bd293c3
         };
 
         private readonly static Dictionary<string, WellKnownType> s_nameToTypeIdMap = new Dictionary<string, WellKnownType>((int)Count);
