' Copyright (c) Microsoft.  All Rights Reserved.  Licensed under the Apache License, Version 2.0.  See License.txt in the project root for license information.

Imports Microsoft.CodeAnalysis.Semantics
Imports Microsoft.CodeAnalysis.Test.Utilities
Imports Microsoft.CodeAnalysis.VisualBasic.Syntax
Imports Roslyn.Test.Utilities

Namespace Microsoft.CodeAnalysis.VisualBasic.UnitTests.Semantics

    Partial Public Class IOperationTests
        Inherits SemanticModelTestBase
        <CompilerTrait(CompilerFeature.IOperation)>
        <Fact(), WorkItem(17602, "https://github.com/dotnet/roslyn/issues/17602")>
        Public Sub IWhileUntilLoopStatement_DoWhileLoopsTest()
            Dim source = <![CDATA[
Class Program
    Private Shared Sub Main()
        Dim ids As Integer() = New Integer() {6, 7, 8, 10}
        Dim sum As Integer = 0
        Dim i As Integer = 0
        Do'BIND:"Do"
            sum += ids(i)
            i += 1
        Loop While i < 4

        System.Console.WriteLine(sum)
    End Sub
End Class

    ]]>.Value

            Dim expectedOperationTree = <![CDATA[
IWhileUntilLoopStatement (IsTopTest: False, IsWhile: True) (LoopKind.WhileUntil) (OperationKind.LoopStatement) (Syntax: 'Do'BIND:"Do ... While i < 4')
  Condition: IBinaryOperatorExpression (BinaryOperatorKind.LessThan, Checked) (OperationKind.BinaryOperatorExpression, Type: System.Boolean) (Syntax: 'i < 4')
      Left: ILocalReferenceExpression: i (OperationKind.LocalReferenceExpression, Type: System.Int32) (Syntax: 'i')
      Right: ILiteralExpression (OperationKind.LiteralExpression, Type: System.Int32, Constant: 4) (Syntax: '4')
  Body: IBlockStatement (2 statements) (OperationKind.BlockStatement) (Syntax: 'Do'BIND:"Do ... While i < 4')
      IExpressionStatement (OperationKind.ExpressionStatement) (Syntax: 'sum += ids(i)')
        Expression: ICompoundAssignmentExpression (BinaryOperatorKind.Add, Checked) (OperationKind.CompoundAssignmentExpression, Type: System.Int32) (Syntax: 'sum += ids(i)')
            Left: ILocalReferenceExpression: sum (OperationKind.LocalReferenceExpression, Type: System.Int32) (Syntax: 'sum')
            Right: IArrayElementReferenceExpression (OperationKind.ArrayElementReferenceExpression, Type: System.Int32) (Syntax: 'ids(i)')
                Array reference: ILocalReferenceExpression: ids (OperationKind.LocalReferenceExpression, Type: System.Int32()) (Syntax: 'ids')
                Indices(1):
                    ILocalReferenceExpression: i (OperationKind.LocalReferenceExpression, Type: System.Int32) (Syntax: 'i')
      IExpressionStatement (OperationKind.ExpressionStatement) (Syntax: 'i += 1')
        Expression: ICompoundAssignmentExpression (BinaryOperatorKind.Add, Checked) (OperationKind.CompoundAssignmentExpression, Type: System.Int32) (Syntax: 'i += 1')
            Left: ILocalReferenceExpression: i (OperationKind.LocalReferenceExpression, Type: System.Int32) (Syntax: 'i')
            Right: ILiteralExpression (OperationKind.LiteralExpression, Type: System.Int32, Constant: 1) (Syntax: '1')
]]>.Value

            VerifyOperationTreeForTest(Of DoLoopBlockSyntax)(source, expectedOperationTree)
        End Sub

        <CompilerTrait(CompilerFeature.IOperation)>
        <Fact(), WorkItem(17602, "https://github.com/dotnet/roslyn/issues/17602")>
        Public Sub IWhileUntilLoopStatement_WhileConditionTrue()
            Dim source = <![CDATA[
Class Program
    Private Shared Sub Main()
        Dim index As Integer = 0
        Dim condition As Boolean = True
        While condition'BIND:"While condition"
            Dim value As Integer = System.Threading.Interlocked.Increment(index)
            If value > 10 Then
                condition = False
            End If
        End While
    End Sub
End Class
    ]]>.Value

            Dim expectedOperationTree = <![CDATA[
IWhileUntilLoopStatement (IsTopTest: True, IsWhile: True) (LoopKind.WhileUntil) (OperationKind.LoopStatement) (Syntax: 'While condi ... End While')
  Condition: ILocalReferenceExpression: condition (OperationKind.LocalReferenceExpression, Type: System.Boolean) (Syntax: 'condition')
  Body: IBlockStatement (2 statements, 1 locals) (OperationKind.BlockStatement) (Syntax: 'While condi ... End While')
      Locals: Local_1: value As System.Int32
      IVariableDeclarationStatement (1 declarations) (OperationKind.VariableDeclarationStatement) (Syntax: 'Dim value A ... ment(index)')
        IVariableDeclaration (1 variables) (OperationKind.VariableDeclaration) (Syntax: 'value')
          Variables: Local_1: value As System.Int32
          Initializer: IInvocationExpression (Function System.Threading.Interlocked.Increment(ByRef location As System.Int32) As System.Int32) (OperationKind.InvocationExpression, Type: System.Int32) (Syntax: 'System.Thre ... ment(index)')
              Instance Receiver: null
              Arguments(1):
                  IArgument (ArgumentKind.Explicit, Matching Parameter: location) (OperationKind.Argument) (Syntax: 'index')
                    ILocalReferenceExpression: index (OperationKind.LocalReferenceExpression, Type: System.Int32) (Syntax: 'index')
                    InConversion: CommonConversion (Exists: True, IsIdentity: True, IsNumeric: False, IsReference: False, IsUserDefined: False) (MethodSymbol: null)
                    OutConversion: CommonConversion (Exists: True, IsIdentity: True, IsNumeric: False, IsReference: False, IsUserDefined: False) (MethodSymbol: null)
      IIfStatement (OperationKind.IfStatement) (Syntax: 'If value >  ... End If')
        Condition: IBinaryOperatorExpression (BinaryOperatorKind.GreaterThan, Checked) (OperationKind.BinaryOperatorExpression, Type: System.Boolean) (Syntax: 'value > 10')
            Left: ILocalReferenceExpression: value (OperationKind.LocalReferenceExpression, Type: System.Int32) (Syntax: 'value')
            Right: ILiteralExpression (OperationKind.LiteralExpression, Type: System.Int32, Constant: 10) (Syntax: '10')
        IfTrue: IBlockStatement (1 statements) (OperationKind.BlockStatement) (Syntax: 'If value >  ... End If')
            IExpressionStatement (OperationKind.ExpressionStatement) (Syntax: 'condition = False')
              Expression: ISimpleAssignmentExpression (OperationKind.SimpleAssignmentExpression, Type: System.Boolean) (Syntax: 'condition = False')
                  Left: ILocalReferenceExpression: condition (OperationKind.LocalReferenceExpression, Type: System.Boolean) (Syntax: 'condition')
                  Right: ILiteralExpression (OperationKind.LiteralExpression, Type: System.Boolean, Constant: False) (Syntax: 'False')
        IfFalse: null
]]>.Value

            VerifyOperationTreeForTest(Of WhileBlockSyntax)(source, expectedOperationTree)
        End Sub

        <CompilerTrait(CompilerFeature.IOperation)>
        <Fact(), WorkItem(17602, "https://github.com/dotnet/roslyn/issues/17602")>
        Public Sub IWhileUntilLoopStatement_WhileLoopsTest()
            Dim source = <![CDATA[
Class Program
    Private Shared Function SumWhile() As Integer
        '
        ' Sum numbers 0 .. 4
        '
        Dim sum As Integer = 0
        Dim i As Integer = 0
        While i < 5'BIND:"While i < 5"
            sum += i
            i += 1
        End While
        Return sum
    End Function
End Class
    ]]>.Value

            Dim expectedOperationTree = <![CDATA[
IWhileUntilLoopStatement (IsTopTest: True, IsWhile: True) (LoopKind.WhileUntil) (OperationKind.LoopStatement) (Syntax: 'While i < 5 ... End While')
  Condition: IBinaryOperatorExpression (BinaryOperatorKind.LessThan, Checked) (OperationKind.BinaryOperatorExpression, Type: System.Boolean) (Syntax: 'i < 5')
      Left: ILocalReferenceExpression: i (OperationKind.LocalReferenceExpression, Type: System.Int32) (Syntax: 'i')
      Right: ILiteralExpression (OperationKind.LiteralExpression, Type: System.Int32, Constant: 5) (Syntax: '5')
  Body: IBlockStatement (2 statements) (OperationKind.BlockStatement) (Syntax: 'While i < 5 ... End While')
      IExpressionStatement (OperationKind.ExpressionStatement) (Syntax: 'sum += i')
        Expression: ICompoundAssignmentExpression (BinaryOperatorKind.Add, Checked) (OperationKind.CompoundAssignmentExpression, Type: System.Int32) (Syntax: 'sum += i')
            Left: ILocalReferenceExpression: sum (OperationKind.LocalReferenceExpression, Type: System.Int32) (Syntax: 'sum')
            Right: ILocalReferenceExpression: i (OperationKind.LocalReferenceExpression, Type: System.Int32) (Syntax: 'i')
      IExpressionStatement (OperationKind.ExpressionStatement) (Syntax: 'i += 1')
        Expression: ICompoundAssignmentExpression (BinaryOperatorKind.Add, Checked) (OperationKind.CompoundAssignmentExpression, Type: System.Int32) (Syntax: 'i += 1')
            Left: ILocalReferenceExpression: i (OperationKind.LocalReferenceExpression, Type: System.Int32) (Syntax: 'i')
            Right: ILiteralExpression (OperationKind.LiteralExpression, Type: System.Int32, Constant: 1) (Syntax: '1')
]]>.Value

            VerifyOperationTreeForTest(Of WhileBlockSyntax)(source, expectedOperationTree)
        End Sub

        <CompilerTrait(CompilerFeature.IOperation)>
        <Fact(), WorkItem(17602, "https://github.com/dotnet/roslyn/issues/17602")>
        Public Sub IWhileUntilLoopStatement_WhileWithBreak()
            Dim source = <![CDATA[
Class Program
    Private Shared Sub Main()
        Dim index As Integer = 0
        While True'BIND:"While True"
            Dim value As Integer = System.Threading.Interlocked.Increment(index)
            If value > 5 Then
                System.Console.WriteLine("While-loop break")
                Exit While
            End If
            System.Console.WriteLine("While-loop statement")
        End While
    End Sub
End Class
    ]]>.Value

            Dim expectedOperationTree = <![CDATA[
IWhileUntilLoopStatement (IsTopTest: True, IsWhile: True) (LoopKind.WhileUntil) (OperationKind.LoopStatement) (Syntax: 'While True' ... End While')
  Condition: ILiteralExpression (OperationKind.LiteralExpression, Type: System.Boolean, Constant: True) (Syntax: 'True')
  Body: IBlockStatement (3 statements, 1 locals) (OperationKind.BlockStatement) (Syntax: 'While True' ... End While')
      Locals: Local_1: value As System.Int32
      IVariableDeclarationStatement (1 declarations) (OperationKind.VariableDeclarationStatement) (Syntax: 'Dim value A ... ment(index)')
        IVariableDeclaration (1 variables) (OperationKind.VariableDeclaration) (Syntax: 'value')
          Variables: Local_1: value As System.Int32
          Initializer: IInvocationExpression (Function System.Threading.Interlocked.Increment(ByRef location As System.Int32) As System.Int32) (OperationKind.InvocationExpression, Type: System.Int32) (Syntax: 'System.Thre ... ment(index)')
              Instance Receiver: null
              Arguments(1):
                  IArgument (ArgumentKind.Explicit, Matching Parameter: location) (OperationKind.Argument) (Syntax: 'index')
                    ILocalReferenceExpression: index (OperationKind.LocalReferenceExpression, Type: System.Int32) (Syntax: 'index')
                    InConversion: CommonConversion (Exists: True, IsIdentity: True, IsNumeric: False, IsReference: False, IsUserDefined: False) (MethodSymbol: null)
                    OutConversion: CommonConversion (Exists: True, IsIdentity: True, IsNumeric: False, IsReference: False, IsUserDefined: False) (MethodSymbol: null)
      IIfStatement (OperationKind.IfStatement) (Syntax: 'If value >  ... End If')
        Condition: IBinaryOperatorExpression (BinaryOperatorKind.GreaterThan, Checked) (OperationKind.BinaryOperatorExpression, Type: System.Boolean) (Syntax: 'value > 5')
            Left: ILocalReferenceExpression: value (OperationKind.LocalReferenceExpression, Type: System.Int32) (Syntax: 'value')
            Right: ILiteralExpression (OperationKind.LiteralExpression, Type: System.Int32, Constant: 5) (Syntax: '5')
        IfTrue: IBlockStatement (2 statements) (OperationKind.BlockStatement) (Syntax: 'If value >  ... End If')
            IExpressionStatement (OperationKind.ExpressionStatement) (Syntax: 'System.Cons ... oop break")')
              Expression: IInvocationExpression (Sub System.Console.WriteLine(value As System.String)) (OperationKind.InvocationExpression, Type: System.Void) (Syntax: 'System.Cons ... oop break")')
                  Instance Receiver: null
                  Arguments(1):
                      IArgument (ArgumentKind.Explicit, Matching Parameter: value) (OperationKind.Argument) (Syntax: '"While-loop break"')
                        ILiteralExpression (OperationKind.LiteralExpression, Type: System.String, Constant: "While-loop break") (Syntax: '"While-loop break"')
                        InConversion: CommonConversion (Exists: True, IsIdentity: True, IsNumeric: False, IsReference: False, IsUserDefined: False) (MethodSymbol: null)
                        OutConversion: CommonConversion (Exists: True, IsIdentity: True, IsNumeric: False, IsReference: False, IsUserDefined: False) (MethodSymbol: null)
            IBranchStatement (BranchKind.Break, Label: exit) (OperationKind.BranchStatement) (Syntax: 'Exit While')
        IfFalse: null
      IExpressionStatement (OperationKind.ExpressionStatement) (Syntax: 'System.Cons ... statement")')
        Expression: IInvocationExpression (Sub System.Console.WriteLine(value As System.String)) (OperationKind.InvocationExpression, Type: System.Void) (Syntax: 'System.Cons ... statement")')
            Instance Receiver: null
            Arguments(1):
                IArgument (ArgumentKind.Explicit, Matching Parameter: value) (OperationKind.Argument) (Syntax: '"While-loop statement"')
                  ILiteralExpression (OperationKind.LiteralExpression, Type: System.String, Constant: "While-loop statement") (Syntax: '"While-loop statement"')
<<<<<<< HEAD
                  InConversion: CommonConversion (Exists: True, IsIdentity: True, IsNumeric: False, IsReference: False, IsUserDefined: False) (MethodSymbol: null)
                  OutConversion: CommonConversion (Exists: True, IsIdentity: True, IsNumeric: False, IsReference: False, IsUserDefined: False) (MethodSymbol: null)
=======
                  InConversion: null
                  OutConversion: null
>>>>>>> 718c6631
]]>.Value

            VerifyOperationTreeForTest(Of WhileBlockSyntax)(source, expectedOperationTree)
        End Sub

        <CompilerTrait(CompilerFeature.IOperation)>
        <Fact(), WorkItem(17602, "https://github.com/dotnet/roslyn/issues/17602")>
        Public Sub IWhileUntilLoopStatement_WhileWithThrow()
            Dim source = <![CDATA[
Class Program
    Private Shared Sub Main()
        Dim index As Integer = 0
        While True'BIND:"While True"
            Dim value As Integer = System.Threading.Interlocked.Increment(index)
            If value > 100 Then
                Throw New System.Exception("An exception has occurred.")
            End If
            System.Console.WriteLine("While-loop statement")
        End While
    End Sub
End Class
    ]]>.Value

            Dim expectedOperationTree = <![CDATA[
IWhileUntilLoopStatement (IsTopTest: True, IsWhile: True) (LoopKind.WhileUntil) (OperationKind.LoopStatement) (Syntax: 'While True' ... End While')
  Condition: ILiteralExpression (OperationKind.LiteralExpression, Type: System.Boolean, Constant: True) (Syntax: 'True')
  Body: IBlockStatement (3 statements, 1 locals) (OperationKind.BlockStatement) (Syntax: 'While True' ... End While')
      Locals: Local_1: value As System.Int32
      IVariableDeclarationStatement (1 declarations) (OperationKind.VariableDeclarationStatement) (Syntax: 'Dim value A ... ment(index)')
        IVariableDeclaration (1 variables) (OperationKind.VariableDeclaration) (Syntax: 'value')
          Variables: Local_1: value As System.Int32
          Initializer: IInvocationExpression (Function System.Threading.Interlocked.Increment(ByRef location As System.Int32) As System.Int32) (OperationKind.InvocationExpression, Type: System.Int32) (Syntax: 'System.Thre ... ment(index)')
              Instance Receiver: null
              Arguments(1):
                  IArgument (ArgumentKind.Explicit, Matching Parameter: location) (OperationKind.Argument) (Syntax: 'index')
                    ILocalReferenceExpression: index (OperationKind.LocalReferenceExpression, Type: System.Int32) (Syntax: 'index')
                    InConversion: CommonConversion (Exists: True, IsIdentity: True, IsNumeric: False, IsReference: False, IsUserDefined: False) (MethodSymbol: null)
                    OutConversion: CommonConversion (Exists: True, IsIdentity: True, IsNumeric: False, IsReference: False, IsUserDefined: False) (MethodSymbol: null)
      IIfStatement (OperationKind.IfStatement) (Syntax: 'If value >  ... End If')
        Condition: IBinaryOperatorExpression (BinaryOperatorKind.GreaterThan, Checked) (OperationKind.BinaryOperatorExpression, Type: System.Boolean) (Syntax: 'value > 100')
            Left: ILocalReferenceExpression: value (OperationKind.LocalReferenceExpression, Type: System.Int32) (Syntax: 'value')
            Right: ILiteralExpression (OperationKind.LiteralExpression, Type: System.Int32, Constant: 100) (Syntax: '100')
        IfTrue: IBlockStatement (1 statements) (OperationKind.BlockStatement) (Syntax: 'If value >  ... End If')
            IExpressionStatement (OperationKind.ExpressionStatement) (Syntax: 'Throw New S ... occurred.")')
              Expression: IThrowExpression (OperationKind.ThrowExpression, Type: System.Exception) (Syntax: 'Throw New S ... occurred.")')
                  IObjectCreationExpression (Constructor: Sub System.Exception..ctor(message As System.String)) (OperationKind.ObjectCreationExpression, Type: System.Exception) (Syntax: 'New System. ... occurred.")')
                    Arguments(1):
                        IArgument (ArgumentKind.Explicit, Matching Parameter: message) (OperationKind.Argument) (Syntax: '"An excepti ...  occurred."')
                          ILiteralExpression (OperationKind.LiteralExpression, Type: System.String, Constant: "An exception has occurred.") (Syntax: '"An excepti ...  occurred."')
                          InConversion: CommonConversion (Exists: True, IsIdentity: True, IsNumeric: False, IsReference: False, IsUserDefined: False) (MethodSymbol: null)
                          OutConversion: CommonConversion (Exists: True, IsIdentity: True, IsNumeric: False, IsReference: False, IsUserDefined: False) (MethodSymbol: null)
                    Initializer: null
        IfFalse: null
      IExpressionStatement (OperationKind.ExpressionStatement) (Syntax: 'System.Cons ... statement")')
        Expression: IInvocationExpression (Sub System.Console.WriteLine(value As System.String)) (OperationKind.InvocationExpression, Type: System.Void) (Syntax: 'System.Cons ... statement")')
            Instance Receiver: null
            Arguments(1):
                IArgument (ArgumentKind.Explicit, Matching Parameter: value) (OperationKind.Argument) (Syntax: '"While-loop statement"')
                  ILiteralExpression (OperationKind.LiteralExpression, Type: System.String, Constant: "While-loop statement") (Syntax: '"While-loop statement"')
<<<<<<< HEAD
                  InConversion: CommonConversion (Exists: True, IsIdentity: True, IsNumeric: False, IsReference: False, IsUserDefined: False) (MethodSymbol: null)
                  OutConversion: CommonConversion (Exists: True, IsIdentity: True, IsNumeric: False, IsReference: False, IsUserDefined: False) (MethodSymbol: null)
=======
                  InConversion: null
                  OutConversion: null
>>>>>>> 718c6631
]]>.Value

            VerifyOperationTreeForTest(Of WhileBlockSyntax)(source, expectedOperationTree)
        End Sub

        <CompilerTrait(CompilerFeature.IOperation)>
        <Fact(), WorkItem(17602, "https://github.com/dotnet/roslyn/issues/17602")>
        Public Sub IWhileUntilLoopStatement_WhileWithAssignment()
            Dim source = <![CDATA[
Class Program
    Private Shared Sub Main()
        Dim value As Integer = 4
        Dim i As Integer
        While (InlineAssignHelper(i, value)) >= 0'BIND:"While (InlineAssignHelper(i, value)) >= 0"
            System.Console.WriteLine("While {0} {1}", i, value)
            value -= 1
        End While
    End Sub
    Private Shared Function InlineAssignHelper(Of T)(ByRef target As T, value As T) As T
        target = value
        Return value
    End Function
End Class
    ]]>.Value

            Dim expectedOperationTree = <![CDATA[
IWhileUntilLoopStatement (IsTopTest: True, IsWhile: True) (LoopKind.WhileUntil) (OperationKind.LoopStatement) (Syntax: 'While (Inli ... End While')
  Condition: IBinaryOperatorExpression (BinaryOperatorKind.GreaterThanOrEqual, Checked) (OperationKind.BinaryOperatorExpression, Type: System.Boolean) (Syntax: '(InlineAssi ... alue)) >= 0')
      Left: IParenthesizedExpression (OperationKind.ParenthesizedExpression, Type: System.Int32) (Syntax: '(InlineAssi ... (i, value))')
          Operand: IInvocationExpression (Function Program.InlineAssignHelper(Of System.Int32)(ByRef target As System.Int32, value As System.Int32) As System.Int32) (OperationKind.InvocationExpression, Type: System.Int32) (Syntax: 'InlineAssig ... r(i, value)')
              Instance Receiver: null
              Arguments(2):
                  IArgument (ArgumentKind.Explicit, Matching Parameter: target) (OperationKind.Argument) (Syntax: 'i')
                    ILocalReferenceExpression: i (OperationKind.LocalReferenceExpression, Type: System.Int32) (Syntax: 'i')
                    InConversion: CommonConversion (Exists: True, IsIdentity: True, IsNumeric: False, IsReference: False, IsUserDefined: False) (MethodSymbol: null)
                    OutConversion: CommonConversion (Exists: True, IsIdentity: True, IsNumeric: False, IsReference: False, IsUserDefined: False) (MethodSymbol: null)
                  IArgument (ArgumentKind.Explicit, Matching Parameter: value) (OperationKind.Argument) (Syntax: 'value')
                    ILocalReferenceExpression: value (OperationKind.LocalReferenceExpression, Type: System.Int32) (Syntax: 'value')
                    InConversion: CommonConversion (Exists: True, IsIdentity: True, IsNumeric: False, IsReference: False, IsUserDefined: False) (MethodSymbol: null)
                    OutConversion: CommonConversion (Exists: True, IsIdentity: True, IsNumeric: False, IsReference: False, IsUserDefined: False) (MethodSymbol: null)
      Right: ILiteralExpression (OperationKind.LiteralExpression, Type: System.Int32, Constant: 0) (Syntax: '0')
  Body: IBlockStatement (2 statements) (OperationKind.BlockStatement) (Syntax: 'While (Inli ... End While')
      IExpressionStatement (OperationKind.ExpressionStatement) (Syntax: 'System.Cons ... , i, value)')
        Expression: IInvocationExpression (Sub System.Console.WriteLine(format As System.String, arg0 As System.Object, arg1 As System.Object)) (OperationKind.InvocationExpression, Type: System.Void) (Syntax: 'System.Cons ... , i, value)')
            Instance Receiver: null
            Arguments(3):
                IArgument (ArgumentKind.Explicit, Matching Parameter: format) (OperationKind.Argument) (Syntax: '"While {0} {1}"')
                  ILiteralExpression (OperationKind.LiteralExpression, Type: System.String, Constant: "While {0} {1}") (Syntax: '"While {0} {1}"')
                  InConversion: CommonConversion (Exists: True, IsIdentity: True, IsNumeric: False, IsReference: False, IsUserDefined: False) (MethodSymbol: null)
                  OutConversion: CommonConversion (Exists: True, IsIdentity: True, IsNumeric: False, IsReference: False, IsUserDefined: False) (MethodSymbol: null)
                IArgument (ArgumentKind.Explicit, Matching Parameter: arg0) (OperationKind.Argument) (Syntax: 'i')
                  IConversionExpression (Implicit, TryCast: False, Unchecked) (OperationKind.ConversionExpression, Type: System.Object) (Syntax: 'i')
                    Conversion: CommonConversion (Exists: True, IsIdentity: False, IsNumeric: False, IsReference: False, IsUserDefined: False) (MethodSymbol: null)
                    Operand: ILocalReferenceExpression: i (OperationKind.LocalReferenceExpression, Type: System.Int32) (Syntax: 'i')
                  InConversion: CommonConversion (Exists: True, IsIdentity: True, IsNumeric: False, IsReference: False, IsUserDefined: False) (MethodSymbol: null)
                  OutConversion: CommonConversion (Exists: True, IsIdentity: True, IsNumeric: False, IsReference: False, IsUserDefined: False) (MethodSymbol: null)
                IArgument (ArgumentKind.Explicit, Matching Parameter: arg1) (OperationKind.Argument) (Syntax: 'value')
                  IConversionExpression (Implicit, TryCast: False, Unchecked) (OperationKind.ConversionExpression, Type: System.Object) (Syntax: 'value')
                    Conversion: CommonConversion (Exists: True, IsIdentity: False, IsNumeric: False, IsReference: False, IsUserDefined: False) (MethodSymbol: null)
                    Operand: ILocalReferenceExpression: value (OperationKind.LocalReferenceExpression, Type: System.Int32) (Syntax: 'value')
                  InConversion: CommonConversion (Exists: True, IsIdentity: True, IsNumeric: False, IsReference: False, IsUserDefined: False) (MethodSymbol: null)
                  OutConversion: CommonConversion (Exists: True, IsIdentity: True, IsNumeric: False, IsReference: False, IsUserDefined: False) (MethodSymbol: null)
      IExpressionStatement (OperationKind.ExpressionStatement) (Syntax: 'value -= 1')
        Expression: ICompoundAssignmentExpression (BinaryOperatorKind.Subtract, Checked) (OperationKind.CompoundAssignmentExpression, Type: System.Int32) (Syntax: 'value -= 1')
            Left: ILocalReferenceExpression: value (OperationKind.LocalReferenceExpression, Type: System.Int32) (Syntax: 'value')
            Right: ILiteralExpression (OperationKind.LiteralExpression, Type: System.Int32, Constant: 1) (Syntax: '1')
]]>.Value

            VerifyOperationTreeForTest(Of WhileBlockSyntax)(source, expectedOperationTree)
        End Sub

        <CompilerTrait(CompilerFeature.IOperation)>
        <Fact(), WorkItem(17602, "https://github.com/dotnet/roslyn/issues/17602")>
        Public Sub IWhileUntilLoopStatement_WhileImplicit()
            Dim source = <![CDATA[
Class Program
    Private Shared Sub Main()
        Dim number As Integer = 10
        While number'BIND:"While number"
        End While
    End Sub
End Class
    ]]>.Value

            Dim expectedOperationTree = <![CDATA[
IWhileUntilLoopStatement (IsTopTest: True, IsWhile: True) (LoopKind.WhileUntil) (OperationKind.LoopStatement) (Syntax: 'While numbe ... End While')
  Condition: IConversionExpression (Implicit, TryCast: False, Unchecked) (OperationKind.ConversionExpression, Type: System.Boolean) (Syntax: 'number')
      Conversion: CommonConversion (Exists: True, IsIdentity: False, IsNumeric: False, IsReference: False, IsUserDefined: False) (MethodSymbol: null)
      Operand: ILocalReferenceExpression: number (OperationKind.LocalReferenceExpression, Type: System.Int32) (Syntax: 'number')
  Body: IBlockStatement (0 statements) (OperationKind.BlockStatement) (Syntax: 'While numbe ... End While')
]]>.Value

            VerifyOperationTreeForTest(Of WhileBlockSyntax)(source, expectedOperationTree)
        End Sub

        <CompilerTrait(CompilerFeature.IOperation)>
        <Fact(), WorkItem(17602, "https://github.com/dotnet/roslyn/issues/17602")>
        Public Sub IWhileUntilLoopStatement_WhileWithReturn()
            Dim source = <![CDATA[
Class Program
    Private Shared Sub Main()
        System.Console.WriteLine(GetFirstEvenNumber(33))
    End Sub
    Public Shared Function GetFirstEvenNumber(number As Integer) As Integer
        While True'BIND:"While True"
            If (number Mod 2) = 0 Then
                Return number
            End If

            number += 1
        End While
    End Function
End Class
    ]]>.Value

            Dim expectedOperationTree = <![CDATA[
IWhileUntilLoopStatement (IsTopTest: True, IsWhile: True) (LoopKind.WhileUntil) (OperationKind.LoopStatement) (Syntax: 'While True' ... End While')
  Condition: ILiteralExpression (OperationKind.LiteralExpression, Type: System.Boolean, Constant: True) (Syntax: 'True')
  Body: IBlockStatement (2 statements) (OperationKind.BlockStatement) (Syntax: 'While True' ... End While')
      IIfStatement (OperationKind.IfStatement) (Syntax: 'If (number  ... End If')
        Condition: IBinaryOperatorExpression (BinaryOperatorKind.Equals, Checked) (OperationKind.BinaryOperatorExpression, Type: System.Boolean) (Syntax: '(number Mod 2) = 0')
            Left: IParenthesizedExpression (OperationKind.ParenthesizedExpression, Type: System.Int32) (Syntax: '(number Mod 2)')
                Operand: IBinaryOperatorExpression (BinaryOperatorKind.Remainder, Checked) (OperationKind.BinaryOperatorExpression, Type: System.Int32) (Syntax: 'number Mod 2')
                    Left: IParameterReferenceExpression: number (OperationKind.ParameterReferenceExpression, Type: System.Int32) (Syntax: 'number')
                    Right: ILiteralExpression (OperationKind.LiteralExpression, Type: System.Int32, Constant: 2) (Syntax: '2')
            Right: ILiteralExpression (OperationKind.LiteralExpression, Type: System.Int32, Constant: 0) (Syntax: '0')
        IfTrue: IBlockStatement (1 statements) (OperationKind.BlockStatement) (Syntax: 'If (number  ... End If')
            IReturnStatement (OperationKind.ReturnStatement) (Syntax: 'Return number')
              ReturnedValue: IParameterReferenceExpression: number (OperationKind.ParameterReferenceExpression, Type: System.Int32) (Syntax: 'number')
        IfFalse: null
      IExpressionStatement (OperationKind.ExpressionStatement) (Syntax: 'number += 1')
        Expression: ICompoundAssignmentExpression (BinaryOperatorKind.Add, Checked) (OperationKind.CompoundAssignmentExpression, Type: System.Int32) (Syntax: 'number += 1')
            Left: IParameterReferenceExpression: number (OperationKind.ParameterReferenceExpression, Type: System.Int32) (Syntax: 'number')
            Right: ILiteralExpression (OperationKind.LiteralExpression, Type: System.Int32, Constant: 1) (Syntax: '1')]]>.Value

            VerifyOperationTreeForTest(Of WhileBlockSyntax)(source, expectedOperationTree)
        End Sub

        <CompilerTrait(CompilerFeature.IOperation)>
        <Fact(), WorkItem(17602, "https://github.com/dotnet/roslyn/issues/17602")>
        Public Sub IWhileUntilLoopStatement_WhileWithGoto()
            Dim source = <![CDATA[
Class Program
    Private Shared Sub Main()
        System.Console.WriteLine(GetFirstEvenNumber(33))
    End Sub
    Public Shared Function GetFirstEvenNumber(number As Integer) As Integer
        While True'BIND:"While True"
            If (number Mod 2) = 0 Then
                GoTo Even
            End If
            number += 1
Even:
            Return number
        End While
    End Function
End Class
    ]]>.Value

            Dim expectedOperationTree = <![CDATA[
IWhileUntilLoopStatement (IsTopTest: True, IsWhile: True) (LoopKind.WhileUntil) (OperationKind.LoopStatement) (Syntax: 'While True' ... End While')
  Condition: ILiteralExpression (OperationKind.LiteralExpression, Type: System.Boolean, Constant: True) (Syntax: 'True')
  Body: IBlockStatement (4 statements) (OperationKind.BlockStatement) (Syntax: 'While True' ... End While')
      IIfStatement (OperationKind.IfStatement) (Syntax: 'If (number  ... End If')
        Condition: IBinaryOperatorExpression (BinaryOperatorKind.Equals, Checked) (OperationKind.BinaryOperatorExpression, Type: System.Boolean) (Syntax: '(number Mod 2) = 0')
            Left: IParenthesizedExpression (OperationKind.ParenthesizedExpression, Type: System.Int32) (Syntax: '(number Mod 2)')
                Operand: IBinaryOperatorExpression (BinaryOperatorKind.Remainder, Checked) (OperationKind.BinaryOperatorExpression, Type: System.Int32) (Syntax: 'number Mod 2')
                    Left: IParameterReferenceExpression: number (OperationKind.ParameterReferenceExpression, Type: System.Int32) (Syntax: 'number')
                    Right: ILiteralExpression (OperationKind.LiteralExpression, Type: System.Int32, Constant: 2) (Syntax: '2')
            Right: ILiteralExpression (OperationKind.LiteralExpression, Type: System.Int32, Constant: 0) (Syntax: '0')
        IfTrue: IBlockStatement (1 statements) (OperationKind.BlockStatement) (Syntax: 'If (number  ... End If')
            IBranchStatement (BranchKind.GoTo, Label: Even) (OperationKind.BranchStatement) (Syntax: 'GoTo Even')
        IfFalse: null
      IExpressionStatement (OperationKind.ExpressionStatement) (Syntax: 'number += 1')
        Expression: ICompoundAssignmentExpression (BinaryOperatorKind.Add, Checked) (OperationKind.CompoundAssignmentExpression, Type: System.Int32) (Syntax: 'number += 1')
            Left: IParameterReferenceExpression: number (OperationKind.ParameterReferenceExpression, Type: System.Int32) (Syntax: 'number')
            Right: ILiteralExpression (OperationKind.LiteralExpression, Type: System.Int32, Constant: 1) (Syntax: '1')
      ILabeledStatement (Label: Even) (OperationKind.LabeledStatement) (Syntax: 'Even:')
        Statement: null
      IReturnStatement (OperationKind.ReturnStatement) (Syntax: 'Return number')
        ReturnedValue: IParameterReferenceExpression: number (OperationKind.ParameterReferenceExpression, Type: System.Int32) (Syntax: 'number')]]>.Value

            VerifyOperationTreeForTest(Of WhileBlockSyntax)(source, expectedOperationTree)
        End Sub

        <CompilerTrait(CompilerFeature.IOperation)>
        <Fact(), WorkItem(17602, "https://github.com/dotnet/roslyn/issues/17602")>
        Public Sub IWhileUntilLoopStatement_WhileMissingCondition()
            Dim source = <![CDATA[
Class Program
    Private Shared Sub Main()
        Dim index As Integer = 0
        Dim condition As Boolean = True
        While 'BIND:"While "
            Dim value As Integer = System.Threading.Interlocked.Increment(index)
            If value > 100 Then
                condition = False
            End If
        End While
    End Sub
End Class
    ]]>.Value

            Dim expectedOperationTree = <![CDATA[
IWhileUntilLoopStatement (IsTopTest: True, IsWhile: True) (LoopKind.WhileUntil) (OperationKind.LoopStatement, IsInvalid) (Syntax: 'While 'BIND ... End While')
  Condition: IConversionExpression (Implicit, TryCast: False, Unchecked) (OperationKind.ConversionExpression, Type: System.Boolean, IsInvalid) (Syntax: '')
      Conversion: CommonConversion (Exists: False, IsIdentity: False, IsNumeric: False, IsReference: False, IsUserDefined: False) (MethodSymbol: null)
      Operand: IInvalidExpression (OperationKind.InvalidExpression, Type: ?, IsInvalid) (Syntax: '')
          Children(0)
  Body: IBlockStatement (2 statements, 1 locals) (OperationKind.BlockStatement, IsInvalid) (Syntax: 'While 'BIND ... End While')
      Locals: Local_1: value As System.Int32
      IVariableDeclarationStatement (1 declarations) (OperationKind.VariableDeclarationStatement) (Syntax: 'Dim value A ... ment(index)')
        IVariableDeclaration (1 variables) (OperationKind.VariableDeclaration) (Syntax: 'value')
          Variables: Local_1: value As System.Int32
          Initializer: IInvocationExpression (Function System.Threading.Interlocked.Increment(ByRef location As System.Int32) As System.Int32) (OperationKind.InvocationExpression, Type: System.Int32) (Syntax: 'System.Thre ... ment(index)')
              Instance Receiver: null
              Arguments(1):
                  IArgument (ArgumentKind.Explicit, Matching Parameter: location) (OperationKind.Argument) (Syntax: 'index')
                    ILocalReferenceExpression: index (OperationKind.LocalReferenceExpression, Type: System.Int32) (Syntax: 'index')
                    InConversion: CommonConversion (Exists: True, IsIdentity: True, IsNumeric: False, IsReference: False, IsUserDefined: False) (MethodSymbol: null)
                    OutConversion: CommonConversion (Exists: True, IsIdentity: True, IsNumeric: False, IsReference: False, IsUserDefined: False) (MethodSymbol: null)
      IIfStatement (OperationKind.IfStatement) (Syntax: 'If value >  ... End If')
        Condition: IBinaryOperatorExpression (BinaryOperatorKind.GreaterThan, Checked) (OperationKind.BinaryOperatorExpression, Type: System.Boolean) (Syntax: 'value > 100')
            Left: ILocalReferenceExpression: value (OperationKind.LocalReferenceExpression, Type: System.Int32) (Syntax: 'value')
            Right: ILiteralExpression (OperationKind.LiteralExpression, Type: System.Int32, Constant: 100) (Syntax: '100')
        IfTrue: IBlockStatement (1 statements) (OperationKind.BlockStatement) (Syntax: 'If value >  ... End If')
            IExpressionStatement (OperationKind.ExpressionStatement) (Syntax: 'condition = False')
              Expression: ISimpleAssignmentExpression (OperationKind.SimpleAssignmentExpression, Type: System.Boolean) (Syntax: 'condition = False')
                  Left: ILocalReferenceExpression: condition (OperationKind.LocalReferenceExpression, Type: System.Boolean) (Syntax: 'condition')
                  Right: ILiteralExpression (OperationKind.LiteralExpression, Type: System.Boolean, Constant: False) (Syntax: 'False')
        IfFalse: null
]]>.Value

            VerifyOperationTreeForTest(Of WhileBlockSyntax)(source, expectedOperationTree)
        End Sub

        <CompilerTrait(CompilerFeature.IOperation)>
        <Fact(), WorkItem(17602, "https://github.com/dotnet/roslyn/issues/17602")>
        Public Sub IWhileUntilLoopStatement_WhileMissingStatement()
            Dim source = <![CDATA[
Class Program
    Private Shared Sub Main()
        Dim index As Integer = 0
        Dim condition As Boolean = True
        While (condition)'BIND:"While (condition)"
        End While
    End Sub
End Class

    ]]>.Value

            Dim expectedOperationTree = <![CDATA[
IWhileUntilLoopStatement (IsTopTest: True, IsWhile: True) (LoopKind.WhileUntil) (OperationKind.LoopStatement) (Syntax: 'While (cond ... End While')
  Condition: IParenthesizedExpression (OperationKind.ParenthesizedExpression, Type: System.Boolean) (Syntax: '(condition)')
      Operand: ILocalReferenceExpression: condition (OperationKind.LocalReferenceExpression, Type: System.Boolean) (Syntax: 'condition')
  Body: IBlockStatement (0 statements) (OperationKind.BlockStatement) (Syntax: 'While (cond ... End While')
]]>.Value

            VerifyOperationTreeForTest(Of WhileBlockSyntax)(source, expectedOperationTree)
        End Sub

        <CompilerTrait(CompilerFeature.IOperation)>
        <Fact(), WorkItem(17602, "https://github.com/dotnet/roslyn/issues/17602")>
        Public Sub IWhileUntilLoopStatement_WhileWithContinue()
            Dim source = <![CDATA[
Class ContinueTest
    Private Shared Sub Main()
        Dim i As Integer = 0
        While i <= 10'BIND:"While i <= 10"
            i += 1
            If i < 9 Then
                Continue While
            End If
            System.Console.WriteLine(i)
        End While
    End Sub
End Class
    ]]>.Value

            Dim expectedOperationTree = <![CDATA[
IWhileUntilLoopStatement (IsTopTest: True, IsWhile: True) (LoopKind.WhileUntil) (OperationKind.LoopStatement) (Syntax: 'While i <=  ... End While')
  Condition: IBinaryOperatorExpression (BinaryOperatorKind.LessThanOrEqual, Checked) (OperationKind.BinaryOperatorExpression, Type: System.Boolean) (Syntax: 'i <= 10')
      Left: ILocalReferenceExpression: i (OperationKind.LocalReferenceExpression, Type: System.Int32) (Syntax: 'i')
      Right: ILiteralExpression (OperationKind.LiteralExpression, Type: System.Int32, Constant: 10) (Syntax: '10')
  Body: IBlockStatement (3 statements) (OperationKind.BlockStatement) (Syntax: 'While i <=  ... End While')
      IExpressionStatement (OperationKind.ExpressionStatement) (Syntax: 'i += 1')
        Expression: ICompoundAssignmentExpression (BinaryOperatorKind.Add, Checked) (OperationKind.CompoundAssignmentExpression, Type: System.Int32) (Syntax: 'i += 1')
            Left: ILocalReferenceExpression: i (OperationKind.LocalReferenceExpression, Type: System.Int32) (Syntax: 'i')
            Right: ILiteralExpression (OperationKind.LiteralExpression, Type: System.Int32, Constant: 1) (Syntax: '1')
      IIfStatement (OperationKind.IfStatement) (Syntax: 'If i < 9 Th ... End If')
        Condition: IBinaryOperatorExpression (BinaryOperatorKind.LessThan, Checked) (OperationKind.BinaryOperatorExpression, Type: System.Boolean) (Syntax: 'i < 9')
            Left: ILocalReferenceExpression: i (OperationKind.LocalReferenceExpression, Type: System.Int32) (Syntax: 'i')
            Right: ILiteralExpression (OperationKind.LiteralExpression, Type: System.Int32, Constant: 9) (Syntax: '9')
        IfTrue: IBlockStatement (1 statements) (OperationKind.BlockStatement) (Syntax: 'If i < 9 Th ... End If')
            IBranchStatement (BranchKind.Continue, Label: continue) (OperationKind.BranchStatement) (Syntax: 'Continue While')
        IfFalse: null
      IExpressionStatement (OperationKind.ExpressionStatement) (Syntax: 'System.Cons ... riteLine(i)')
        Expression: IInvocationExpression (Sub System.Console.WriteLine(value As System.Int32)) (OperationKind.InvocationExpression, Type: System.Void) (Syntax: 'System.Cons ... riteLine(i)')
            Instance Receiver: null
            Arguments(1):
                IArgument (ArgumentKind.Explicit, Matching Parameter: value) (OperationKind.Argument) (Syntax: 'i')
                  ILocalReferenceExpression: i (OperationKind.LocalReferenceExpression, Type: System.Int32) (Syntax: 'i')
                  InConversion: CommonConversion (Exists: True, IsIdentity: True, IsNumeric: False, IsReference: False, IsUserDefined: False) (MethodSymbol: null)
                  OutConversion: CommonConversion (Exists: True, IsIdentity: True, IsNumeric: False, IsReference: False, IsUserDefined: False) (MethodSymbol: null)
]]>.Value

            VerifyOperationTreeForTest(Of WhileBlockSyntax)(source, expectedOperationTree)
        End Sub

        <CompilerTrait(CompilerFeature.IOperation)>
        <Fact(), WorkItem(17602, "https://github.com/dotnet/roslyn/issues/17602")>
        Public Sub IWhileUntilLoopStatement_WhileConditionInvocationExpression()
            Dim source = <![CDATA[
Class ContinueTest
    Private Shared Sub Main()
        Dim i As Integer = 0
        While IsTrue(i)'BIND:"While IsTrue(i)"
            i += 1
            System.Console.WriteLine(i)
        End While
    End Sub
    Private Shared Function IsTrue(i As Integer) As Boolean
        If i < 9 Then
            Return True
        Else
            Return False
        End If
    End Function
End Class
    ]]>.Value

            Dim expectedOperationTree = <![CDATA[
IWhileUntilLoopStatement (IsTopTest: True, IsWhile: True) (LoopKind.WhileUntil) (OperationKind.LoopStatement) (Syntax: 'While IsTru ... End While')
  Condition: IInvocationExpression (Function ContinueTest.IsTrue(i As System.Int32) As System.Boolean) (OperationKind.InvocationExpression, Type: System.Boolean) (Syntax: 'IsTrue(i)')
      Instance Receiver: null
      Arguments(1):
          IArgument (ArgumentKind.Explicit, Matching Parameter: i) (OperationKind.Argument) (Syntax: 'i')
            ILocalReferenceExpression: i (OperationKind.LocalReferenceExpression, Type: System.Int32) (Syntax: 'i')
            InConversion: CommonConversion (Exists: True, IsIdentity: True, IsNumeric: False, IsReference: False, IsUserDefined: False) (MethodSymbol: null)
            OutConversion: CommonConversion (Exists: True, IsIdentity: True, IsNumeric: False, IsReference: False, IsUserDefined: False) (MethodSymbol: null)
  Body: IBlockStatement (2 statements) (OperationKind.BlockStatement) (Syntax: 'While IsTru ... End While')
      IExpressionStatement (OperationKind.ExpressionStatement) (Syntax: 'i += 1')
        Expression: ICompoundAssignmentExpression (BinaryOperatorKind.Add, Checked) (OperationKind.CompoundAssignmentExpression, Type: System.Int32) (Syntax: 'i += 1')
            Left: ILocalReferenceExpression: i (OperationKind.LocalReferenceExpression, Type: System.Int32) (Syntax: 'i')
            Right: ILiteralExpression (OperationKind.LiteralExpression, Type: System.Int32, Constant: 1) (Syntax: '1')
      IExpressionStatement (OperationKind.ExpressionStatement) (Syntax: 'System.Cons ... riteLine(i)')
        Expression: IInvocationExpression (Sub System.Console.WriteLine(value As System.Int32)) (OperationKind.InvocationExpression, Type: System.Void) (Syntax: 'System.Cons ... riteLine(i)')
            Instance Receiver: null
            Arguments(1):
                IArgument (ArgumentKind.Explicit, Matching Parameter: value) (OperationKind.Argument) (Syntax: 'i')
                  ILocalReferenceExpression: i (OperationKind.LocalReferenceExpression, Type: System.Int32) (Syntax: 'i')
<<<<<<< HEAD
                  InConversion: CommonConversion (Exists: True, IsIdentity: True, IsNumeric: False, IsReference: False, IsUserDefined: False) (MethodSymbol: null)
                  OutConversion: CommonConversion (Exists: True, IsIdentity: True, IsNumeric: False, IsReference: False, IsUserDefined: False) (MethodSymbol: null)
=======
                  InConversion: null
                  OutConversion: null
>>>>>>> 718c6631
]]>.Value

            VerifyOperationTreeForTest(Of WhileBlockSyntax)(source, expectedOperationTree)
        End Sub

        <CompilerTrait(CompilerFeature.IOperation)>
        <Fact(), WorkItem(17602, "https://github.com/dotnet/roslyn/issues/17602")>
        Public Sub IWhileUntilLoopStatement_WhileNested()
            Dim source = <![CDATA[
Class Test
    Private Shared Sub Main()
        Dim i As Integer = 0
        While i < 10'BIND:"While i < 10"
            i += 1
            Dim j As Integer = 0
            While j < 10
                j += 1
                System.Console.WriteLine(j)
            End While
            System.Console.WriteLine(i)
        End While
    End Sub
End Class
    ]]>.Value

            Dim expectedOperationTree = <![CDATA[
IWhileUntilLoopStatement (IsTopTest: True, IsWhile: True) (LoopKind.WhileUntil) (OperationKind.LoopStatement) (Syntax: 'While i < 1 ... End While')
  Condition: IBinaryOperatorExpression (BinaryOperatorKind.LessThan, Checked) (OperationKind.BinaryOperatorExpression, Type: System.Boolean) (Syntax: 'i < 10')
      Left: ILocalReferenceExpression: i (OperationKind.LocalReferenceExpression, Type: System.Int32) (Syntax: 'i')
      Right: ILiteralExpression (OperationKind.LiteralExpression, Type: System.Int32, Constant: 10) (Syntax: '10')
  Body: IBlockStatement (4 statements, 1 locals) (OperationKind.BlockStatement) (Syntax: 'While i < 1 ... End While')
      Locals: Local_1: j As System.Int32
      IExpressionStatement (OperationKind.ExpressionStatement) (Syntax: 'i += 1')
        Expression: ICompoundAssignmentExpression (BinaryOperatorKind.Add, Checked) (OperationKind.CompoundAssignmentExpression, Type: System.Int32) (Syntax: 'i += 1')
            Left: ILocalReferenceExpression: i (OperationKind.LocalReferenceExpression, Type: System.Int32) (Syntax: 'i')
            Right: ILiteralExpression (OperationKind.LiteralExpression, Type: System.Int32, Constant: 1) (Syntax: '1')
      IVariableDeclarationStatement (1 declarations) (OperationKind.VariableDeclarationStatement) (Syntax: 'Dim j As Integer = 0')
        IVariableDeclaration (1 variables) (OperationKind.VariableDeclaration) (Syntax: 'j')
          Variables: Local_1: j As System.Int32
          Initializer: ILiteralExpression (OperationKind.LiteralExpression, Type: System.Int32, Constant: 0) (Syntax: '0')
      IWhileUntilLoopStatement (IsTopTest: True, IsWhile: True) (LoopKind.WhileUntil) (OperationKind.LoopStatement) (Syntax: 'While j < 1 ... End While')
        Condition: IBinaryOperatorExpression (BinaryOperatorKind.LessThan, Checked) (OperationKind.BinaryOperatorExpression, Type: System.Boolean) (Syntax: 'j < 10')
            Left: ILocalReferenceExpression: j (OperationKind.LocalReferenceExpression, Type: System.Int32) (Syntax: 'j')
            Right: ILiteralExpression (OperationKind.LiteralExpression, Type: System.Int32, Constant: 10) (Syntax: '10')
        Body: IBlockStatement (2 statements) (OperationKind.BlockStatement) (Syntax: 'While j < 1 ... End While')
            IExpressionStatement (OperationKind.ExpressionStatement) (Syntax: 'j += 1')
              Expression: ICompoundAssignmentExpression (BinaryOperatorKind.Add, Checked) (OperationKind.CompoundAssignmentExpression, Type: System.Int32) (Syntax: 'j += 1')
                  Left: ILocalReferenceExpression: j (OperationKind.LocalReferenceExpression, Type: System.Int32) (Syntax: 'j')
                  Right: ILiteralExpression (OperationKind.LiteralExpression, Type: System.Int32, Constant: 1) (Syntax: '1')
            IExpressionStatement (OperationKind.ExpressionStatement) (Syntax: 'System.Cons ... riteLine(j)')
              Expression: IInvocationExpression (Sub System.Console.WriteLine(value As System.Int32)) (OperationKind.InvocationExpression, Type: System.Void) (Syntax: 'System.Cons ... riteLine(j)')
                  Instance Receiver: null
                  Arguments(1):
                      IArgument (ArgumentKind.Explicit, Matching Parameter: value) (OperationKind.Argument) (Syntax: 'j')
                        ILocalReferenceExpression: j (OperationKind.LocalReferenceExpression, Type: System.Int32) (Syntax: 'j')
                        InConversion: CommonConversion (Exists: True, IsIdentity: True, IsNumeric: False, IsReference: False, IsUserDefined: False) (MethodSymbol: null)
                        OutConversion: CommonConversion (Exists: True, IsIdentity: True, IsNumeric: False, IsReference: False, IsUserDefined: False) (MethodSymbol: null)
      IExpressionStatement (OperationKind.ExpressionStatement) (Syntax: 'System.Cons ... riteLine(i)')
        Expression: IInvocationExpression (Sub System.Console.WriteLine(value As System.Int32)) (OperationKind.InvocationExpression, Type: System.Void) (Syntax: 'System.Cons ... riteLine(i)')
            Instance Receiver: null
            Arguments(1):
                IArgument (ArgumentKind.Explicit, Matching Parameter: value) (OperationKind.Argument) (Syntax: 'i')
                  ILocalReferenceExpression: i (OperationKind.LocalReferenceExpression, Type: System.Int32) (Syntax: 'i')
<<<<<<< HEAD
                  InConversion: CommonConversion (Exists: True, IsIdentity: True, IsNumeric: False, IsReference: False, IsUserDefined: False) (MethodSymbol: null)
                  OutConversion: CommonConversion (Exists: True, IsIdentity: True, IsNumeric: False, IsReference: False, IsUserDefined: False) (MethodSymbol: null)
=======
                  InConversion: null
                  OutConversion: null
>>>>>>> 718c6631
]]>.Value

            VerifyOperationTreeForTest(Of WhileBlockSyntax)(source, expectedOperationTree)
        End Sub

        <CompilerTrait(CompilerFeature.IOperation)>
        <Fact(), WorkItem(17602, "https://github.com/dotnet/roslyn/issues/17602")>
        Public Sub IWhileUntilLoopStatement_WhileChangeOuterInnerValue()
            Dim source = <![CDATA[
Class Test
    Private Shared Sub Main()
        Dim i As Integer = 0
        While i < 10'BIND:"While i < 10"
            i += 1
            Dim j As Integer = 0
            While j < 10
                j += 1
                i = i + j
                System.Console.WriteLine(j)
            End While
            System.Console.WriteLine(i)
        End While
    End Sub
End Class
    ]]>.Value

            Dim expectedOperationTree = <![CDATA[
IWhileUntilLoopStatement (IsTopTest: True, IsWhile: True) (LoopKind.WhileUntil) (OperationKind.LoopStatement) (Syntax: 'While i < 1 ... End While')
  Condition: IBinaryOperatorExpression (BinaryOperatorKind.LessThan, Checked) (OperationKind.BinaryOperatorExpression, Type: System.Boolean) (Syntax: 'i < 10')
      Left: ILocalReferenceExpression: i (OperationKind.LocalReferenceExpression, Type: System.Int32) (Syntax: 'i')
      Right: ILiteralExpression (OperationKind.LiteralExpression, Type: System.Int32, Constant: 10) (Syntax: '10')
  Body: IBlockStatement (4 statements, 1 locals) (OperationKind.BlockStatement) (Syntax: 'While i < 1 ... End While')
      Locals: Local_1: j As System.Int32
      IExpressionStatement (OperationKind.ExpressionStatement) (Syntax: 'i += 1')
        Expression: ICompoundAssignmentExpression (BinaryOperatorKind.Add, Checked) (OperationKind.CompoundAssignmentExpression, Type: System.Int32) (Syntax: 'i += 1')
            Left: ILocalReferenceExpression: i (OperationKind.LocalReferenceExpression, Type: System.Int32) (Syntax: 'i')
            Right: ILiteralExpression (OperationKind.LiteralExpression, Type: System.Int32, Constant: 1) (Syntax: '1')
      IVariableDeclarationStatement (1 declarations) (OperationKind.VariableDeclarationStatement) (Syntax: 'Dim j As Integer = 0')
        IVariableDeclaration (1 variables) (OperationKind.VariableDeclaration) (Syntax: 'j')
          Variables: Local_1: j As System.Int32
          Initializer: ILiteralExpression (OperationKind.LiteralExpression, Type: System.Int32, Constant: 0) (Syntax: '0')
      IWhileUntilLoopStatement (IsTopTest: True, IsWhile: True) (LoopKind.WhileUntil) (OperationKind.LoopStatement) (Syntax: 'While j < 1 ... End While')
        Condition: IBinaryOperatorExpression (BinaryOperatorKind.LessThan, Checked) (OperationKind.BinaryOperatorExpression, Type: System.Boolean) (Syntax: 'j < 10')
            Left: ILocalReferenceExpression: j (OperationKind.LocalReferenceExpression, Type: System.Int32) (Syntax: 'j')
            Right: ILiteralExpression (OperationKind.LiteralExpression, Type: System.Int32, Constant: 10) (Syntax: '10')
        Body: IBlockStatement (3 statements) (OperationKind.BlockStatement) (Syntax: 'While j < 1 ... End While')
            IExpressionStatement (OperationKind.ExpressionStatement) (Syntax: 'j += 1')
              Expression: ICompoundAssignmentExpression (BinaryOperatorKind.Add, Checked) (OperationKind.CompoundAssignmentExpression, Type: System.Int32) (Syntax: 'j += 1')
                  Left: ILocalReferenceExpression: j (OperationKind.LocalReferenceExpression, Type: System.Int32) (Syntax: 'j')
                  Right: ILiteralExpression (OperationKind.LiteralExpression, Type: System.Int32, Constant: 1) (Syntax: '1')
            IExpressionStatement (OperationKind.ExpressionStatement) (Syntax: 'i = i + j')
              Expression: ISimpleAssignmentExpression (OperationKind.SimpleAssignmentExpression, Type: System.Int32) (Syntax: 'i = i + j')
                  Left: ILocalReferenceExpression: i (OperationKind.LocalReferenceExpression, Type: System.Int32) (Syntax: 'i')
                  Right: IBinaryOperatorExpression (BinaryOperatorKind.Add, Checked) (OperationKind.BinaryOperatorExpression, Type: System.Int32) (Syntax: 'i + j')
                      Left: ILocalReferenceExpression: i (OperationKind.LocalReferenceExpression, Type: System.Int32) (Syntax: 'i')
                      Right: ILocalReferenceExpression: j (OperationKind.LocalReferenceExpression, Type: System.Int32) (Syntax: 'j')
            IExpressionStatement (OperationKind.ExpressionStatement) (Syntax: 'System.Cons ... riteLine(j)')
              Expression: IInvocationExpression (Sub System.Console.WriteLine(value As System.Int32)) (OperationKind.InvocationExpression, Type: System.Void) (Syntax: 'System.Cons ... riteLine(j)')
                  Instance Receiver: null
                  Arguments(1):
                      IArgument (ArgumentKind.Explicit, Matching Parameter: value) (OperationKind.Argument) (Syntax: 'j')
                        ILocalReferenceExpression: j (OperationKind.LocalReferenceExpression, Type: System.Int32) (Syntax: 'j')
                        InConversion: CommonConversion (Exists: True, IsIdentity: True, IsNumeric: False, IsReference: False, IsUserDefined: False) (MethodSymbol: null)
                        OutConversion: CommonConversion (Exists: True, IsIdentity: True, IsNumeric: False, IsReference: False, IsUserDefined: False) (MethodSymbol: null)
      IExpressionStatement (OperationKind.ExpressionStatement) (Syntax: 'System.Cons ... riteLine(i)')
        Expression: IInvocationExpression (Sub System.Console.WriteLine(value As System.Int32)) (OperationKind.InvocationExpression, Type: System.Void) (Syntax: 'System.Cons ... riteLine(i)')
            Instance Receiver: null
            Arguments(1):
                IArgument (ArgumentKind.Explicit, Matching Parameter: value) (OperationKind.Argument) (Syntax: 'i')
                  ILocalReferenceExpression: i (OperationKind.LocalReferenceExpression, Type: System.Int32) (Syntax: 'i')
<<<<<<< HEAD
                  InConversion: CommonConversion (Exists: True, IsIdentity: True, IsNumeric: False, IsReference: False, IsUserDefined: False) (MethodSymbol: null)
                  OutConversion: CommonConversion (Exists: True, IsIdentity: True, IsNumeric: False, IsReference: False, IsUserDefined: False) (MethodSymbol: null)
=======
                  InConversion: null
                  OutConversion: null
>>>>>>> 718c6631
]]>.Value

            VerifyOperationTreeForTest(Of WhileBlockSyntax)(source, expectedOperationTree)
        End Sub

        <CompilerTrait(CompilerFeature.IOperation)>
        <Fact(), WorkItem(17602, "https://github.com/dotnet/roslyn/issues/17602")>
        Public Sub IWhileUntilLoopStatement_WhileIncrementInCondition()
            Dim source = <![CDATA[
Class Program
    Private Shared Sub Main(args As String())
        Dim i As Integer = 0
        While System.Threading.Interlocked.Increment(i) < 5'BIND:"While System.Threading.Interlocked.Increment(i) < 5"
            System.Console.WriteLine(i)
        End While
    End Sub
End Class
    ]]>.Value

            Dim expectedOperationTree = <![CDATA[
IWhileUntilLoopStatement (IsTopTest: True, IsWhile: True) (LoopKind.WhileUntil) (OperationKind.LoopStatement) (Syntax: 'While Syste ... End While')
  Condition: IBinaryOperatorExpression (BinaryOperatorKind.LessThan, Checked) (OperationKind.BinaryOperatorExpression, Type: System.Boolean) (Syntax: 'System.Thre ... ment(i) < 5')
      Left: IInvocationExpression (Function System.Threading.Interlocked.Increment(ByRef location As System.Int32) As System.Int32) (OperationKind.InvocationExpression, Type: System.Int32) (Syntax: 'System.Thre ... ncrement(i)')
          Instance Receiver: null
          Arguments(1):
              IArgument (ArgumentKind.Explicit, Matching Parameter: location) (OperationKind.Argument) (Syntax: 'i')
                ILocalReferenceExpression: i (OperationKind.LocalReferenceExpression, Type: System.Int32) (Syntax: 'i')
                InConversion: CommonConversion (Exists: True, IsIdentity: True, IsNumeric: False, IsReference: False, IsUserDefined: False) (MethodSymbol: null)
                OutConversion: CommonConversion (Exists: True, IsIdentity: True, IsNumeric: False, IsReference: False, IsUserDefined: False) (MethodSymbol: null)
      Right: ILiteralExpression (OperationKind.LiteralExpression, Type: System.Int32, Constant: 5) (Syntax: '5')
  Body: IBlockStatement (1 statements) (OperationKind.BlockStatement) (Syntax: 'While Syste ... End While')
      IExpressionStatement (OperationKind.ExpressionStatement) (Syntax: 'System.Cons ... riteLine(i)')
        Expression: IInvocationExpression (Sub System.Console.WriteLine(value As System.Int32)) (OperationKind.InvocationExpression, Type: System.Void) (Syntax: 'System.Cons ... riteLine(i)')
            Instance Receiver: null
            Arguments(1):
                IArgument (ArgumentKind.Explicit, Matching Parameter: value) (OperationKind.Argument) (Syntax: 'i')
                  ILocalReferenceExpression: i (OperationKind.LocalReferenceExpression, Type: System.Int32) (Syntax: 'i')
<<<<<<< HEAD
                  InConversion: CommonConversion (Exists: True, IsIdentity: True, IsNumeric: False, IsReference: False, IsUserDefined: False) (MethodSymbol: null)
                  OutConversion: CommonConversion (Exists: True, IsIdentity: True, IsNumeric: False, IsReference: False, IsUserDefined: False) (MethodSymbol: null)
=======
                  InConversion: null
                  OutConversion: null
>>>>>>> 718c6631
]]>.Value

            VerifyOperationTreeForTest(Of WhileBlockSyntax)(source, expectedOperationTree)
        End Sub

        <CompilerTrait(CompilerFeature.IOperation)>
        <Fact(), WorkItem(17602, "https://github.com/dotnet/roslyn/issues/17602")>
        Public Sub IWhileUntilLoopStatement_WhileInfiniteLoop()
            Dim source = <![CDATA[
Class C
    Private Shared Sub Main(args As String())
        Dim i As Integer = 1
        While i > 0'BIND:"While i > 0"
            i += 1
        End While
    End Sub
End Class

    ]]>.Value

            Dim expectedOperationTree = <![CDATA[
IWhileUntilLoopStatement (IsTopTest: True, IsWhile: True) (LoopKind.WhileUntil) (OperationKind.LoopStatement) (Syntax: 'While i > 0 ... End While')
  Condition: IBinaryOperatorExpression (BinaryOperatorKind.GreaterThan, Checked) (OperationKind.BinaryOperatorExpression, Type: System.Boolean) (Syntax: 'i > 0')
      Left: ILocalReferenceExpression: i (OperationKind.LocalReferenceExpression, Type: System.Int32) (Syntax: 'i')
      Right: ILiteralExpression (OperationKind.LiteralExpression, Type: System.Int32, Constant: 0) (Syntax: '0')
  Body: IBlockStatement (1 statements) (OperationKind.BlockStatement) (Syntax: 'While i > 0 ... End While')
      IExpressionStatement (OperationKind.ExpressionStatement) (Syntax: 'i += 1')
        Expression: ICompoundAssignmentExpression (BinaryOperatorKind.Add, Checked) (OperationKind.CompoundAssignmentExpression, Type: System.Int32) (Syntax: 'i += 1')
            Left: ILocalReferenceExpression: i (OperationKind.LocalReferenceExpression, Type: System.Int32) (Syntax: 'i')
            Right: ILiteralExpression (OperationKind.LiteralExpression, Type: System.Int32, Constant: 1) (Syntax: '1')
]]>.Value

            VerifyOperationTreeForTest(Of WhileBlockSyntax)(source, expectedOperationTree)
        End Sub

        <CompilerTrait(CompilerFeature.IOperation)>
        <Fact(), WorkItem(17602, "https://github.com/dotnet/roslyn/issues/17602")>
        Public Sub IWhileUntilLoopStatement_WhileConstantCheck()
            Dim source = <![CDATA[
Class Program
    Private Function foo() As Boolean
        Const b As Boolean = True
        While b = b'BIND:"While b = b"
            Return b
        End While
    End Function

End Class
    ]]>.Value

            Dim expectedOperationTree = <![CDATA[
IWhileUntilLoopStatement (IsTopTest: True, IsWhile: True) (LoopKind.WhileUntil) (OperationKind.LoopStatement) (Syntax: 'While b = b ... End While')
  Condition: IBinaryOperatorExpression (BinaryOperatorKind.Equals, Checked) (OperationKind.BinaryOperatorExpression, Type: System.Boolean, Constant: True) (Syntax: 'b = b')
      Left: ILocalReferenceExpression: b (OperationKind.LocalReferenceExpression, Type: System.Boolean, Constant: True) (Syntax: 'b')
      Right: ILocalReferenceExpression: b (OperationKind.LocalReferenceExpression, Type: System.Boolean, Constant: True) (Syntax: 'b')
  Body: IBlockStatement (1 statements) (OperationKind.BlockStatement) (Syntax: 'While b = b ... End While')
      IReturnStatement (OperationKind.ReturnStatement) (Syntax: 'Return b')
        ReturnedValue: ILocalReferenceExpression: b (OperationKind.LocalReferenceExpression, Type: System.Boolean, Constant: True) (Syntax: 'b')
]]>.Value

            VerifyOperationTreeForTest(Of WhileBlockSyntax)(source, expectedOperationTree)
        End Sub

        <CompilerTrait(CompilerFeature.IOperation)>
        <Fact(), WorkItem(17602, "https://github.com/dotnet/roslyn/issues/17602")>
        Public Sub IWhileUntilLoopStatement_WhileWithTryCatch()
            Dim source = <![CDATA[
Public Class TryCatchFinally
    Public Sub TryMethod()
        Dim x As SByte = 111, y As SByte
        While System.Math.Max(System.Threading.Interlocked.Decrement(x), x + 1) > 0'BIND:"While System.Math.Max(System.Threading.Interlocked.Decrement(x), x + 1) > 0"
            Try
                y = CSByte(x / 2)
            Finally
                Throw New System.Exception()
            End Try
        End While

    End Sub
End Class
    ]]>.Value

            Dim expectedOperationTree = <![CDATA[
IWhileUntilLoopStatement (IsTopTest: True, IsWhile: True) (LoopKind.WhileUntil) (OperationKind.LoopStatement, IsInvalid) (Syntax: 'While Syste ... End While')
  Condition: IConversionExpression (Implicit, TryCast: False, Unchecked) (OperationKind.ConversionExpression, Type: System.Boolean, IsInvalid) (Syntax: 'System.Math ...  x + 1) > 0')
      Conversion: CommonConversion (Exists: False, IsIdentity: False, IsNumeric: False, IsReference: False, IsUserDefined: False) (MethodSymbol: null)
      Operand: IBinaryOperatorExpression (BinaryOperatorKind.GreaterThan, Checked) (OperationKind.BinaryOperatorExpression, Type: ?, IsInvalid) (Syntax: 'System.Math ...  x + 1) > 0')
          Left: IInvalidExpression (OperationKind.InvalidExpression, Type: ?, IsInvalid) (Syntax: 'System.Math ... (x), x + 1)')
              Children(3):
                  IOperation:  (OperationKind.None) (Syntax: 'System.Math.Max')
                  IInvalidExpression (OperationKind.InvalidExpression, Type: ?, IsInvalid) (Syntax: 'System.Thre ... ecrement(x)')
                    Children(2):
                        IOperation:  (OperationKind.None, IsInvalid) (Syntax: 'System.Thre ... d.Decrement')
                        ILocalReferenceExpression: x (OperationKind.LocalReferenceExpression, Type: System.SByte) (Syntax: 'x')
                  IBinaryOperatorExpression (BinaryOperatorKind.Add, Checked) (OperationKind.BinaryOperatorExpression, Type: System.Int32) (Syntax: 'x + 1')
                    Left: IConversionExpression (Implicit, TryCast: False, Unchecked) (OperationKind.ConversionExpression, Type: System.Int32) (Syntax: 'x')
                        Conversion: CommonConversion (Exists: True, IsIdentity: False, IsNumeric: True, IsReference: False, IsUserDefined: False) (MethodSymbol: null)
                        Operand: ILocalReferenceExpression: x (OperationKind.LocalReferenceExpression, Type: System.SByte) (Syntax: 'x')
                    Right: ILiteralExpression (OperationKind.LiteralExpression, Type: System.Int32, Constant: 1) (Syntax: '1')
          Right: ILiteralExpression (OperationKind.LiteralExpression, Type: System.Int32, Constant: 0) (Syntax: '0')
  Body: IBlockStatement (1 statements) (OperationKind.BlockStatement, IsInvalid) (Syntax: 'While Syste ... End While')
      ITryStatement (OperationKind.TryStatement) (Syntax: 'Try ... End Try')
        Body: IBlockStatement (1 statements) (OperationKind.BlockStatement) (Syntax: 'Try ... End Try')
            IExpressionStatement (OperationKind.ExpressionStatement) (Syntax: 'y = CSByte(x / 2)')
              Expression: ISimpleAssignmentExpression (OperationKind.SimpleAssignmentExpression, Type: System.SByte) (Syntax: 'y = CSByte(x / 2)')
                  Left: ILocalReferenceExpression: y (OperationKind.LocalReferenceExpression, Type: System.SByte) (Syntax: 'y')
                  Right: IConversionExpression (Explicit, TryCast: False, Unchecked) (OperationKind.ConversionExpression, Type: System.SByte) (Syntax: 'CSByte(x / 2)')
                      Conversion: CommonConversion (Exists: True, IsIdentity: False, IsNumeric: True, IsReference: False, IsUserDefined: False) (MethodSymbol: null)
                      Operand: IBinaryOperatorExpression (BinaryOperatorKind.Divide, Checked) (OperationKind.BinaryOperatorExpression, Type: System.Double) (Syntax: 'x / 2')
                          Left: IConversionExpression (Implicit, TryCast: False, Unchecked) (OperationKind.ConversionExpression, Type: System.Double) (Syntax: 'x')
                              Conversion: CommonConversion (Exists: True, IsIdentity: False, IsNumeric: True, IsReference: False, IsUserDefined: False) (MethodSymbol: null)
                              Operand: ILocalReferenceExpression: x (OperationKind.LocalReferenceExpression, Type: System.SByte) (Syntax: 'x')
                          Right: IConversionExpression (Implicit, TryCast: False, Unchecked) (OperationKind.ConversionExpression, Type: System.Double, Constant: 2) (Syntax: '2')
                              Conversion: CommonConversion (Exists: True, IsIdentity: False, IsNumeric: True, IsReference: False, IsUserDefined: False) (MethodSymbol: null)
                              Operand: ILiteralExpression (OperationKind.LiteralExpression, Type: System.Int32, Constant: 2) (Syntax: '2')
        Catch clauses(0)
        Finally: IBlockStatement (1 statements) (OperationKind.BlockStatement) (Syntax: 'Finally ... Exception()')
            IExpressionStatement (OperationKind.ExpressionStatement) (Syntax: 'Throw New S ... Exception()')
              Expression: IThrowExpression (OperationKind.ThrowExpression, Type: System.Exception) (Syntax: 'Throw New S ... Exception()')
                  IObjectCreationExpression (Constructor: Sub System.Exception..ctor()) (OperationKind.ObjectCreationExpression, Type: System.Exception) (Syntax: 'New System.Exception()')
                    Arguments(0)
                    Initializer: null
]]>.Value

            VerifyOperationTreeForTest(Of WhileBlockSyntax)(source, expectedOperationTree)
        End Sub

        <CompilerTrait(CompilerFeature.IOperation)>
        <Fact(), WorkItem(17602, "https://github.com/dotnet/roslyn/issues/17602")>
        Public Sub IWhileUntilLoopStatement_DoWhileFuncCall()
            Dim source = <![CDATA[
Imports System

Class C
    Sub F()
        Do While G()'BIND:"Do While G()"
            Console.WriteLine(1)
        Loop
    End Sub

    Function G() As Boolean
        Return False
    End Function
End Class
    ]]>.Value

            Dim expectedOperationTree = <![CDATA[
IWhileUntilLoopStatement (IsTopTest: True, IsWhile: True) (LoopKind.WhileUntil) (OperationKind.LoopStatement) (Syntax: 'Do While G( ... Loop')
  Condition: IInvocationExpression ( Function C.G() As System.Boolean) (OperationKind.InvocationExpression, Type: System.Boolean) (Syntax: 'G()')
      Instance Receiver: IInstanceReferenceExpression (OperationKind.InstanceReferenceExpression, Type: C) (Syntax: 'G')
      Arguments(0)
  Body: IBlockStatement (1 statements) (OperationKind.BlockStatement) (Syntax: 'Do While G( ... Loop')
      IExpressionStatement (OperationKind.ExpressionStatement) (Syntax: 'Console.WriteLine(1)')
        Expression: IInvocationExpression (Sub System.Console.WriteLine(value As System.Int32)) (OperationKind.InvocationExpression, Type: System.Void) (Syntax: 'Console.WriteLine(1)')
            Instance Receiver: null
            Arguments(1):
                IArgument (ArgumentKind.Explicit, Matching Parameter: value) (OperationKind.Argument) (Syntax: '1')
                  ILiteralExpression (OperationKind.LiteralExpression, Type: System.Int32, Constant: 1) (Syntax: '1')
                  InConversion: CommonConversion (Exists: True, IsIdentity: True, IsNumeric: False, IsReference: False, IsUserDefined: False) (MethodSymbol: null)
                  OutConversion: CommonConversion (Exists: True, IsIdentity: True, IsNumeric: False, IsReference: False, IsUserDefined: False) (MethodSymbol: null)
]]>.Value

            VerifyOperationTreeForTest(Of DoLoopBlockSyntax)(source, expectedOperationTree)
        End Sub

        <CompilerTrait(CompilerFeature.IOperation)>
        <Fact(), WorkItem(17602, "https://github.com/dotnet/roslyn/issues/17602")>
        Public Sub IWhileUntilLoopStatement_DoLoopWhileStatement()
            Dim source = <![CDATA[
Imports System

Class C
    Sub F()
        Do'BIND:"Do"
            Console.WriteLine(1)
        Loop While G()
    End Sub

    Function G() As Boolean
        Return False
    End Function
End Class
    ]]>.Value

            Dim expectedOperationTree = <![CDATA[
IWhileUntilLoopStatement (IsTopTest: False, IsWhile: True) (LoopKind.WhileUntil) (OperationKind.LoopStatement) (Syntax: 'Do'BIND:"Do ... p While G()')
  Condition: IInvocationExpression ( Function C.G() As System.Boolean) (OperationKind.InvocationExpression, Type: System.Boolean) (Syntax: 'G()')
      Instance Receiver: IInstanceReferenceExpression (OperationKind.InstanceReferenceExpression, Type: C) (Syntax: 'G')
      Arguments(0)
  Body: IBlockStatement (1 statements) (OperationKind.BlockStatement) (Syntax: 'Do'BIND:"Do ... p While G()')
      IExpressionStatement (OperationKind.ExpressionStatement) (Syntax: 'Console.WriteLine(1)')
        Expression: IInvocationExpression (Sub System.Console.WriteLine(value As System.Int32)) (OperationKind.InvocationExpression, Type: System.Void) (Syntax: 'Console.WriteLine(1)')
            Instance Receiver: null
            Arguments(1):
                IArgument (ArgumentKind.Explicit, Matching Parameter: value) (OperationKind.Argument) (Syntax: '1')
                  ILiteralExpression (OperationKind.LiteralExpression, Type: System.Int32, Constant: 1) (Syntax: '1')
                  InConversion: CommonConversion (Exists: True, IsIdentity: True, IsNumeric: False, IsReference: False, IsUserDefined: False) (MethodSymbol: null)
                  OutConversion: CommonConversion (Exists: True, IsIdentity: True, IsNumeric: False, IsReference: False, IsUserDefined: False) (MethodSymbol: null)
]]>.Value

            VerifyOperationTreeForTest(Of DoLoopBlockSyntax)(source, expectedOperationTree)
        End Sub

        <CompilerTrait(CompilerFeature.IOperation)>
        <Fact(), WorkItem(17602, "https://github.com/dotnet/roslyn/issues/17602")>
        Public Sub IWhileUntilLoopStatement_WhileWithNot()
            Dim source = <![CDATA[
Imports System
Module M1
    Sub Main()
        Dim x As Integer
        Dim breakLoop As Boolean
        x = 1
        breakLoop = False
        While Not breakLoop'BIND:"While Not breakLoop"
            Console.WriteLine("Iterate {0}", x)
            breakLoop = True
        End While
    End Sub
End Module

    ]]>.Value

            Dim expectedOperationTree = <![CDATA[
IWhileUntilLoopStatement (IsTopTest: True, IsWhile: True) (LoopKind.WhileUntil) (OperationKind.LoopStatement) (Syntax: 'While Not b ... End While')
  Condition: IUnaryOperatorExpression (UnaryOperatorKind.Not, Checked) (OperationKind.UnaryOperatorExpression, Type: System.Boolean) (Syntax: 'Not breakLoop')
      Operand: ILocalReferenceExpression: breakLoop (OperationKind.LocalReferenceExpression, Type: System.Boolean) (Syntax: 'breakLoop')
  Body: IBlockStatement (2 statements) (OperationKind.BlockStatement) (Syntax: 'While Not b ... End While')
      IExpressionStatement (OperationKind.ExpressionStatement) (Syntax: 'Console.Wri ... te {0}", x)')
        Expression: IInvocationExpression (Sub System.Console.WriteLine(format As System.String, arg0 As System.Object)) (OperationKind.InvocationExpression, Type: System.Void) (Syntax: 'Console.Wri ... te {0}", x)')
            Instance Receiver: null
            Arguments(2):
                IArgument (ArgumentKind.Explicit, Matching Parameter: format) (OperationKind.Argument) (Syntax: '"Iterate {0}"')
                  ILiteralExpression (OperationKind.LiteralExpression, Type: System.String, Constant: "Iterate {0}") (Syntax: '"Iterate {0}"')
                  InConversion: CommonConversion (Exists: True, IsIdentity: True, IsNumeric: False, IsReference: False, IsUserDefined: False) (MethodSymbol: null)
                  OutConversion: CommonConversion (Exists: True, IsIdentity: True, IsNumeric: False, IsReference: False, IsUserDefined: False) (MethodSymbol: null)
                IArgument (ArgumentKind.Explicit, Matching Parameter: arg0) (OperationKind.Argument) (Syntax: 'x')
                  IConversionExpression (Implicit, TryCast: False, Unchecked) (OperationKind.ConversionExpression, Type: System.Object) (Syntax: 'x')
                    Conversion: CommonConversion (Exists: True, IsIdentity: False, IsNumeric: False, IsReference: False, IsUserDefined: False) (MethodSymbol: null)
                    Operand: ILocalReferenceExpression: x (OperationKind.LocalReferenceExpression, Type: System.Int32) (Syntax: 'x')
                  InConversion: CommonConversion (Exists: True, IsIdentity: True, IsNumeric: False, IsReference: False, IsUserDefined: False) (MethodSymbol: null)
                  OutConversion: CommonConversion (Exists: True, IsIdentity: True, IsNumeric: False, IsReference: False, IsUserDefined: False) (MethodSymbol: null)
      IExpressionStatement (OperationKind.ExpressionStatement) (Syntax: 'breakLoop = True')
        Expression: ISimpleAssignmentExpression (OperationKind.SimpleAssignmentExpression, Type: System.Boolean) (Syntax: 'breakLoop = True')
            Left: ILocalReferenceExpression: breakLoop (OperationKind.LocalReferenceExpression, Type: System.Boolean) (Syntax: 'breakLoop')
            Right: ILiteralExpression (OperationKind.LiteralExpression, Type: System.Boolean, Constant: True) (Syntax: 'True')
]]>.Value
            VerifyOperationTreeForTest(Of WhileBlockSyntax)(source, expectedOperationTree)
        End Sub
    End Class
End Namespace<|MERGE_RESOLUTION|>--- conflicted
+++ resolved
@@ -193,13 +193,8 @@
             Arguments(1):
                 IArgument (ArgumentKind.Explicit, Matching Parameter: value) (OperationKind.Argument) (Syntax: '"While-loop statement"')
                   ILiteralExpression (OperationKind.LiteralExpression, Type: System.String, Constant: "While-loop statement") (Syntax: '"While-loop statement"')
-<<<<<<< HEAD
-                  InConversion: CommonConversion (Exists: True, IsIdentity: True, IsNumeric: False, IsReference: False, IsUserDefined: False) (MethodSymbol: null)
-                  OutConversion: CommonConversion (Exists: True, IsIdentity: True, IsNumeric: False, IsReference: False, IsUserDefined: False) (MethodSymbol: null)
-=======
-                  InConversion: null
-                  OutConversion: null
->>>>>>> 718c6631
+                  InConversion: CommonConversion (Exists: True, IsIdentity: True, IsNumeric: False, IsReference: False, IsUserDefined: False) (MethodSymbol: null)
+                  OutConversion: CommonConversion (Exists: True, IsIdentity: True, IsNumeric: False, IsReference: False, IsUserDefined: False) (MethodSymbol: null)
 ]]>.Value
 
             VerifyOperationTreeForTest(Of WhileBlockSyntax)(source, expectedOperationTree)
@@ -259,13 +254,8 @@
             Arguments(1):
                 IArgument (ArgumentKind.Explicit, Matching Parameter: value) (OperationKind.Argument) (Syntax: '"While-loop statement"')
                   ILiteralExpression (OperationKind.LiteralExpression, Type: System.String, Constant: "While-loop statement") (Syntax: '"While-loop statement"')
-<<<<<<< HEAD
-                  InConversion: CommonConversion (Exists: True, IsIdentity: True, IsNumeric: False, IsReference: False, IsUserDefined: False) (MethodSymbol: null)
-                  OutConversion: CommonConversion (Exists: True, IsIdentity: True, IsNumeric: False, IsReference: False, IsUserDefined: False) (MethodSymbol: null)
-=======
-                  InConversion: null
-                  OutConversion: null
->>>>>>> 718c6631
+                  InConversion: CommonConversion (Exists: True, IsIdentity: True, IsNumeric: False, IsReference: False, IsUserDefined: False) (MethodSymbol: null)
+                  OutConversion: CommonConversion (Exists: True, IsIdentity: True, IsNumeric: False, IsReference: False, IsUserDefined: False) (MethodSymbol: null)
 ]]>.Value
 
             VerifyOperationTreeForTest(Of WhileBlockSyntax)(source, expectedOperationTree)
@@ -617,13 +607,8 @@
             Arguments(1):
                 IArgument (ArgumentKind.Explicit, Matching Parameter: value) (OperationKind.Argument) (Syntax: 'i')
                   ILocalReferenceExpression: i (OperationKind.LocalReferenceExpression, Type: System.Int32) (Syntax: 'i')
-<<<<<<< HEAD
-                  InConversion: CommonConversion (Exists: True, IsIdentity: True, IsNumeric: False, IsReference: False, IsUserDefined: False) (MethodSymbol: null)
-                  OutConversion: CommonConversion (Exists: True, IsIdentity: True, IsNumeric: False, IsReference: False, IsUserDefined: False) (MethodSymbol: null)
-=======
-                  InConversion: null
-                  OutConversion: null
->>>>>>> 718c6631
+                  InConversion: CommonConversion (Exists: True, IsIdentity: True, IsNumeric: False, IsReference: False, IsUserDefined: False) (MethodSymbol: null)
+                  OutConversion: CommonConversion (Exists: True, IsIdentity: True, IsNumeric: False, IsReference: False, IsUserDefined: False) (MethodSymbol: null)
 ]]>.Value
 
             VerifyOperationTreeForTest(Of WhileBlockSyntax)(source, expectedOperationTree)
@@ -687,13 +672,8 @@
             Arguments(1):
                 IArgument (ArgumentKind.Explicit, Matching Parameter: value) (OperationKind.Argument) (Syntax: 'i')
                   ILocalReferenceExpression: i (OperationKind.LocalReferenceExpression, Type: System.Int32) (Syntax: 'i')
-<<<<<<< HEAD
-                  InConversion: CommonConversion (Exists: True, IsIdentity: True, IsNumeric: False, IsReference: False, IsUserDefined: False) (MethodSymbol: null)
-                  OutConversion: CommonConversion (Exists: True, IsIdentity: True, IsNumeric: False, IsReference: False, IsUserDefined: False) (MethodSymbol: null)
-=======
-                  InConversion: null
-                  OutConversion: null
->>>>>>> 718c6631
+                  InConversion: CommonConversion (Exists: True, IsIdentity: True, IsNumeric: False, IsReference: False, IsUserDefined: False) (MethodSymbol: null)
+                  OutConversion: CommonConversion (Exists: True, IsIdentity: True, IsNumeric: False, IsReference: False, IsUserDefined: False) (MethodSymbol: null)
 ]]>.Value
 
             VerifyOperationTreeForTest(Of WhileBlockSyntax)(source, expectedOperationTree)
@@ -764,13 +744,8 @@
             Arguments(1):
                 IArgument (ArgumentKind.Explicit, Matching Parameter: value) (OperationKind.Argument) (Syntax: 'i')
                   ILocalReferenceExpression: i (OperationKind.LocalReferenceExpression, Type: System.Int32) (Syntax: 'i')
-<<<<<<< HEAD
-                  InConversion: CommonConversion (Exists: True, IsIdentity: True, IsNumeric: False, IsReference: False, IsUserDefined: False) (MethodSymbol: null)
-                  OutConversion: CommonConversion (Exists: True, IsIdentity: True, IsNumeric: False, IsReference: False, IsUserDefined: False) (MethodSymbol: null)
-=======
-                  InConversion: null
-                  OutConversion: null
->>>>>>> 718c6631
+                  InConversion: CommonConversion (Exists: True, IsIdentity: True, IsNumeric: False, IsReference: False, IsUserDefined: False) (MethodSymbol: null)
+                  OutConversion: CommonConversion (Exists: True, IsIdentity: True, IsNumeric: False, IsReference: False, IsUserDefined: False) (MethodSymbol: null)
 ]]>.Value
 
             VerifyOperationTreeForTest(Of WhileBlockSyntax)(source, expectedOperationTree)
@@ -808,13 +783,8 @@
             Arguments(1):
                 IArgument (ArgumentKind.Explicit, Matching Parameter: value) (OperationKind.Argument) (Syntax: 'i')
                   ILocalReferenceExpression: i (OperationKind.LocalReferenceExpression, Type: System.Int32) (Syntax: 'i')
-<<<<<<< HEAD
-                  InConversion: CommonConversion (Exists: True, IsIdentity: True, IsNumeric: False, IsReference: False, IsUserDefined: False) (MethodSymbol: null)
-                  OutConversion: CommonConversion (Exists: True, IsIdentity: True, IsNumeric: False, IsReference: False, IsUserDefined: False) (MethodSymbol: null)
-=======
-                  InConversion: null
-                  OutConversion: null
->>>>>>> 718c6631
+                  InConversion: CommonConversion (Exists: True, IsIdentity: True, IsNumeric: False, IsReference: False, IsUserDefined: False) (MethodSymbol: null)
+                  OutConversion: CommonConversion (Exists: True, IsIdentity: True, IsNumeric: False, IsReference: False, IsUserDefined: False) (MethodSymbol: null)
 ]]>.Value
 
             VerifyOperationTreeForTest(Of WhileBlockSyntax)(source, expectedOperationTree)
