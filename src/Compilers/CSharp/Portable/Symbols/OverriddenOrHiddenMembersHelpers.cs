﻿// Copyright (c) Microsoft.  All Rights Reserved.  Licensed under the Apache License, Version 2.0.  See License.txt in the project root for license information.

using System.Collections.Generic;
using System.Collections.Immutable;
using System.Diagnostics;
using System.Linq;
using Microsoft.CodeAnalysis.Collections;
using Microsoft.CodeAnalysis.CSharp.Symbols;
using Microsoft.CodeAnalysis.CSharp.Syntax;
using Microsoft.CodeAnalysis.Text;
using Roslyn.Utilities;

namespace Microsoft.CodeAnalysis.CSharp.Symbols
{
    /// <summary>
    /// Encapsulates the MakeOverriddenOrHiddenMembers functionality for methods, properties (including indexers), 
    /// and events.
    /// </summary>
    internal static class OverriddenOrHiddenMembersHelpers
    {
        internal static OverriddenOrHiddenMembersResult MakeOverriddenOrHiddenMembers(this MethodSymbol member)
        {
            return MakeOverriddenOrHiddenMembersWorker(member);
        }

        internal static OverriddenOrHiddenMembersResult MakeOverriddenOrHiddenMembers(this PropertySymbol member)
        {
            return MakeOverriddenOrHiddenMembersWorker(member);
        }

        internal static OverriddenOrHiddenMembersResult MakeOverriddenOrHiddenMembers(this EventSymbol member)
        {
            return MakeOverriddenOrHiddenMembersWorker(member);
        }

        /// <summary>
        /// Walk up the type hierarchy from ContainingType and list members that this
        /// member either overrides (accessible members with the same signature, if this
        /// member is declared "override") or hides (accessible members with the same name
        /// but different kinds, plus members that would be in the overrides list if
        /// this member were not declared "override").
        /// 
        /// Members in the overridden list may be non-virtual or may have different
        /// accessibilities, types, accessors, etc.  They are really candidates to be
        /// overridden.
        /// 
        /// Members in the hidden list are definitely hidden.
        /// 
        /// Members in the runtime overridden list are indistinguishable from the members
        /// in the overridden list from the point of view of the runtime (see
        /// FindOtherOverriddenMethodsInContainingType for details).
        /// </summary>
        /// <remarks>
        /// In the presence of non-C# types, the meaning of "same signature" is rather
        /// complicated.  If this member isn't from source, then it refers to the runtime's
        /// notion of signature (i.e. including return type, custom modifiers, etc).
        /// If this member is from source, then the process is (conceptually) as follows.
        /// 
        /// 1) Walk up the type hierarchy, recording all matching members with the same
        ///    signature, ignoring custom modifiers and return type.  Stop if a hidden
        ///    member is encountered.
        /// 2) Apply the following "tie-breaker" rules until you have at most one member,
        ///    a) Prefer members in more derived types.
        ///    b) Prefer an exact custom modifier match (i.e. none, for a source member).
        ///    c) Prefer fewer custom modifiers (values/positions don't matter, just count).
        ///    d) Prefer earlier in GetMembers order (within the same type).
        /// 3) If a member remains, search its containing type for other members that
        ///    have the same C# signature (overridden members) or runtime signature
        ///    (runtime overridden members).
        /// 
        /// In metadata, properties participate in overriding only through their accessors.
        /// That is, property/event accessors may implicitly or explicitly override other methods
        /// and a property/event can be considered to override another property/event if its accessors
        /// override those of the other property/event.
        /// This implementation (like Dev10) will not follow that approach.  Instead, it is
        /// based on spec section 10.7.5, which treats properties as entities in their own
        /// right.  If all property/event accessors have conventional names in metadata and nothing
        /// "unusual" is done with explicit overriding, this approach should produce the same
        /// results as an implementation based on accessor overriding.
        /// </remarks>
        private static OverriddenOrHiddenMembersResult MakeOverriddenOrHiddenMembersWorker(Symbol member)
        {
            Debug.Assert(member.Kind == SymbolKind.Method || member.Kind == SymbolKind.Property || member.Kind == SymbolKind.Event);

            if (!CanOverrideOrHide(member))
            {
                return OverriddenOrHiddenMembersResult.Empty;
            }

            if (member.IsAccessor())
            {
                // Accessors are handled specially - see MakePropertyAccessorOverriddenOrHiddenMembers for details.
                MethodSymbol accessor = member as MethodSymbol;
                Symbol associatedPropertyOrEvent = accessor.AssociatedSymbol;
                if ((object)associatedPropertyOrEvent != null)
                {
                    if (associatedPropertyOrEvent.Kind == SymbolKind.Property)
                    {
                        return MakePropertyAccessorOverriddenOrHiddenMembers(accessor, (PropertySymbol)associatedPropertyOrEvent);
                    }
                    else
                    {
                        Debug.Assert(associatedPropertyOrEvent.Kind == SymbolKind.Event);
                        return MakeEventAccessorOverriddenOrHiddenMembers(accessor, (EventSymbol)associatedPropertyOrEvent);
                    }
                }
            }

            Debug.Assert(!member.IsAccessor());

            NamedTypeSymbol containingType = member.ContainingType;

            // NOTE: In other areas of the compiler, we check whether the member is from a specific compilation.
            // We could do the same thing here, but that would mean that callers of the public API would have
            // to pass in a Compilation object when asking about overriding or hiding.  This extra cost eliminates
            // the small benefit of getting identical answers from "imported" symbols, regardless of whether they
            // are imported as source or metadata symbols.
            //
            // ACASEY: As of 2013/01/24, we are not aware of any cases where the source and metadata behaviors
            // disagree *in code that can be emitted*.  (If there are any, they are likely to involved ambiguous
            // overrides, which typically arise through combinations of ref/out and generics.)  In incorrect code,
            // the source behavior is somewhat more generous (e.g. accepting a method with the wrong return type),
            // but we do not guarantee that incorrect source will be treated in the same way as incorrect metadata.
            bool memberIsFromSomeCompilation = member.Dangerous_IsFromSomeCompilation;

            if (containingType.IsInterface)
            {
                return MakeInterfaceOverriddenOrHiddenMembers(member, memberIsFromSomeCompilation);
            }

            Symbol bestMatch = null;
            ArrayBuilder<Symbol> hiddenBuilder = null;

            for (NamedTypeSymbol currType = containingType.BaseTypeNoUseSiteDiagnostics;
                (object)currType != null && (object)bestMatch == null && hiddenBuilder == null;
                currType = currType.BaseTypeNoUseSiteDiagnostics)
            {
                bool unused;
                FindOverriddenOrHiddenMembersInType(
                    member,
                    memberIsFromSomeCompilation,
                    containingType,
                    currType,
                    out bestMatch,
                    out unused,
                    out hiddenBuilder);
            }

            // Based on bestMatch, find other methods that will be overridden, hidden, or runtime overridden
            // (in bestMatch.ContainingType).
            ImmutableArray<Symbol> overriddenMembers;
            ImmutableArray<Symbol> runtimeOverriddenMembers;
            FindRelatedMembers(member.IsOverride, memberIsFromSomeCompilation, member.Kind, bestMatch, out overriddenMembers, out runtimeOverriddenMembers, ref hiddenBuilder);

            ImmutableArray<Symbol> hiddenMembers = hiddenBuilder == null ? ImmutableArray<Symbol>.Empty : hiddenBuilder.ToImmutableAndFree();
            return OverriddenOrHiddenMembersResult.Create(overriddenMembers, hiddenMembers, runtimeOverriddenMembers);
        }

        /// <summary>
        /// In the CLI, accessors are just regular methods and their overriding/hiding rules are the same as for
        /// regular methods.  In C#, however, accessors are intimately connected with their corresponding properties.
        /// Rather than walking up the type hierarchy from the containing type of this accessor, looking for members
        /// with the same name, MakePropertyAccessorOverriddenOrHiddenMembers delegates to the associated property.
        /// For an accessor to hide a member, the hidden member must be a corresponding accessor on a property hidden
        /// by the associated property.  For an accessor to override a member, the overridden member must be a
        /// corresponding accessor on a property (directly or indirectly) overridden by the associated property.
        /// 
        /// Example 1:
        /// 
        /// public class A { public virtual int P { get; set; } }
        /// public class B : A { public override int P { get { return 1; } } } //get only
        /// public class C : B { public override int P { set { } } } // set only
        /// 
        /// C.P.set overrides A.P.set because C.P.set is the setter of C.P, which overrides B.P,
        /// which overrides A.P, which has A.P.set as a setter.
        /// 
        /// Example 2:
        /// 
        /// public class A { public virtual int P { get; set; } }
        /// public class B : A { public new virtual int P { get { return 1; } } } //get only
        /// public class C : B { public override int P { set { } } } // set only
        /// 
        /// C.P.set does not override any method because C.P overrides B.P, which has no setter
        /// and does not override a property.
        /// </summary>
        /// <param name="accessor">This accessor.</param>
        /// <param name="associatedProperty">The property associated with this accessor.</param>
        /// <returns>Members overridden or hidden by this accessor.</returns>
        /// <remarks>
        /// This method is intended to return values consistent with the definition of C#, which
        /// may differ from the actual meaning at runtime.
        /// 
        /// Note: we don't need a different path for interfaces - Property.OverriddenOrHiddenMembers handles that.
        /// </remarks>
        private static OverriddenOrHiddenMembersResult MakePropertyAccessorOverriddenOrHiddenMembers(MethodSymbol accessor, PropertySymbol associatedProperty)
        {
            Debug.Assert(accessor.IsAccessor());
            Debug.Assert((object)associatedProperty != null);

            bool accessorIsGetter = accessor.MethodKind == MethodKind.PropertyGet;

            MethodSymbol overriddenAccessor = null;
            ArrayBuilder<Symbol> hiddenBuilder = null;

            OverriddenOrHiddenMembersResult hiddenOrOverriddenByProperty = associatedProperty.OverriddenOrHiddenMembers;

            foreach (Symbol hiddenByProperty in hiddenOrOverriddenByProperty.HiddenMembers)
            {
                if (hiddenByProperty.Kind == SymbolKind.Property)
                {
                    // If we're looking at the associated property of this method (vs a property
                    // it overrides), then record the corresponding accessor (if any) as hidden.
                    PropertySymbol propertyHiddenByProperty = (PropertySymbol)hiddenByProperty;
                    MethodSymbol correspondingAccessor = accessorIsGetter ? propertyHiddenByProperty.GetMethod : propertyHiddenByProperty.SetMethod;
                    if ((object)correspondingAccessor != null)
                    {
                        AccessOrGetInstance(ref hiddenBuilder).Add(correspondingAccessor);
                    }
                }
            }

            if (hiddenOrOverriddenByProperty.OverriddenMembers.Any())
            {
                // CONSIDER: Do something more sensible if there are multiple overridden members?  Already an error case.
                PropertySymbol propertyOverriddenByProperty = (PropertySymbol)hiddenOrOverriddenByProperty.OverriddenMembers[0];
                MethodSymbol correspondingAccessor = accessorIsGetter ?
                    propertyOverriddenByProperty.GetOwnOrInheritedGetMethod() :
                    propertyOverriddenByProperty.GetOwnOrInheritedSetMethod();
                if ((object)correspondingAccessor != null)
                {
                    overriddenAccessor = correspondingAccessor;
                }
            }

            // There's a detailed comment in MakeOverriddenOrHiddenMembersWorker(Symbol) concerning why this predicate is appropriate.
            bool accessorIsFromSomeCompilation = accessor.Dangerous_IsFromSomeCompilation;
            ImmutableArray<Symbol> overriddenAccessors = ImmutableArray<Symbol>.Empty;
            ImmutableArray<Symbol> runtimeOverriddenAccessors = ImmutableArray<Symbol>.Empty;
            if ((object)overriddenAccessor != null && IsOverriddenSymbolAccessible(overriddenAccessor, accessor.ContainingType) &&
                    (accessorIsFromSomeCompilation
                        ? MemberSignatureComparer.CSharpAccessorOverrideComparer.Equals(accessor, overriddenAccessor) //NB: custom comparer
                        : MemberSignatureComparer.RuntimeSignatureComparer.Equals(accessor, overriddenAccessor)))
            {
                FindRelatedMembers(
                    accessor.IsOverride, accessorIsFromSomeCompilation, accessor.Kind, overriddenAccessor, out overriddenAccessors, out runtimeOverriddenAccessors, ref hiddenBuilder);
            }

            ImmutableArray<Symbol> hiddenMembers = hiddenBuilder == null ? ImmutableArray<Symbol>.Empty : hiddenBuilder.ToImmutableAndFree();
            return OverriddenOrHiddenMembersResult.Create(overriddenAccessors, hiddenMembers, runtimeOverriddenAccessors);
        }

        /// <summary>
        /// In the CLI, accessors are just regular methods and their overriding/hiding rules are the same as for
        /// regular methods.  In C#, however, accessors are intimately connected with their corresponding events.
        /// Rather than walking up the type hierarchy from the containing type of this accessor, looking for members
        /// with the same name, MakeEventAccessorOverriddenOrHiddenMembers delegates to the associated event.
        /// For an accessor to hide a member, the hidden member must be a corresponding accessor on a event hidden
        /// by the associated event.  For an accessor to override a member, the overridden member must be a
        /// corresponding accessor on a event (directly or indirectly) overridden by the associated event.
        /// </summary>
        /// <param name="accessor">This accessor.</param>
        /// <param name="associatedEvent">The event associated with this accessor.</param>
        /// <returns>Members overridden or hidden by this accessor.</returns>
        /// <remarks>
        /// This method is intended to return values consistent with the definition of C#, which
        /// may differ from the actual meaning at runtime.
        /// 
        /// Note: we don't need a different path for interfaces - Event.OverriddenOrHiddenMembers handles that.
        /// 
        /// CONSIDER: It is an error for an event to have only one accessor.  Currently, we mimic the behavior for
        /// properties, for consistency, but an alternative approach would be to say that nothing is overridden.
        /// 
        /// CONSIDER: is there a way to share code with MakePropertyAccessorOverriddenOrHiddenMembers?
        /// </remarks>
        private static OverriddenOrHiddenMembersResult MakeEventAccessorOverriddenOrHiddenMembers(MethodSymbol accessor, EventSymbol associatedEvent)
        {
            Debug.Assert(accessor.IsAccessor());
            Debug.Assert((object)associatedEvent != null);

            bool accessorIsAdder = accessor.MethodKind == MethodKind.EventAdd;

            MethodSymbol overriddenAccessor = null;
            ArrayBuilder<Symbol> hiddenBuilder = null;

            OverriddenOrHiddenMembersResult hiddenOrOverriddenByEvent = associatedEvent.OverriddenOrHiddenMembers;

            foreach (Symbol hiddenByEvent in hiddenOrOverriddenByEvent.HiddenMembers)
            {
                if (hiddenByEvent.Kind == SymbolKind.Event)
                {
                    // If we're looking at the associated event of this method (vs a event
                    // it overrides), then record the corresponding accessor (if any) as hidden.
                    EventSymbol eventHiddenByEvent = (EventSymbol)hiddenByEvent;
                    MethodSymbol correspondingAccessor = accessorIsAdder ? eventHiddenByEvent.AddMethod : eventHiddenByEvent.RemoveMethod;
                    if ((object)correspondingAccessor != null)
                    {
                        AccessOrGetInstance(ref hiddenBuilder).Add(correspondingAccessor);
                    }
                }
            }

            if (hiddenOrOverriddenByEvent.OverriddenMembers.Any())
            {
                // CONSIDER: Do something more sensible if there are multiple overridden members?  Already an error case.
                EventSymbol eventOverriddenByEvent = (EventSymbol)hiddenOrOverriddenByEvent.OverriddenMembers[0];
                MethodSymbol correspondingAccessor = eventOverriddenByEvent.GetOwnOrInheritedAccessor(accessorIsAdder);
                if ((object)correspondingAccessor != null)
                {
                    overriddenAccessor = correspondingAccessor;
                }
            }

            // There's a detailed comment in MakeOverriddenOrHiddenMembersWorker(Symbol) concerning why this predicate is appropriate.
            bool accessorIsFromSomeCompilation = accessor.Dangerous_IsFromSomeCompilation;
            ImmutableArray<Symbol> overriddenAccessors = ImmutableArray<Symbol>.Empty;
            ImmutableArray<Symbol> runtimeOverriddenAccessors = ImmutableArray<Symbol>.Empty;
            if ((object)overriddenAccessor != null && IsOverriddenSymbolAccessible(overriddenAccessor, accessor.ContainingType) &&
                    (accessorIsFromSomeCompilation
                        ? MemberSignatureComparer.CSharpAccessorOverrideComparer.Equals(accessor, overriddenAccessor) //NB: custom comparer
                        : MemberSignatureComparer.RuntimeSignatureComparer.Equals(accessor, overriddenAccessor)))
            {
                FindRelatedMembers(
                    accessor.IsOverride, accessorIsFromSomeCompilation, accessor.Kind, overriddenAccessor, out overriddenAccessors, out runtimeOverriddenAccessors, ref hiddenBuilder);
            }

            ImmutableArray<Symbol> hiddenMembers = hiddenBuilder == null ? ImmutableArray<Symbol>.Empty : hiddenBuilder.ToImmutableAndFree();
            return OverriddenOrHiddenMembersResult.Create(overriddenAccessors, hiddenMembers, runtimeOverriddenAccessors);
        }

        /// <summary>
        /// There are two key reasons why interface overriding/hiding is different from class overriding/hiding:
        ///   1) interface members never override other members; and
        ///   2) interfaces can extend multiple interfaces.
        /// The first difference doesn't require any special handling - as long as the members have IsOverride=false,
        /// the code for class overriding/hiding does the right thing.
        /// The second difference is more problematic.  For one thing, an interface member can hide a different member in
        /// each base interface.  We only report the first one, but we need to expose all of them in the API.  More importantly,
        /// multiple inheritance raises the possibility of diamond inheritance.  Spec section 13.2.5, Interface member access,
        /// says: "The intuitive rule for hiding in multiple-inheritance interfaces is simply this: If a member is hidden in any
        /// access path, it is hidden in all access paths."  For example, consider the following interfaces:
        /// 
        /// interface I0 { void M(); }
        /// interface I1 : I0 { void M(); }
        /// interface I2 : I0, I1 { void M(); }
        /// 
        /// I2.M does not hide I0.M, because it is already hidden by I1.M.  To make this work, we need to traverse the graph
        /// of ancestor interfaces in topological order and flag ones later in the enumeration that are hidden along some path.
        /// </summary>
        /// <remarks>
        /// See SymbolPreparer::checkIfaceHiding.
        /// </remarks>
        private static OverriddenOrHiddenMembersResult MakeInterfaceOverriddenOrHiddenMembers(Symbol member, bool memberIsFromSomeCompilation)
        {
            Debug.Assert(!member.IsAccessor());

            NamedTypeSymbol containingType = member.ContainingType;
            Debug.Assert(containingType.IsInterfaceType());

            PooledHashSet<NamedTypeSymbol> membersOfOtherKindsHidden = PooledHashSet<NamedTypeSymbol>.GetInstance();
            PooledHashSet<NamedTypeSymbol> allMembersHidden = PooledHashSet<NamedTypeSymbol>.GetInstance(); // Implies membersOfOtherKindsHidden.

            ArrayBuilder<Symbol> hiddenBuilder = null;

            foreach (NamedTypeSymbol currType in containingType.AllInterfacesNoUseSiteDiagnostics) // NB: topologically sorted
            {
                if (allMembersHidden.Contains(currType))
                {
                    continue;
                }

                Symbol currTypeBestMatch;
                bool currTypeHasSameKindNonMatch;
                ArrayBuilder<Symbol> currTypeHiddenBuilder;

                FindOverriddenOrHiddenMembersInType(
                    member,
                    memberIsFromSomeCompilation,
                    containingType,
                    currType,
                    out currTypeBestMatch,
                    out currTypeHasSameKindNonMatch,
                    out currTypeHiddenBuilder);

                bool haveBestMatch = (object)currTypeBestMatch != null;

                if (haveBestMatch)
                {
                    // If our base interface contains a matching member of the same kind, 
                    // then we don't need to look any further up this subtree.
                    foreach (var hidden in currType.AllInterfacesNoUseSiteDiagnostics)
                    {
                        allMembersHidden.Add(hidden);
                    }

                    AccessOrGetInstance(ref hiddenBuilder).Add(currTypeBestMatch);
                }

                if (currTypeHiddenBuilder != null)
                {
                    // If our base interface contains a matching member of a different kind, then
                    // it will hide all members that aren't of that kind further up the chain.
                    // As a result, nothing of our kind will be visible and we can stop looking.
                    if (!membersOfOtherKindsHidden.Contains(currType))
                    {
                        if (!haveBestMatch)
                        {
                            foreach (var hidden in currType.AllInterfacesNoUseSiteDiagnostics)
                            {
                                allMembersHidden.Add(hidden);
                            }
                        }

                        AccessOrGetInstance(ref hiddenBuilder).AddRange(currTypeHiddenBuilder);
                    }

                    currTypeHiddenBuilder.Free();
                }
                else if (currTypeHasSameKindNonMatch && !haveBestMatch)
                {
                    // If our base interface contains a (non-matching) member of the same kind, then
                    // it will hide all members that aren't of that kind further up the chain.
                    foreach (var hidden in currType.AllInterfacesNoUseSiteDiagnostics)
                    {
                        membersOfOtherKindsHidden.Add(hidden);
                    }
                }
            }

            membersOfOtherKindsHidden.Free();
            allMembersHidden.Free();

            // Based on bestMatch, find other methods that will be overridden, hidden, or runtime overridden
            // (in bestMatch.ContainingType).
            ImmutableArray<Symbol> overriddenMembers = ImmutableArray<Symbol>.Empty;
            ImmutableArray<Symbol> runtimeOverriddenMembers = ImmutableArray<Symbol>.Empty;

            if (hiddenBuilder != null)
            {
                ArrayBuilder<Symbol> hiddenAndRelatedBuilder = null;
                foreach (Symbol hidden in hiddenBuilder)
                {
                    FindRelatedMembers(member.IsOverride, memberIsFromSomeCompilation, member.Kind, hidden, out overriddenMembers, out runtimeOverriddenMembers, ref hiddenAndRelatedBuilder);
                    Debug.Assert(overriddenMembers.Length == 0);
                    Debug.Assert(runtimeOverriddenMembers.Length == 0);
                }
                hiddenBuilder.Free();
                hiddenBuilder = hiddenAndRelatedBuilder;
            }

            ImmutableArray<Symbol> hiddenMembers = hiddenBuilder == null ? ImmutableArray<Symbol>.Empty : hiddenBuilder.ToImmutableAndFree();
            return OverriddenOrHiddenMembersResult.Create(overriddenMembers, hiddenMembers, runtimeOverriddenMembers);
        }

        /// <summary>
        /// Look for overridden or hidden members in a specific type.
        /// </summary>
        /// <param name="member">Member that is hiding or overriding.</param>
        /// <param name="memberIsFromSomeCompilation">True if member is from the current compilation.</param>
        /// <param name="memberContainingType">The type that contains member (member.ContainingType).</param>
        /// <param name="currType">The type to search.</param>
        /// <param name="currTypeBestMatch">
        /// A member with the same signature if currTypeHasExactMatch is true,
        /// a member with (a minimal number of) different custom modifiers if there is one,
        /// and null otherwise.</param>
        /// <param name="currTypeHasSameKindNonMatch">True if there's a member with the same name and kind that is not a match.</param>
        /// <param name="hiddenBuilder">Hidden members (same name, different kind) will be added to this builder.</param>
        /// <remarks>
        /// There is some similarity between this member and TypeSymbol.FindPotentialImplicitImplementationMethodDeclaredInType.
        /// When making changes to this member, think about whether or not they should also be applied in TypeSymbol.
        /// 
        /// In incorrect or imported code, it is possible that both currTypeBestMatch and hiddenBuilder will be populated.
        /// </remarks>
        private static void FindOverriddenOrHiddenMembersInType(
            Symbol member,
            bool memberIsFromSomeCompilation,
            NamedTypeSymbol memberContainingType,
            NamedTypeSymbol currType,
            out Symbol currTypeBestMatch,
            out bool currTypeHasSameKindNonMatch,
            out ArrayBuilder<Symbol> hiddenBuilder)
        {
            Debug.Assert(!member.IsAccessor());

            currTypeBestMatch = null;
            currTypeHasSameKindNonMatch = false;
            hiddenBuilder = null;

            bool currTypeHasExactMatch = false;
            int minCustomModifierCount = int.MaxValue;

            IEqualityComparer<Symbol> exactMatchComparer = memberIsFromSomeCompilation
                ? MemberSignatureComparer.CSharpCustomModifierOverrideComparer
                : MemberSignatureComparer.RuntimePlusRefOutSignatureComparer;
            IEqualityComparer<Symbol> fallbackComparer = memberIsFromSomeCompilation
                ? MemberSignatureComparer.CSharpOverrideComparer
                : MemberSignatureComparer.RuntimeSignatureComparer;

            SymbolKind memberKind = member.Kind;
            int memberArity = member.GetMemberArity();

            foreach (Symbol otherMember in currType.GetMembers(member.Name))
            {
                if (!IsOverriddenSymbolAccessible(otherMember, memberContainingType))
                {
                    //do nothing
                }
                else if (otherMember.IsAccessor() && !((MethodSymbol)otherMember).IsIndexedPropertyAccessor())
                {
                    //Indexed property accessors can be overridden or hidden by non-accessors.
                    //do nothing - no interaction between accessors and non-accessors
                }
                else if (otherMember.Kind != memberKind)
                {
                    // NOTE: generic methods can hide things with arity 0.
                    // From CSemanticChecker::FindSymHiddenByMethPropAgg
                    int otherMemberArity = otherMember.GetMemberArity();
                    if (otherMemberArity == memberArity || (memberKind == SymbolKind.Method && otherMemberArity == 0))
                    {
                        AddHiddenMemberIfApplicable(ref hiddenBuilder, member.Kind, otherMember);
                    }
                }
                else if (!currTypeHasExactMatch)
                {
                    if (exactMatchComparer.Equals(member, otherMember))
                    {
                        currTypeHasExactMatch = true;
                        currTypeBestMatch = otherMember;
                    }
                    else if (fallbackComparer.Equals(member, otherMember))
                    {
                        // If this method is from source, we'll also consider methods that match
                        // without regard to custom modifiers.  If there's more than one, we'll
                        // choose the one with the fewest custom modifiers.
                        int methodCustomModifierCount = CustomModifierCount(otherMember);
                        if (methodCustomModifierCount < minCustomModifierCount)
                        {
                            Debug.Assert(memberIsFromSomeCompilation || minCustomModifierCount == int.MaxValue, "Metadata members require exact custom modifier matches.");
                            minCustomModifierCount = methodCustomModifierCount;
                            currTypeBestMatch = otherMember;
                        }
                    }
                    else
                    {
                        currTypeHasSameKindNonMatch = true;
                    }
                }
            }

            // If the member is from metadata, then even a fallback match is an exact match.
            // We just declined to set the flag at the time in case there was a "better" exact match.
            // Having said that, there's no reason to update the flag, since no-one will consume it.
            // if (!memberIsFromSomeCompilation && ((object)currTypeBestMatch != null)) currTypeHasExactMatch = true;

            // There's a special case where we have to go back and fix up our best match.
            // If member is from source, then it has no custom modifiers (at least,
            // until it copies them from the member it overrides, which we're trying to
            // compute now).  Therefore, an exact match will be one that has no custom
            // modifiers in/on its parameters.  The best match may, however, have custom
            // modifiers in/on its (return) type, since that wasn't considered during the
            // signature comparison.  If that is the case, then we need to make sure that
            // there isn't another inexact match (i.e. same signature ignoring custom 
            // modifiers) with fewer custom modifiers.
            // NOTE: If member is constructed, then it has already inherited custom modifiers
            // from the underlying member and this cleanup is unnecessary.  That's why we're
            // checking member.IsDefinition in addition to memberIsFromSomeCompilation.
            if (currTypeHasExactMatch && memberIsFromSomeCompilation && member.IsDefinition && TypeOrReturnTypeHasCustomModifiers(currTypeBestMatch))
            {
#if DEBUG
                // If there were custom modifiers on the parameters, then the match wouldn't have been
                // exact and so we would already have applied the custom modifier count as a tie-breaker.
                foreach (ParameterSymbol param in currTypeBestMatch.GetParameters())
                {
<<<<<<< HEAD
                    Debug.Assert(!param.Type.CustomModifiers.Any());
                    Debug.Assert(!param.Type.TypeSymbol.HasCustomModifiers(flagNonDefaultArraySizesOrLowerBounds:false));
=======
                    Debug.Assert(!param.CustomModifiers.Any());
                    Debug.Assert(!param.Type.HasCustomModifiers(flagNonDefaultArraySizesOrLowerBounds: false));
>>>>>>> 0f1ddfd6
                }
#endif

                Symbol minCustomModifierMatch = currTypeBestMatch;

                foreach (Symbol otherMember in currType.GetMembers(member.Name))
                {
                    if (otherMember.Kind == currTypeBestMatch.Kind && !ReferenceEquals(otherMember, currTypeBestMatch))
                    {
                        if (MemberSignatureComparer.CSharpOverrideComparer.Equals(otherMember, currTypeBestMatch))
                        {
                            int customModifierCount = CustomModifierCount(otherMember);
                            if (customModifierCount < minCustomModifierCount)
                            {
                                minCustomModifierCount = customModifierCount;
                                minCustomModifierMatch = otherMember;
                            }
                        }
                    }
                }

                currTypeBestMatch = minCustomModifierMatch;
            }
        }

        /// <summary>
        /// If representative member is non-null and is contained in a constructed type, then find
        /// other members in the same type with the same signature.  If this is an override member,
        /// add them to the overridden and runtime overridden lists.  Otherwise, add them to the
        /// hidden list.
        /// </summary>
        private static void FindRelatedMembers(
            bool isOverride,
            bool overridingMemberIsFromSomeCompilation,
            SymbolKind overridingMemberKind,
            Symbol representativeMember,
            out ImmutableArray<Symbol> overriddenMembers,
            out ImmutableArray<Symbol> runtimeOverriddenMembers,
            ref ArrayBuilder<Symbol> hiddenBuilder)
        {
            overriddenMembers = ImmutableArray<Symbol>.Empty;
            runtimeOverriddenMembers = ImmutableArray<Symbol>.Empty;

            if ((object)representativeMember != null)
            {
                bool needToSearchForRelated = !representativeMember.ContainingType.IsDefinition || representativeMember.IsIndexer();

                if (isOverride)
                {
                    if (needToSearchForRelated)
                    {
                        ArrayBuilder<Symbol> overriddenBuilder = ArrayBuilder<Symbol>.GetInstance();
                        ArrayBuilder<Symbol> runtimeOverriddenBuilder = ArrayBuilder<Symbol>.GetInstance();

                        overriddenBuilder.Add(representativeMember);
                        runtimeOverriddenBuilder.Add(representativeMember);

                        FindOtherOverriddenMethodsInContainingType(representativeMember, overridingMemberIsFromSomeCompilation, overriddenBuilder, runtimeOverriddenBuilder);

                        overriddenMembers = overriddenBuilder.ToImmutableAndFree();
                        runtimeOverriddenMembers = runtimeOverriddenBuilder.ToImmutableAndFree();
                    }
                    else
                    {
                        overriddenMembers = ImmutableArray.Create<Symbol>(representativeMember);
                        runtimeOverriddenMembers = overriddenMembers;
                    }
                }
                else
                {
                    AddHiddenMemberIfApplicable(ref hiddenBuilder, overridingMemberKind, representativeMember);

                    if (needToSearchForRelated)
                    {
                        FindOtherHiddenMembersInContainingType(overridingMemberKind, representativeMember, ref hiddenBuilder);
                    }
                }
            }
        }

        /// <summary>
        /// Some kinds of methods are not considered to be hideable by certain kinds of members.
        /// Specifically, methods, properties, and types cannot hide constructors, destructors,
        /// operators, conversions, or accessors.
        /// </summary>
        private static void AddHiddenMemberIfApplicable(ref ArrayBuilder<Symbol> hiddenBuilder, SymbolKind hidingMemberKind, Symbol hiddenMember)
        {
            Debug.Assert((object)hiddenMember != null);
            if (hiddenMember.Kind != SymbolKind.Method || ((MethodSymbol)hiddenMember).CanBeHiddenByMemberKind(hidingMemberKind))
            {
                AccessOrGetInstance(ref hiddenBuilder).Add(hiddenMember);
            }
        }

        private static ArrayBuilder<T> AccessOrGetInstance<T>(ref ArrayBuilder<T> builder)
        {
            if (builder == null)
            {
                builder = ArrayBuilder<T>.GetInstance();
            }

            return builder;
        }

        /// <summary>
        /// Having found the best member to override, we want to find members with the same signature on the
        /// best member's containing type.
        /// </summary>
        /// <param name="representativeMember">
        /// The member that we consider to be overridden (may have different custom modifiers from the overriding member).
        /// Assumed to already be in the overridden and runtime overridden lists.
        /// </param>
        /// <param name="overridingMemberIsFromSomeCompilation">
        /// If the best match was based on the custom modifier count, rather than the custom modifiers themselves 
        /// (because the overriding member is in the current compilation), then we should use the count when determining
        /// whether the override is ambiguous.
        /// </param>
        /// <param name="overriddenBuilder">
        /// If the declaring type is constructed, it's possible that two (or more) members have the same signature
        /// (including custom modifiers).  Return a list of such members so that we can report the ambiguity.
        /// </param>
        /// <param name="runtimeOverriddenBuilder">
        /// If the declaring type is constructed, it's possible that two (or more) members have the same signature
        /// (including custom modifiers) in metadata (no ref/out distinction).  Return a list of such members so
        /// that we can report the ambiguity.
        /// 
        /// Even in a non-generic type, it's possible for two indexers to have the same signature.  For example,
        /// this would be the case if the default member of a type is "get_Item" and indexers "A" and "B", 
        /// with the same signature, both have an indexer called "get_Item".
        /// 
        /// From: SymbolPreparer.cpp
        /// DevDiv Bugs 115384: Both out and ref parameters are implemented as references. In addition, out parameters are 
        /// decorated with OutAttribute. In CLR when a signature is looked up in virtual dispatch, CLR does not distinguish
        /// between these to parameter types. The choice is the last method in the vtable. Therefore we check and warn if 
        /// there would potentially be a mismatch in CLRs and C#s choice of the overridden method. Unfortunately we have no 
        /// way of communicating to CLR which method is the overridden one. We only run into this problem when the 
        /// parameters are generic.
        /// </param>
        private static void FindOtherOverriddenMethodsInContainingType(Symbol representativeMember, bool overridingMemberIsFromSomeCompilation, ArrayBuilder<Symbol> overriddenBuilder, ArrayBuilder<Symbol> runtimeOverriddenBuilder)
        {
            Debug.Assert((object)representativeMember != null);
            Debug.Assert(representativeMember.Kind == SymbolKind.Property || !representativeMember.ContainingType.IsDefinition);

            int representativeCustomModifierCount = -1;

            foreach (Symbol otherMember in representativeMember.ContainingType.GetMembers(representativeMember.Name))
            {
                if (otherMember.Kind == representativeMember.Kind)
                {
                    if (otherMember != representativeMember)
                    {
                        // NOTE: If the overriding member is from source, then we compared *counts* of custom modifiers, rather
                        // than actually comparing custom modifiers.  Hence, we should do the same thing when looking for
                        // ambiguous overrides.
                        if (overridingMemberIsFromSomeCompilation)
                        {
                            if (representativeCustomModifierCount < 0)
                            {
                                representativeCustomModifierCount = representativeMember.CustomModifierCount();
                            }

                            if (MemberSignatureComparer.CSharpOverrideComparer.Equals(otherMember, representativeMember) &&
                                otherMember.CustomModifierCount() == representativeCustomModifierCount)
                            {
                                overriddenBuilder.Add(otherMember);
                            }
                        }
                        else
                        {
                            if (MemberSignatureComparer.CSharpCustomModifierOverrideComparer.Equals(otherMember, representativeMember))
                            {
                                overriddenBuilder.Add(otherMember);
                            }
                        }

                        // NOTE: We're actually being more precise than Dev10 - we consider the fact that the runtime will also distinguish
                        // on the basis of return type.  For example, consider the following signatures:
                        //      int Foo(ref int x)
                        //      long Foo(out int x)
                        // Dev10 will warn that these methods are runtime ambiguous, even though they aren't really (because they are
                        // distinguished by their return types).
                        if (MemberSignatureComparer.RuntimeSignatureComparer.Equals(otherMember, representativeMember))
                        {
                            runtimeOverriddenBuilder.Add(otherMember);
                        }
                    }
                }
            }
        }

        /// <summary>
        /// Having found that we are hiding a method with exactly the same signature
        /// (including custom modifiers), we want to find methods with the same signature
        /// on the declaring type because they will also be hidden.
        /// (If the declaring type is constructed, it's possible that two or more
        /// methods have the same signature (including custom modifiers).)
        /// (If the representative member is an indexer, it's possible that two or more
        /// properties have the same signature (including custom modifiers, even in a
        /// non-generic type).
        /// </summary>
        /// <param name="hidingMemberKind">
        /// This kind of the hiding member.
        /// </param>
        /// <param name="representativeMember">
        /// The member that we consider to be hidden (must have exactly the same custom modifiers as the hiding member).
        /// Assumed to already be in hiddenBuilder.
        /// </param>
        /// <param name="hiddenBuilder">
        /// Will have all other members with the same signature (including custom modifiers) as 
        /// representativeMember added.
        /// </param>
        private static void FindOtherHiddenMembersInContainingType(SymbolKind hidingMemberKind, Symbol representativeMember, ref ArrayBuilder<Symbol> hiddenBuilder)
        {
            Debug.Assert((object)representativeMember != null);
            Debug.Assert(representativeMember.Kind == SymbolKind.Property || !representativeMember.ContainingType.IsDefinition);

            IEqualityComparer<Symbol> comparer = MemberSignatureComparer.CSharpCustomModifierOverrideComparer;
            foreach (Symbol otherMember in representativeMember.ContainingType.GetMembers(representativeMember.Name))
            {
                if (otherMember.Kind == representativeMember.Kind)
                {
                    if (otherMember != representativeMember && comparer.Equals(otherMember, representativeMember))
                    {
                        AddHiddenMemberIfApplicable(ref hiddenBuilder, hidingMemberKind, otherMember);
                    }
                }
            }
        }

        private static bool CanOverrideOrHide(Symbol member)
        {
            switch (member.Kind)
            {
                case SymbolKind.Property:
                case SymbolKind.Event:
                    // Explicit interface impls don't override or hide.
                    return !member.IsExplicitInterfaceImplementation();
                case SymbolKind.Method:
                    MethodSymbol methodSymbol = (MethodSymbol)member;
                    return MethodSymbol.CanOverrideOrHide(methodSymbol.MethodKind) && ReferenceEquals(methodSymbol, methodSymbol.ConstructedFrom);
                default:
                    throw ExceptionUtilities.UnexpectedValue(member.Kind);
            }
        }

        private static bool TypeOrReturnTypeHasCustomModifiers(Symbol member)
        {
            switch (member.Kind)
            {
                case SymbolKind.Method:
                    MethodSymbol method = (MethodSymbol)member;
<<<<<<< HEAD
                    var methodReturnType = method.ReturnType;
                    return methodReturnType.CustomModifiers.Any() || method.ReturnType.TypeSymbol.HasCustomModifiers(flagNonDefaultArraySizesOrLowerBounds:false);
                case SymbolKind.Property:
                    PropertySymbol property = (PropertySymbol)member;
                    var propertyType = property.Type;
                    return propertyType.CustomModifiers.Any() || propertyType.TypeSymbol.HasCustomModifiers(flagNonDefaultArraySizesOrLowerBounds:false);
                case SymbolKind.Event:
                    EventSymbol @event = (EventSymbol)member;
                    return @event.Type.TypeSymbol.HasCustomModifiers(flagNonDefaultArraySizesOrLowerBounds:false); //can't have custom modifiers on (vs in) type
=======
                    return method.ReturnTypeCustomModifiers.Any() || method.ReturnType.HasCustomModifiers(flagNonDefaultArraySizesOrLowerBounds: false);
                case SymbolKind.Property:
                    PropertySymbol property = (PropertySymbol)member;
                    return property.TypeCustomModifiers.Any() || property.Type.HasCustomModifiers(flagNonDefaultArraySizesOrLowerBounds: false);
                case SymbolKind.Event:
                    EventSymbol @event = (EventSymbol)member;
                    return @event.Type.HasCustomModifiers(flagNonDefaultArraySizesOrLowerBounds: false); //can't have custom modifiers on (vs in) type
>>>>>>> 0f1ddfd6
                default:
                    throw ExceptionUtilities.UnexpectedValue(member.Kind);
            }
        }

        private static int CustomModifierCount(Symbol member)
        {
            switch (member.Kind)
            {
                case SymbolKind.Method:
                    MethodSymbol method = (MethodSymbol)member;
                    return method.CustomModifierCount();
                case SymbolKind.Property:
                    PropertySymbol property = (PropertySymbol)member;
                    return property.CustomModifierCount();
                case SymbolKind.Event:
                    EventSymbol @event = (EventSymbol)member;
                    return @event.Type.TypeSymbol.CustomModifierCount();
                default:
                    throw ExceptionUtilities.UnexpectedValue(member.Kind);
            }
        }

        // CONSIDER: we could cache this on MethodSymbol
        internal static bool RequiresExplicitOverride(this MethodSymbol method)
        {
            if (method.IsOverride)
            {
                MethodSymbol csharpOverriddenMethod = method.OverriddenMethod;
                if ((object)csharpOverriddenMethod == null)
                {
                    return false;
                }
                // We can ignore newslot, since we checked IsOverride.
                // We can ignore interface implementation changes since the method is already metadata virtual (since override).
                // TODO: do we want to add more sophisticated handling for the case where there are multiple runtime-overridden methods?
                MethodSymbol runtimeOverriddenMethod = method.GetFirstRuntimeOverriddenMethodIgnoringNewSlot(ignoreInterfaceImplementationChanges: true);
                return csharpOverriddenMethod != runtimeOverriddenMethod &&
                    method.IsAccessor() != runtimeOverriddenMethod.IsAccessor();
            }

            return false;
        }

        /// <summary>
        /// Given a method, find a method that it overrides from the perspective of the CLI.
        /// Key differences from C#: non-virtual methods are ignored, the RuntimeSignatureComparer
        /// is used (i.e. consider return types, ignore ref/out distinction).
        /// </summary>
        /// <remarks>
        /// WARN: Must not check method.MethodKind - PEMethodSymbol.ComputeMethodKind uses this method.
        /// NOTE: Does not check whether the given method will be marked "newslot" in metadata (which
        /// would indicate that it does not override anything).
        /// WARN: If the method may override a source method and declaration diagnostics have yet to
        /// be computed, then it is important to pass ignoreInterfaceImplementationChanges: true
        /// (see MethodSymbol.IsMetadataVirtual for details).
        /// </remarks>
        internal static MethodSymbol GetFirstRuntimeOverriddenMethodIgnoringNewSlot(this MethodSymbol method, bool ignoreInterfaceImplementationChanges)
        {
            if (!method.IsMetadataVirtual(ignoreInterfaceImplementationChanges))
            {
                return null;
            }

            NamedTypeSymbol containingType = method.ContainingType;

            for (NamedTypeSymbol currType = containingType.BaseTypeNoUseSiteDiagnostics; !ReferenceEquals(currType, null); currType = currType.BaseTypeNoUseSiteDiagnostics)
            {
                foreach (Symbol otherMember in currType.GetMembers(method.Name))
                {
                    if (otherMember.Kind == SymbolKind.Method &&
                        IsOverriddenSymbolAccessible(otherMember, containingType) &&
                        MemberSignatureComparer.RuntimeSignatureComparer.Equals(method, otherMember))
                    {
                        MethodSymbol overridden = (MethodSymbol)otherMember;

                        // NOTE: The runtime doesn't consider non-virtual methods during override resolution.
                        if (overridden.IsMetadataVirtual(ignoreInterfaceImplementationChanges))
                        {
                            return overridden;
                        }
                    }
                }
            }

            return null;
        }

        /// <remarks>
        /// Note that the access check is done using the original definitions.  This is because we want to avoid
        /// reductions in accessibility that result from type argument substitution (e.g. if an inaccessible type
        /// has been passed as a type argument).
        /// See DevDiv #11967 for an example.
        /// </remarks>
        private static bool IsOverriddenSymbolAccessible(Symbol overridden, NamedTypeSymbol overridingContainingType)
        {
            HashSet<DiagnosticInfo> useSiteDiagnostics = null;
            return AccessCheck.IsSymbolAccessible(overridden.OriginalDefinition, overridingContainingType.OriginalDefinition, ref useSiteDiagnostics);
        }
    }
}<|MERGE_RESOLUTION|>--- conflicted
+++ resolved
@@ -570,13 +570,8 @@
                 // exact and so we would already have applied the custom modifier count as a tie-breaker.
                 foreach (ParameterSymbol param in currTypeBestMatch.GetParameters())
                 {
-<<<<<<< HEAD
                     Debug.Assert(!param.Type.CustomModifiers.Any());
-                    Debug.Assert(!param.Type.TypeSymbol.HasCustomModifiers(flagNonDefaultArraySizesOrLowerBounds:false));
-=======
-                    Debug.Assert(!param.CustomModifiers.Any());
-                    Debug.Assert(!param.Type.HasCustomModifiers(flagNonDefaultArraySizesOrLowerBounds: false));
->>>>>>> 0f1ddfd6
+                    Debug.Assert(!param.Type.TypeSymbol.HasCustomModifiers(flagNonDefaultArraySizesOrLowerBounds: false));
                 }
 #endif
 
@@ -828,25 +823,15 @@
             {
                 case SymbolKind.Method:
                     MethodSymbol method = (MethodSymbol)member;
-<<<<<<< HEAD
                     var methodReturnType = method.ReturnType;
-                    return methodReturnType.CustomModifiers.Any() || method.ReturnType.TypeSymbol.HasCustomModifiers(flagNonDefaultArraySizesOrLowerBounds:false);
+                    return methodReturnType.CustomModifiers.Any() || method.ReturnType.TypeSymbol.HasCustomModifiers(flagNonDefaultArraySizesOrLowerBounds: false);
                 case SymbolKind.Property:
                     PropertySymbol property = (PropertySymbol)member;
                     var propertyType = property.Type;
-                    return propertyType.CustomModifiers.Any() || propertyType.TypeSymbol.HasCustomModifiers(flagNonDefaultArraySizesOrLowerBounds:false);
+                    return propertyType.CustomModifiers.Any() || propertyType.TypeSymbol.HasCustomModifiers(flagNonDefaultArraySizesOrLowerBounds: false);
                 case SymbolKind.Event:
                     EventSymbol @event = (EventSymbol)member;
-                    return @event.Type.TypeSymbol.HasCustomModifiers(flagNonDefaultArraySizesOrLowerBounds:false); //can't have custom modifiers on (vs in) type
-=======
-                    return method.ReturnTypeCustomModifiers.Any() || method.ReturnType.HasCustomModifiers(flagNonDefaultArraySizesOrLowerBounds: false);
-                case SymbolKind.Property:
-                    PropertySymbol property = (PropertySymbol)member;
-                    return property.TypeCustomModifiers.Any() || property.Type.HasCustomModifiers(flagNonDefaultArraySizesOrLowerBounds: false);
-                case SymbolKind.Event:
-                    EventSymbol @event = (EventSymbol)member;
-                    return @event.Type.HasCustomModifiers(flagNonDefaultArraySizesOrLowerBounds: false); //can't have custom modifiers on (vs in) type
->>>>>>> 0f1ddfd6
+                    return @event.Type.TypeSymbol.HasCustomModifiers(flagNonDefaultArraySizesOrLowerBounds: false); //can't have custom modifiers on (vs in) type
                 default:
                     throw ExceptionUtilities.UnexpectedValue(member.Kind);
             }
