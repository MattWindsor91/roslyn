--- conflicted
+++ resolved
@@ -131,54 +131,7 @@
 
         public sealed override NamedTypeSymbol OriginalDefinition
         {
-<<<<<<< HEAD
-            get { return _originalDefinition; }
-        }
-
-        public sealed override TypeKind TypeKind
-        {
-            get { return _originalDefinition.TypeKind; }
-        }
-
-        internal sealed override bool IsInterface
-        {
-            get { return _originalDefinition.IsInterface; }
-        }
-
-        /// <summary>
-        /// Gets whether this symbol represents a concept.
-        /// </summary>
-        /// <returns>
-        /// True if this symbol is a concept (either it was declared as a
-        /// concept, or it is an interface with the <c>System_Concepts_ConceptAttribute</c>
-        /// attribute); false otherwise.
-        /// </returns>
-        internal override bool IsConcept => _originalDefinition.IsConcept; //@t-mawind
-
-        /// <summary>
-        /// Gets whether this symbol represents a concept.
-        /// </summary>
-        /// <returns>
-        /// True if this symbol is an instance (either it was declared as an
-        /// instance, or it is a struct with the
-        /// <c>System_Concepts_ConceptInstanceAttribute</c> attribute); false otherwise.
-        /// </returns>
-        internal override bool IsInstance => _originalDefinition.IsInstance; //@t-mawind
-
-        public sealed override bool IsStatic
-        {
-            get { return _originalDefinition.IsStatic; }
-        }
-
-        public sealed override bool IsImplicitlyDeclared
-        {
-            get
-            {
-                return _originalDefinition.IsImplicitlyDeclared;
-            }
-=======
             get { return _underlyingType; }
->>>>>>> 3f7deaa7
         }
 
         internal sealed override NamedTypeSymbol GetDeclaredBaseType(ConsList<Symbol> basesBeingResolved)
