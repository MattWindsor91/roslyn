﻿// Copyright (c) Microsoft.  All Rights Reserved.  Licensed under the Apache License, Version 2.0.  See License.txt in the project root for license information.

using System;
using System.Collections.Concurrent;
using System.Collections.Generic;
using System.Collections.Immutable;
using System.Collections.ObjectModel;
using System.Diagnostics;
using System.Runtime.InteropServices;
using System.Threading;
using System.Reflection.Metadata;
using Microsoft.CodeAnalysis.CSharp.Symbols.Retargeting;
using Roslyn.Utilities;
using System.Reflection.PortableExecutable;
using System.Reflection;

namespace Microsoft.CodeAnalysis.CSharp.Symbols.Metadata.PE
{
    /// <summary>
    /// Represents a net-module imported from a PE. Can be a primary module of an assembly.
    /// </summary>
    internal sealed class PEModuleSymbol : NonMissingModuleSymbol
    {
        /// <summary>
        /// Owning AssemblySymbol. This can be a PEAssemblySymbol or a SourceAssemblySymbol.
        /// </summary>
        private readonly AssemblySymbol _assemblySymbol;
        private readonly int _ordinal;

        /// <summary>
        /// A Module object providing metadata.
        /// </summary>
        private readonly PEModule _module;

        /// <summary>
        /// Global namespace.
        /// </summary>
        private readonly PENamespaceSymbol _globalNamespace;

        /// <summary>
        /// Cache the symbol for well-known type System.Type because we use it frequently
        /// (for attributes).
        /// </summary>
        private NamedTypeSymbol _lazySystemTypeSymbol;
        private NamedTypeSymbol _lazyEventRegistrationTokenSymbol;
        private NamedTypeSymbol _lazyEventRegistrationTokenTableSymbol;

        /// <summary>
        /// The same value as ConcurrentDictionary.DEFAULT_CAPACITY
        /// </summary>
        private const int DefaultTypeMapCapacity = 31;

        /// <summary>
        /// This is a map from TypeDef handle to the target <see cref="TypeSymbol"/>. 
        /// It is used by <see cref="MetadataDecoder"/> to speed up type reference resolution
        /// for metadata coming from this module. The map is lazily populated
        /// as we load types from the module.
        /// </summary>
        internal readonly ConcurrentDictionary<TypeDefinitionHandle, TypeSymbol> TypeHandleToTypeMap =
                                    new ConcurrentDictionary<TypeDefinitionHandle, TypeSymbol>(concurrencyLevel: 2, capacity: DefaultTypeMapCapacity);

        /// <summary>
        /// This is a map from TypeRef row id to the target <see cref="TypeSymbol"/>. 
        /// It is used by <see cref="MetadataDecoder"/> to speed up type reference resolution
        /// for metadata coming from this module. The map is lazily populated
        /// by <see cref="MetadataDecoder"/> as we resolve TypeRefs from the module.
        /// </summary>
        internal readonly ConcurrentDictionary<TypeReferenceHandle, TypeSymbol> TypeRefHandleToTypeMap =
                                    new ConcurrentDictionary<TypeReferenceHandle, TypeSymbol>(concurrencyLevel: 2, capacity: DefaultTypeMapCapacity);

        internal readonly ImmutableArray<MetadataLocation> MetadataLocation;

        internal readonly MetadataImportOptions ImportOptions;

        /// <summary>
        /// Module's custom attributes
        /// </summary>
        private ImmutableArray<CSharpAttributeData> _lazyCustomAttributes;

        /// <summary>
        /// Module's assembly attributes
        /// </summary>
        private ImmutableArray<CSharpAttributeData> _lazyAssemblyAttributes;

        // Type names from module
        private ICollection<string> _lazyTypeNames;

        // Namespace names from module
        private ICollection<string> _lazyNamespaceNames;

        internal PEModuleSymbol(PEAssemblySymbol assemblySymbol, PEModule module, MetadataImportOptions importOptions, int ordinal)
            : this((AssemblySymbol)assemblySymbol, module, importOptions, ordinal)
        {
            Debug.Assert(ordinal >= 0);
        }

        internal PEModuleSymbol(SourceAssemblySymbol assemblySymbol, PEModule module, MetadataImportOptions importOptions, int ordinal)
            : this((AssemblySymbol)assemblySymbol, module, importOptions, ordinal)
        {
            Debug.Assert(ordinal > 0);
        }

        internal PEModuleSymbol(RetargetingAssemblySymbol assemblySymbol, PEModule module, MetadataImportOptions importOptions, int ordinal)
            : this((AssemblySymbol)assemblySymbol, module, importOptions, ordinal)
        {
            Debug.Assert(ordinal > 0);
        }

        private PEModuleSymbol(AssemblySymbol assemblySymbol, PEModule module, MetadataImportOptions importOptions, int ordinal)
        {
            Debug.Assert((object)assemblySymbol != null);
            Debug.Assert(module != null);

            _assemblySymbol = assemblySymbol;
            _ordinal = ordinal;
            _module = module;
            this.ImportOptions = importOptions;
            _globalNamespace = new PEGlobalNamespaceSymbol(this);

            this.MetadataLocation = ImmutableArray.Create<MetadataLocation>(new MetadataLocation(this));
        }

        internal override int Ordinal
        {
            get
            {
                return _ordinal;
            }
        }

        internal override Machine Machine
        {
            get
            {
                return _module.Machine;
            }
        }

        internal override bool Bit32Required
        {
            get
            {
                return _module.Bit32Required;
            }
        }

        internal PEModule Module
        {
            get
            {
                return _module;
            }
        }

        public override NamespaceSymbol GlobalNamespace
        {
            get { return _globalNamespace; }
        }

        public override string Name
        {
            get
            {
                return _module.Name;
            }
        }

        private static EntityHandle Token
        {
            get
            {
                return EntityHandle.ModuleDefinition;
            }
        }

        public override Symbol ContainingSymbol
        {
            get
            {
                return _assemblySymbol;
            }
        }

        public override AssemblySymbol ContainingAssembly
        {
            get
            {
                return _assemblySymbol;
            }
        }

        public override ImmutableArray<Location> Locations
        {
            get
            {
                return this.MetadataLocation.Cast<MetadataLocation, Location>();
            }
        }

        public override ImmutableArray<CSharpAttributeData> GetAttributes()
        {
            if (_lazyCustomAttributes.IsDefault)
            {
                this.LoadCustomAttributes(Token, ref _lazyCustomAttributes);
            }
            return _lazyCustomAttributes;
        }

        internal ImmutableArray<CSharpAttributeData> GetAssemblyAttributes()
        {
            if (_lazyAssemblyAttributes.IsDefault)
            {
                ArrayBuilder<CSharpAttributeData> moduleAssemblyAttributesBuilder = null;

                string corlibName = ContainingAssembly.CorLibrary.Name;
                EntityHandle assemblyMSCorLib = Module.GetAssemblyRef(corlibName);
                if (!assemblyMSCorLib.IsNil)
                {
                    foreach (var qualifier in Cci.MetadataWriter.dummyAssemblyAttributeParentQualifier)
                    {
                        EntityHandle typerefAssemblyAttributesGoHere =
                                    Module.GetTypeRef(
                                        assemblyMSCorLib,
                                        Cci.MetadataWriter.dummyAssemblyAttributeParentNamespace,
                                        Cci.MetadataWriter.dummyAssemblyAttributeParentName + qualifier);

                        if (!typerefAssemblyAttributesGoHere.IsNil)
                        {
                            try
                            {
                                foreach (var customAttributeHandle in Module.GetCustomAttributesOrThrow(typerefAssemblyAttributesGoHere))
                                {
                                    if (moduleAssemblyAttributesBuilder == null)
                                    {
                                        moduleAssemblyAttributesBuilder = new ArrayBuilder<CSharpAttributeData>();
                                    }
                                    moduleAssemblyAttributesBuilder.Add(new PEAttributeData(this, customAttributeHandle));
                                }
                            }
                            catch (BadImageFormatException)
                            { }
                        }
                    }
                }

                ImmutableInterlocked.InterlockedCompareExchange(
                    ref _lazyAssemblyAttributes,
                    (moduleAssemblyAttributesBuilder != null) ? moduleAssemblyAttributesBuilder.ToImmutableAndFree() : ImmutableArray<CSharpAttributeData>.Empty,
                    default(ImmutableArray<CSharpAttributeData>));
            }
            return _lazyAssemblyAttributes;
        }

        internal void LoadCustomAttributes(EntityHandle token, ref ImmutableArray<CSharpAttributeData> customAttributes)
        {
            var loaded = GetCustomAttributesForToken(token);
            ImmutableInterlocked.InterlockedInitialize(ref customAttributes, loaded);
        }

        internal void LoadCustomAttributesFilterExtensions(EntityHandle token,
            ref ImmutableArray<CSharpAttributeData> customAttributes,
            out bool foundExtension)
        {
            var loadedCustomAttributes = GetCustomAttributesFilterExtensions(token, out foundExtension);
            ImmutableInterlocked.InterlockedInitialize(ref customAttributes, loadedCustomAttributes);
        }

        internal void LoadCustomAttributesFilterExtensions(EntityHandle token,
            ref ImmutableArray<CSharpAttributeData> customAttributes)
        {
            // Ignore whether or not extension attributes were found
            bool ignore;
            var loadedCustomAttributes = GetCustomAttributesFilterExtensions(token, out ignore);
            ImmutableInterlocked.InterlockedInitialize(ref customAttributes, loadedCustomAttributes);
        }

        /// <summary>
        /// Returns a possibly ExtensionAttribute filtered roArray of attributes. If
        /// filterExtensionAttributes is set to true, the method will remove all ExtensionAttributes
        /// from the returned array. If it is false, the parameter foundExtension will always be set to
        /// false and can be safely ignored.
        /// 
        /// The paramArrayAttribute parameter is similar to the foundExtension parameter, but instead
        /// of just indicating if the attribute was found, the parameter is set to the attribute handle
        /// for the ParamArrayAttribute if any is found and is null otherwise. This allows NoPia to filter
        /// the attribute out for the symbol but still cache it separately for emit.
        /// </summary>
        internal ImmutableArray<CSharpAttributeData> GetCustomAttributesForToken(EntityHandle token,
            out CustomAttributeHandle filteredOutAttribute1,
            AttributeDescription filterOut1,
            out CustomAttributeHandle filteredOutAttribute2,
            AttributeDescription filterOut2)
        {
            filteredOutAttribute1 = default(CustomAttributeHandle);
            filteredOutAttribute2 = default(CustomAttributeHandle);
            ArrayBuilder<CSharpAttributeData> customAttributesBuilder = null;

            try
            {
                foreach (var customAttributeHandle in _module.GetCustomAttributesOrThrow(token))
                {
                    if (filterOut1.Signatures != null &&
                        Module.GetTargetAttributeSignatureIndex(customAttributeHandle, filterOut1) != -1)
                    {
                        // It is important to capture the last application of the attribute that we run into,
                        // it makes a difference for default and constant values.
                        filteredOutAttribute1 = customAttributeHandle;
                        continue;
                    }

                    if (filterOut2.Signatures != null &&
                        Module.GetTargetAttributeSignatureIndex(customAttributeHandle, filterOut2) != -1)
                    {
                        // It is important to capture the last application of the attribute that we run into,
                        // it makes a difference for default and constant values.
                        filteredOutAttribute2 = customAttributeHandle;
                        continue;
                    }

                    if (customAttributesBuilder == null)
                    {
                        customAttributesBuilder = ArrayBuilder<CSharpAttributeData>.GetInstance();
                    }

                    customAttributesBuilder.Add(new PEAttributeData(this, customAttributeHandle));
                }
            }
            catch (BadImageFormatException)
            { }

            if (customAttributesBuilder != null)
            {
                return customAttributesBuilder.ToImmutableAndFree();
            }

            return ImmutableArray<CSharpAttributeData>.Empty;
        }

        internal ImmutableArray<CSharpAttributeData> GetCustomAttributesForToken(EntityHandle token)
        {
            // Do not filter anything and therefore ignore the out results
            CustomAttributeHandle ignore1;
            CustomAttributeHandle ignore2;
            return GetCustomAttributesForToken(token,
                out ignore1,
                default(AttributeDescription),
                out ignore2,
                default(AttributeDescription));
        }

        /// <summary>
        /// Get the custom attributes, but filter out any ParamArrayAttributes.
        /// </summary>
        /// <param name="token">The parameter token handle.</param>
        /// <param name="paramArrayAttribute">Set to a ParamArrayAttribute</param>
        /// CustomAttributeHandle if any are found. Nil token otherwise.
        internal ImmutableArray<CSharpAttributeData> GetCustomAttributesForToken(EntityHandle token,
            out CustomAttributeHandle paramArrayAttribute)
        {
            CustomAttributeHandle ignore;
            return GetCustomAttributesForToken(
                token,
                out paramArrayAttribute,
                AttributeDescription.ParamArrayAttribute,
                out ignore,
                default(AttributeDescription));
        }


        internal bool HasAnyCustomAttributes(EntityHandle token)
        {
            try
            {
                foreach (var attr in _module.GetCustomAttributesOrThrow(token))
                {
                    return true;
                }
            }
            catch (BadImageFormatException)
            { }

            return false;
        }

        internal TypeSymbol TryDecodeAttributeWithTypeArgument(EntityHandle handle, AttributeDescription attributeDescription)
        {
            string typeName;
            if (_module.HasStringValuedAttribute(handle, attributeDescription, out typeName))
            {
                return new MetadataDecoder(this).GetTypeSymbolForSerializedType(typeName);
            }

            return null;
        }

        /// <summary>
        /// Filters extension attributes from the attribute results.
        /// </summary>
        /// <param name="token"></param>
        /// <param name="foundExtension">True if we found an extension method, false otherwise.</param>
        /// <returns>The attributes on the token, minus any ExtensionAttributes.</returns>
        internal ImmutableArray<CSharpAttributeData> GetCustomAttributesFilterExtensions(EntityHandle token, out bool foundExtension)
        {
            CustomAttributeHandle extensionAttribute;
            CustomAttributeHandle ignore;
            var result = GetCustomAttributesForToken(token,
                out extensionAttribute,
                AttributeDescription.CaseSensitiveExtensionAttribute,
                out ignore,
                default(AttributeDescription));

            foundExtension = !extensionAttribute.IsNil;
            return result;
        }

        internal void OnNewTypeDeclarationsLoaded(
            Dictionary<string, ImmutableArray<PENamedTypeSymbol>> typesDict)
        {
            bool keepLookingForDeclaredCorTypes = (_ordinal == 0 && _assemblySymbol.KeepLookingForDeclaredSpecialTypes);

            foreach (var types in typesDict.Values)
            {
                foreach (var type in types)
                {
                    bool added;
                    added = TypeHandleToTypeMap.TryAdd(type.Handle, type);
                    Debug.Assert(added);

                    // Register newly loaded COR types
                    if (keepLookingForDeclaredCorTypes && type.SpecialType != SpecialType.None)
                    {
                        _assemblySymbol.RegisterDeclaredSpecialType(type);
                        keepLookingForDeclaredCorTypes = _assemblySymbol.KeepLookingForDeclaredSpecialTypes;
                    }
                }
            }
        }

        internal override ICollection<string> TypeNames
        {
            get
            {
                if (_lazyTypeNames == null)
                {
                    Interlocked.CompareExchange(ref _lazyTypeNames, _module.TypeNames.AsCaseSensitiveCollection(), null);
                }

                return _lazyTypeNames;
            }
        }

        internal override ICollection<string> NamespaceNames
        {
            get
            {
                if (_lazyNamespaceNames == null)
                {
                    Interlocked.CompareExchange(ref _lazyNamespaceNames, _module.NamespaceNames.AsCaseSensitiveCollection(), null);
                }

                return _lazyNamespaceNames;
            }
        }

        internal override ImmutableArray<byte> GetHash(AssemblyHashAlgorithm algorithmId)
        {
            return _module.GetHash(algorithmId);
        }

        internal DocumentationProvider DocumentationProvider
        {
            get
            {
                var assembly = _assemblySymbol as PEAssemblySymbol;
                if ((object)assembly != null)
                {
                    return assembly.DocumentationProvider;
                }
                else
                {
                    return DocumentationProvider.Default;
                }
            }
        }


        internal NamedTypeSymbol EventRegistrationToken
        {
            get
            {
                if ((object)_lazyEventRegistrationTokenSymbol == null)
                {
                    Interlocked.CompareExchange(ref _lazyEventRegistrationTokenSymbol,
                                                GetTypeSymbolForWellKnownType(
                                                    WellKnownType.System_Runtime_InteropServices_WindowsRuntime_EventRegistrationToken
                                                    ),
                                                null);
                    Debug.Assert((object)_lazyEventRegistrationTokenSymbol != null);
                }
                return _lazyEventRegistrationTokenSymbol;
            }
        }


        internal NamedTypeSymbol EventRegistrationTokenTable_T
        {
            get
            {
                if ((object)_lazyEventRegistrationTokenTableSymbol == null)
                {
                    Interlocked.CompareExchange(ref _lazyEventRegistrationTokenTableSymbol,
                                                GetTypeSymbolForWellKnownType(
                                                    WellKnownType.System_Runtime_InteropServices_WindowsRuntime_EventRegistrationTokenTable_T
                                                    ),
                                                null);
                    Debug.Assert((object)_lazyEventRegistrationTokenTableSymbol != null);
                }
                return _lazyEventRegistrationTokenTableSymbol;
            }
        }

        internal NamedTypeSymbol SystemTypeSymbol
        {
            get
            {
                if ((object)_lazySystemTypeSymbol == null)
                {
                    Interlocked.CompareExchange(ref _lazySystemTypeSymbol,
                                                GetTypeSymbolForWellKnownType(WellKnownType.System_Type),
                                                null);
                    Debug.Assert((object)_lazySystemTypeSymbol != null);
                }
                return _lazySystemTypeSymbol;
            }
        }

        private NamedTypeSymbol GetTypeSymbolForWellKnownType(WellKnownType type)
        {
            MetadataTypeName emittedName = MetadataTypeName.FromFullName(type.GetMetadataName(), useCLSCompliantNameArityEncoding: true);
            // First, check this module
            NamedTypeSymbol currentModuleResult = this.LookupTopLevelMetadataType(ref emittedName);

            if (IsAcceptableSystemTypeSymbol(currentModuleResult))
            {
                // It doesn't matter if there's another of this type in a referenced assembly -
                // we prefer the one in the current module.
                return currentModuleResult;
            }

            // If we didn't find it in this module, check the referenced assemblies
            NamedTypeSymbol referencedAssemblyResult = null;
            foreach (AssemblySymbol assembly in this.GetReferencedAssemblySymbols())
            {
                NamedTypeSymbol currResult = assembly.LookupTopLevelMetadataType(ref emittedName, digThroughForwardedTypes: true);
                if (IsAcceptableSystemTypeSymbol(currResult))
                {
                    if ((object)referencedAssemblyResult == null)
                    {
                        referencedAssemblyResult = currResult;
                    }
                    else
                    {
                        // CONSIDER: setting result to null will result in a MissingMetadataTypeSymbol 
                        // being returned.  Do we want to differentiate between no result and ambiguous
                        // results?  There doesn't seem to be an existing error code for "duplicate well-
                        // known type".
                        if (referencedAssemblyResult != currResult)
                        {
                            referencedAssemblyResult = null;
                        }
                        break;
                    }
                }
            }

            if ((object)referencedAssemblyResult != null)
            {
                Debug.Assert(IsAcceptableSystemTypeSymbol(referencedAssemblyResult));
                return referencedAssemblyResult;
            }

            Debug.Assert((object)currentModuleResult != null);
            return currentModuleResult;
        }

        private static bool IsAcceptableSystemTypeSymbol(NamedTypeSymbol candidate)
        {
            return candidate.Kind != SymbolKind.ErrorType || !(candidate is MissingMetadataTypeSymbol);
        }

        internal override bool HasAssemblyCompilationRelaxationsAttribute
        {
            get
            {
                var assemblyAttributes = GetAssemblyAttributes();
                return assemblyAttributes.IndexOfAttribute(this, AttributeDescription.CompilationRelaxationsAttribute) >= 0;
            }
        }

        internal override bool HasAssemblyRuntimeCompatibilityAttribute
        {
            get
            {
                var assemblyAttributes = GetAssemblyAttributes();
                return assemblyAttributes.IndexOfAttribute(this, AttributeDescription.RuntimeCompatibilityAttribute) >= 0;
            }
        }

        internal override CharSet? DefaultMarshallingCharSet
        {
            get
            {
                // not used by the compiler
                throw ExceptionUtilities.Unreachable;
            }
        }

        internal sealed override CSharpCompilation DeclaringCompilation // perf, not correctness
        {
            get { return null; }
        }

        internal NamedTypeSymbol LookupTopLevelMetadataType(ref MetadataTypeName emittedName, out bool isNoPiaLocalType)
        {
            NamedTypeSymbol result;
            PENamespaceSymbol scope = (PENamespaceSymbol)this.GlobalNamespace.LookupNestedNamespace(emittedName.NamespaceSegments);

            if ((object)scope == null)
            {
                // We failed to locate the namespace
                isNoPiaLocalType = false;
                result = new MissingMetadataTypeSymbol.TopLevel(this, ref emittedName);
            }
            else
            {
                result = scope.LookupMetadataType(ref emittedName, out isNoPiaLocalType);
                Debug.Assert((object)result != null);
            }

            return result;
        }

        /// <summary>
        /// If this module forwards the given type to another assembly, return that assembly;
        /// otherwise, return null.
        /// </summary>
        /// <param name="fullName">Type to look up.</param>
        /// <returns>Assembly symbol or null.</returns>
        /// <remarks>
        /// The returned assembly may also forward the type.
        /// </remarks>
        internal AssemblySymbol GetAssemblyForForwardedType(ref MetadataTypeName fullName)
        {
            try
            {
                string matchedName;
                AssemblyReferenceHandle assemblyRef = Module.GetAssemblyForForwardedType(fullName.FullName, ignoreCase: false, matchedName: out matchedName);
                return assemblyRef.IsNil ? null : this.GetReferencedAssemblySymbols()[Module.GetAssemblyReferenceIndexOrThrow(assemblyRef)];
            }
            catch (BadImageFormatException)
            {
                return null;
            }
        }

        internal IEnumerable<NamedTypeSymbol> GetForwardedTypes()
        {
            foreach (KeyValuePair<string, AssemblyReferenceHandle> forwarder in Module.GetForwardedTypes())
            {
                var name = MetadataTypeName.FromFullName(forwarder.Key);
                AssemblySymbol assemblySymbol;

                try
                {
                    assemblySymbol = this.GetReferencedAssemblySymbols()[Module.GetAssemblyReferenceIndexOrThrow(forwarder.Value)];
                }
                catch (BadImageFormatException)
                {
                    continue;
                }

                yield return assemblySymbol.LookupTopLevelMetadataType(ref name, digThroughForwardedTypes: true);
            }
        }

<<<<<<< HEAD
        internal override bool UtilizesNullableReferenceTypes
        {
            get
            {
                return Module.UtilizesNullableReferenceTypes();
            }
        }

        internal override bool NullableOptOut
        {
            get
            {
                bool optOut;
                return _module.HasNullableOptOutAttribute(EntityHandle.ModuleDefinition, out optOut) ? optOut : base.NullableOptOut;
            }
        }
=======
        public override ModuleMetadata GetMetadata() => _module.GetNonDisposableMetadata();
>>>>>>> ef31d8c3
    }
}<|MERGE_RESOLUTION|>--- conflicted
+++ resolved
@@ -683,7 +683,8 @@
             }
         }
 
-<<<<<<< HEAD
+        public override ModuleMetadata GetMetadata() => _module.GetNonDisposableMetadata();
+
         internal override bool UtilizesNullableReferenceTypes
         {
             get
@@ -700,8 +701,5 @@
                 return _module.HasNullableOptOutAttribute(EntityHandle.ModuleDefinition, out optOut) ? optOut : base.NullableOptOut;
             }
         }
-=======
-        public override ModuleMetadata GetMetadata() => _module.GetNonDisposableMetadata();
->>>>>>> ef31d8c3
     }
 }