﻿// Copyright (c) Microsoft.  All Rights Reserved.  Licensed under the Apache License, Version 2.0.  See License.txt in the project root for license information.

using System.Collections.Generic;
using System.Collections.Immutable;
using Microsoft.CodeAnalysis.PooledObjects;
using Roslyn.Utilities;

namespace Microsoft.CodeAnalysis.CSharp.Symbols
{
    /// <summary>
    /// Represents a type parameter in a generic type or generic method.
    /// </summary>
    internal abstract partial class TypeParameterSymbol : TypeSymbol, ITypeParameterSymbol
    {
        /// <summary>
        /// The original definition of this symbol. If this symbol is constructed from another
        /// symbol by type substitution then OriginalDefinition gets the original symbol as it was defined in
        /// source or metadata.
        /// </summary>
        public new virtual TypeParameterSymbol OriginalDefinition
        {
            get
            {
                return this;
            }
        }

        protected override sealed TypeSymbol OriginalTypeSymbolDefinition
        {
            get
            {
                return this.OriginalDefinition;
            }
        }

        /// <summary>
        /// If this is a type parameter of a reduced extension method, gets the type parameter definition that
        /// this type parameter was reduced from. Otherwise, returns Nothing.
        /// </summary>
        public virtual TypeParameterSymbol ReducedFrom
        {
            get
            {
                return null;
            }
        }

        /// <summary>
        /// The ordinal position of the type parameter in the parameter list which declares
        /// it. The first type parameter has ordinal zero.
        /// </summary>
        public abstract int Ordinal
        {
            // This is needed to determine hiding in C#: 
            //
            // interface IB { void M<T>(C<T> x); }
            // interface ID : IB { new void M<U>(C<U> x); }
            //
            // ID.M<U> hides IB.M<T> even though their formal parameters have different
            // types. When comparing formal parameter types for hiding purposes we must
            // compare method type parameters by ordinal, not by identity.
            get;
        }

        internal virtual DiagnosticInfo GetConstraintsUseSiteErrorInfo()
        {
            return null;
        }

        /// <summary>
        /// The types that were directly specified as constraints on the type parameter.
        /// Duplicates and cycles are removed, although the collection may include
        /// redundant constraints where one constraint is a base type of another.
        /// </summary>
        public ImmutableArray<TypeSymbol> ConstraintTypes
        {
            get
            {
                return this.ConstraintTypesNoUseSiteDiagnostics;
            }
        }

        internal ImmutableArray<TypeSymbol> ConstraintTypesNoUseSiteDiagnostics
        {
            get
            {
                this.EnsureAllConstraintsAreResolved();
                return this.GetConstraintTypes(ConsList<TypeParameterSymbol>.Empty);
            }
        }

        internal ImmutableArray<TypeSymbol> ConstraintTypesWithDefinitionUseSiteDiagnostics(ref HashSet<DiagnosticInfo> useSiteDiagnostics)
        {
            var result = ConstraintTypesNoUseSiteDiagnostics;

            AppendConstraintsUseSiteErrorInfo(ref useSiteDiagnostics);

            foreach (var constraint in result)
            {
                ((TypeSymbol)constraint.OriginalDefinition).AddUseSiteDiagnostics(ref useSiteDiagnostics);
            }

            return result;
        }

        private void AppendConstraintsUseSiteErrorInfo(ref HashSet<DiagnosticInfo> useSiteDiagnostics)
        {
            DiagnosticInfo errorInfo = this.GetConstraintsUseSiteErrorInfo();

            if ((object)errorInfo != null)
            {
                if (useSiteDiagnostics == null)
                {
                    useSiteDiagnostics = new HashSet<DiagnosticInfo>();
                }

                useSiteDiagnostics.Add(errorInfo);
            }
        }

        /// <summary>
        /// True if the parameterless constructor constraint was specified for the type parameter.
        /// </summary>
        public abstract bool HasConstructorConstraint { get; }

        /// <summary>
        /// The type parameter kind of this type parameter.
        /// </summary>
        public abstract TypeParameterKind TypeParameterKind { get; }

        /// <summary>
        /// The method that declared this type parameter, or null.
        /// </summary>
        public MethodSymbol DeclaringMethod
        {
            get
            {
                return this.ContainingSymbol as MethodSymbol;
            }
        }

        /// <summary>
        /// The type that declared this type parameter, or null.
        /// </summary>
        public NamedTypeSymbol DeclaringType
        {
            get
            {
                return this.ContainingSymbol as NamedTypeSymbol;
            }
        }

        // Type parameters do not have members
        public sealed override ImmutableArray<Symbol> GetMembers()
        {
            return ImmutableArray<Symbol>.Empty;
        }

        // Type parameters do not have members
        public sealed override ImmutableArray<Symbol> GetMembers(string name)
        {
            return ImmutableArray<Symbol>.Empty;
        }

        // Type parameters do not have members
        public sealed override ImmutableArray<NamedTypeSymbol> GetTypeMembers()
        {
            return ImmutableArray<NamedTypeSymbol>.Empty;
        }

        // Type parameters do not have members
        public sealed override ImmutableArray<NamedTypeSymbol> GetTypeMembers(string name)
        {
            return ImmutableArray<NamedTypeSymbol>.Empty;
        }

        // Type parameters do not have members
        public sealed override ImmutableArray<NamedTypeSymbol> GetTypeMembers(string name, int arity)
        {
            return ImmutableArray<NamedTypeSymbol>.Empty;
        }

        internal override TResult Accept<TArgument, TResult>(CSharpSymbolVisitor<TArgument, TResult> visitor, TArgument argument)
        {
            return visitor.VisitTypeParameter(this, argument);
        }

        public override void Accept(CSharpSymbolVisitor visitor)
        {
            visitor.VisitTypeParameter(this);
        }

        public override TResult Accept<TResult>(CSharpSymbolVisitor<TResult> visitor)
        {
            return visitor.VisitTypeParameter(this);
        }

        public sealed override SymbolKind Kind
        {
            get
            {
                return SymbolKind.TypeParameter;
            }
        }

        public sealed override TypeKind TypeKind
        {
            get
            {
                return TypeKind.TypeParameter;
            }
        }

        // Only the compiler can create TypeParameterSymbols.
        internal TypeParameterSymbol()
        {
        }

        public sealed override Accessibility DeclaredAccessibility
        {
            get
            {
                return Accessibility.NotApplicable;
            }
        }

        public sealed override bool IsStatic
        {
            get
            {
                return false;
            }
        }

        public sealed override bool IsAbstract
        {
            get
            {
                return false;
            }
        }

        public sealed override bool IsSealed
        {
            get
            {
                return false;
            }
        }

        internal sealed override NamedTypeSymbol BaseTypeNoUseSiteDiagnostics
        {
            get
            {
                return null;
            }
        }

        internal sealed override ImmutableArray<NamedTypeSymbol> InterfacesNoUseSiteDiagnostics(ConsList<Symbol> basesBeingResolved)
        {
            return ImmutableArray<NamedTypeSymbol>.Empty;
        }

        protected override ImmutableArray<NamedTypeSymbol> GetAllInterfaces()
        {
            return ImmutableArray<NamedTypeSymbol>.Empty;
        }

        /// <summary>
        /// The effective base class of the type parameter (spec 10.1.5). If the deduced
        /// base type is a reference type, the effective base type will be the same as
        /// the deduced base type. Otherwise if the deduced base type is a value type,
        /// the effective base type will be the most derived reference type from which
        /// deduced base type is derived.
        /// </summary>
        internal NamedTypeSymbol EffectiveBaseClassNoUseSiteDiagnostics
        {
            get
            {
                this.EnsureAllConstraintsAreResolved();
                return this.GetEffectiveBaseClass(ConsList<TypeParameterSymbol>.Empty);
            }
        }

        internal NamedTypeSymbol EffectiveBaseClass(ref HashSet<DiagnosticInfo> useSiteDiagnostics)
        {
            AppendConstraintsUseSiteErrorInfo(ref useSiteDiagnostics);
            var result = EffectiveBaseClassNoUseSiteDiagnostics;

            if ((object)result != null)
            {
                result.OriginalDefinition.AddUseSiteDiagnostics(ref useSiteDiagnostics);
            }

            return result;
        }

        /// <summary>
        /// The effective interface set (spec 10.1.5).
        /// </summary>
        internal ImmutableArray<NamedTypeSymbol> EffectiveInterfacesNoUseSiteDiagnostics
        {
            get
            {
                this.EnsureAllConstraintsAreResolved();
                return this.GetInterfaces(ConsList<TypeParameterSymbol>.Empty);
            }
        }

        /// <summary>
        /// The most encompassed type (spec 6.4.2) from the constraints.
        /// </summary>
        internal TypeSymbol DeducedBaseTypeNoUseSiteDiagnostics
        {
            get
            {
                this.EnsureAllConstraintsAreResolved();
                return this.GetDeducedBaseType(ConsList<TypeParameterSymbol>.Empty);
            }
        }

        internal TypeSymbol DeducedBaseType(ref HashSet<DiagnosticInfo> useSiteDiagnostics)
        {
            AppendConstraintsUseSiteErrorInfo(ref useSiteDiagnostics);
            var result = DeducedBaseTypeNoUseSiteDiagnostics;

            if ((object)result != null)
            {
                ((TypeSymbol)result.OriginalDefinition).AddUseSiteDiagnostics(ref useSiteDiagnostics);
            }

            return result;
        }

        /// <summary>
        /// The effective interface set and any base interfaces of those
        /// interfaces. This is AllInterfaces excluding interfaces that are
        /// only implemented by the effective base type.
        /// </summary>
        internal ImmutableArray<NamedTypeSymbol> AllEffectiveInterfacesNoUseSiteDiagnostics
        {
            get
            {
                return base.GetAllInterfaces();
            }
        }

        internal ImmutableArray<NamedTypeSymbol> AllEffectiveInterfacesWithDefinitionUseSiteDiagnostics(ref HashSet<DiagnosticInfo> useSiteDiagnostics)
        {
            var result = AllEffectiveInterfacesNoUseSiteDiagnostics;

            // Since bases affect content of AllInterfaces set, we need to make sure they all are good.
            var current = DeducedBaseType(ref useSiteDiagnostics);

            while ((object)current != null)
            {
                current = current.BaseTypeWithDefinitionUseSiteDiagnostics(ref useSiteDiagnostics);
            }

            foreach (var iface in result)
            {
                iface.OriginalDefinition.AddUseSiteDiagnostics(ref useSiteDiagnostics);
            }

            return result;
        }

        /// <summary>
        /// Called by <see cref="ConstraintTypesNoUseSiteDiagnostics"/>, <see cref="InterfacesNoUseSiteDiagnostics"/>, <see cref="EffectiveBaseClass"/>, and <see cref="DeducedBaseType"/>.
        /// to allow derived classes to ensure constraints within the containing
        /// type or method are resolved in a consistent order, regardless of the
        /// order the callers query individual type parameters.
        /// </summary>
        internal abstract void EnsureAllConstraintsAreResolved();

        /// <summary>
        /// Helper method to force type parameter constraints to be resolved.
        /// </summary>
        protected static void EnsureAllConstraintsAreResolved(ImmutableArray<TypeParameterSymbol> typeParameters)
        {
            foreach (var typeParameter in typeParameters)
            {
                // Invoke any method that forces constraints to be resolved.
                var unused = typeParameter.GetConstraintTypes(ConsList<TypeParameterSymbol>.Empty);
            }
        }

        internal abstract ImmutableArray<TypeSymbol> GetConstraintTypes(ConsList<TypeParameterSymbol> inProgress);

        internal abstract ImmutableArray<NamedTypeSymbol> GetInterfaces(ConsList<TypeParameterSymbol> inProgress);

        internal abstract NamedTypeSymbol GetEffectiveBaseClass(ConsList<TypeParameterSymbol> inProgress);

        internal abstract TypeSymbol GetDeducedBaseType(ConsList<TypeParameterSymbol> inProgress);

        private static bool ConstraintImpliesReferenceType(TypeSymbol constraint)
        {
            if (constraint.TypeKind == TypeKind.TypeParameter)
            {
                return IsReferenceTypeFromConstraintTypes(((TypeParameterSymbol)constraint).ConstraintTypesNoUseSiteDiagnostics);
            }
            else if (!constraint.IsReferenceType)
            {
                return false;
            }
            else
            {
                switch (constraint.TypeKind)
                {
                    case TypeKind.Interface:
                        return false; // can be satisfied by value types
                    case TypeKind.Error:
                        return false;
                }

                switch (constraint.SpecialType)
                {
                    case SpecialType.System_Object:
                    case SpecialType.System_ValueType:
                    case SpecialType.System_Enum:
                        return false; // can be satisfied by value types
                }

                return true;
            }
        }

        // From typedesc.cpp :
        // > A recursive helper that helps determine whether this variable is constrained as ObjRef.
        // > Please note that we do not check the gpReferenceTypeConstraint special constraint here
        // > because this property does not propagate up the constraining hierarchy.
        // > (e.g. "class A<S, T> where S : T, where T : class" does not guarantee that S is ObjRef)
        internal static bool IsReferenceTypeFromConstraintTypes(ImmutableArray<TypeSymbol> constraintTypes)
        {
            foreach (var constraintType in constraintTypes)
            {
                if (ConstraintImpliesReferenceType(constraintType))
                {
                    return true;
                }
            }
            return false;
        }

        internal static bool IsValueTypeFromConstraintTypes(ImmutableArray<TypeSymbol> constraintTypes)
        {
            foreach (var constraintType in constraintTypes)
            {
                if (constraintType.IsValueType)
                {
                    return true;
                }
            }
            return false;
        }

        public sealed override bool IsReferenceType
        {
            get
            {
                return this.HasReferenceTypeConstraint || IsReferenceTypeFromConstraintTypes(this.ConstraintTypesNoUseSiteDiagnostics);
            }
        }

        public sealed override bool IsValueType
        {
            get
            {
                return this.HasValueTypeConstraint || IsValueTypeFromConstraintTypes(this.ConstraintTypesNoUseSiteDiagnostics);
            }
        }

        internal sealed override bool IsManagedType
        {
            get
            {
                return true;
            }
        }

<<<<<<< HEAD
        // This can be further overridden because synthesised witness
        // symbols can short-circuit this to true.
        internal override bool IsConceptWitness
        {
            get
            {
                // @t-mawind
                //   In accordance with the F# prototype, a type parameter
                //   is a concept witness if all of its constraints are
                //   concepts, and at least one constraint exists.
                //   TODO: emit error if at least one, but not all, are.

                if (ConstraintTypes.IsEmpty) return false;

                foreach (var constraint in ConstraintTypes)
                {
                    if (!constraint.IsConceptType()) return false;
                }

                // We only reach this if all constraints are concepts and
                // at least one exists.
                return true;
            }
        }

        // @MattWindsor91 (Concept-C# 2017)

        /// <summary>
        /// Returns all concepts this type parameter is constrained to
        /// provide.
        /// </summary>
        internal ImmutableArray<NamedTypeSymbol> ProvidedConcepts
        {
            get
            {
                if (!IsConceptWitness)
                {
                    return ImmutableArray<NamedTypeSymbol>.Empty;
                }

                // CONSIDER: can we just use ConstraintTypes here?
                var ab = ArrayBuilder<NamedTypeSymbol>.GetInstance();

                foreach (var iface in AllEffectiveInterfacesNoUseSiteDiagnostics)
                {
                    if (iface.IsConcept)
                    {
                        ab.Add(iface);
                    }
                }

                return ab.ToImmutableAndFree();
=======
        internal sealed override bool IsByRefLikeType
        {
            get
            {
                return false;
            }
        }

        internal sealed override bool IsReadOnly
        {
            get
            {
                // even if T is indirectly constrained to a struct, 
                // we only can use members via constrained calls, so "true" would have no effect
                return false;
>>>>>>> 4b021d7e
            }
        }

        internal sealed override ObsoleteAttributeData ObsoleteAttributeData
        {
            get { return null; }
        }

        public abstract bool HasReferenceTypeConstraint { get; }

        public abstract bool HasValueTypeConstraint { get; }

        public abstract VarianceKind Variance { get; }

        internal sealed override bool GetUnificationUseSiteDiagnosticRecursive(ref DiagnosticInfo result, Symbol owner, ref HashSet<TypeSymbol> checkedTypes)
        {
            return false;
        }

        internal override bool Equals(TypeSymbol t2, TypeCompareKind comparison)
        {
            return this.Equals(t2 as TypeParameterSymbol, comparison);
        }

        internal bool Equals(TypeParameterSymbol other)
        {
            return Equals(other, TypeCompareKind.ConsiderEverything);
        }

        private bool Equals(TypeParameterSymbol other, TypeCompareKind comparison)
        {
            if (ReferenceEquals(this, other))
            {
                return true;
            }

            if ((object)other == null || !ReferenceEquals(other.OriginalDefinition, this.OriginalDefinition))
            {
                return false;
            }

            // Type parameters may be equal but not reference equal due to independent alpha renamings.
            return other.ContainingSymbol.ContainingType.Equals(this.ContainingSymbol.ContainingType, comparison);
        }

        public override int GetHashCode()
        {
            return Hash.Combine(ContainingSymbol, Ordinal);
        }

        #region ITypeParameterTypeSymbol Members

        TypeParameterKind ITypeParameterSymbol.TypeParameterKind
        {
            get
            {
                return (TypeParameterKind)this.TypeParameterKind;
            }
        }

        IMethodSymbol ITypeParameterSymbol.DeclaringMethod
        {
            get { return this.DeclaringMethod; }
        }

        INamedTypeSymbol ITypeParameterSymbol.DeclaringType
        {
            get { return this.DeclaringType; }
        }

        ImmutableArray<ITypeSymbol> ITypeParameterSymbol.ConstraintTypes
        {
            get
            {
                return StaticCast<ITypeSymbol>.From(this.ConstraintTypesNoUseSiteDiagnostics);
            }
        }

        ITypeParameterSymbol ITypeParameterSymbol.OriginalDefinition
        {
            get { return this.OriginalDefinition; }
        }

        ITypeParameterSymbol ITypeParameterSymbol.ReducedFrom
        {
            get { return this.ReducedFrom; }
        }

        #endregion

        #region ISymbol Members

        public override void Accept(SymbolVisitor visitor)
        {
            visitor.VisitTypeParameter(this);
        }

        public override TResult Accept<TResult>(SymbolVisitor<TResult> visitor)
        {
            return visitor.VisitTypeParameter(this);
        }

        #endregion
    }
}<|MERGE_RESOLUTION|>--- conflicted
+++ resolved
@@ -478,7 +478,6 @@
             }
         }
 
-<<<<<<< HEAD
         // This can be further overridden because synthesised witness
         // symbols can short-circuit this to true.
         internal override bool IsConceptWitness
@@ -531,7 +530,9 @@
                 }
 
                 return ab.ToImmutableAndFree();
-=======
+            }
+        }
+
         internal sealed override bool IsByRefLikeType
         {
             get
@@ -547,7 +548,6 @@
                 // even if T is indirectly constrained to a struct, 
                 // we only can use members via constrained calls, so "true" would have no effect
                 return false;
->>>>>>> 4b021d7e
             }
         }
 
