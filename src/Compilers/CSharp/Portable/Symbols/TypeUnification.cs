--- conflicted
+++ resolved
@@ -158,19 +158,6 @@
                         NamedTypeSymbol nt1 = (NamedTypeSymbol)t1.Type;
                         NamedTypeSymbol nt2 = (NamedTypeSymbol)t2.Type;
 
-<<<<<<< HEAD
-                        // @t-mawind
-                        //   Add very basic support for tuple types by
-                        //   eliminating the tuple wrapper: perhaps
-                        //   incomplete?
-                        nt1 = nt1.IsTupleType ? nt1.TupleUnderlyingType : nt1;
-                        nt2 = nt2.IsTupleType ? nt2.TupleUnderlyingType : nt2;
-
-                        Debug.Assert(nt1 != null && !(nt1.IsTupleType),
-                            $"Tuple lowering went wrong for {nameof(nt1)}");
-                        Debug.Assert(nt2 != null && !(nt2.IsTupleType),
-                            $"Tuple lowering went wrong for {nameof(nt2)}");
-=======
                         if (nt1.IsTupleType)
                         {
                             if (!nt2.IsTupleType)
@@ -178,9 +165,8 @@
                                 return false;
                             }
 
-                            return CanUnifyHelper(new TypeWithModifiers(nt1.TupleUnderlyingType), new TypeWithModifiers(nt2.TupleUnderlyingType), ref substitution);
-                        }
->>>>>>> 91327c17
+                            return CanUnifyHelper(new TypeWithModifiers(nt1.TupleUnderlyingType), new TypeWithModifiers(nt2.TupleUnderlyingType), ref substitution, untouchables);
+                        }
 
                         if (!nt1.IsGenericType)
                         {
@@ -320,10 +306,6 @@
                 case SymbolKind.ErrorType:
                     {
                         NamedTypeSymbol namedType = (NamedTypeSymbol)type;
-
-                        // @t-mawind Simplify tuple case by reducing to generic case.
-                        if (namedType.IsTupleType) namedType = namedType.TupleUnderlyingType;
-
                         while ((object)namedType != null)
                         {
                             foreach (TypeSymbol typeArg in namedType.TypeArgumentsNoUseSiteDiagnostics)
