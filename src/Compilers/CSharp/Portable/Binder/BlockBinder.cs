--- conflicted
+++ resolved
@@ -42,12 +42,6 @@
 
         internal override ImmutableArray<LocalSymbol> GetDeclaredLocalsForScope()
         {
-            return this.Locals;
-        }
-
-        internal override ImmutableArray<LocalFunctionSymbol> GetDeclaredLocalFunctionsForScope()
-        {
-<<<<<<< HEAD
             if (node.Kind() == SyntaxKind.Block)
             {
                 if (((BlockSyntax)node).Statements == _statements)
@@ -63,9 +57,11 @@
             }
 
             throw ExceptionUtilities.Unreachable;
-=======
+        }
+
+        internal override ImmutableArray<LocalFunctionSymbol> GetDeclaredLocalFunctionsForScope()
+        {
             return this.LocalFunctions;
->>>>>>> 1d7795fc
         }
     }
 }