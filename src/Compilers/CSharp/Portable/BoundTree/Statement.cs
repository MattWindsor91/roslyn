--- conflicted
+++ resolved
@@ -245,10 +245,6 @@
             {
                 return ImmutableArray<IOperation>.Empty;
             }
-<<<<<<< HEAD
-            
-            return ImmutableArray.Create<IStatement>(statement);
-=======
 
             return ImmutableArray.Create<IOperation>(statement);
         }
@@ -261,7 +257,6 @@
         public override TResult Accept<TArgument, TResult>(OperationVisitor<TArgument, TResult> visitor, TArgument argument)
         {
             return visitor.VisitForLoopStatement(this, argument);
->>>>>>> 34db704c
         }
     }
 
@@ -293,11 +288,7 @@
         private static readonly ConditionalWeakTable<BoundSwitchStatement, object> s_switchSectionsMappings =
             new ConditionalWeakTable<BoundSwitchStatement, object>();
 
-<<<<<<< HEAD
-        IExpression ISwitchStatement.Value => this.Expression;
-=======
-        IOperation ISwitchStatement.Value => this.BoundExpression;
->>>>>>> 34db704c
+        IOperation ISwitchStatement.Value => this.Expression;
 
         ImmutableArray<ISwitchCase> ISwitchStatement.Cases
         {
@@ -327,16 +318,11 @@
         {
             public SwitchSection(BoundSwitchSection boundNode)
             {
-<<<<<<< HEAD
-                this.Body = boundNode.Statements.As<IStatement>();
+                this.Body = boundNode.Statements.As<IOperation>();
                 this.Clauses = boundNode.SwitchLabels.As<ICaseClause>();
-=======
-                this.Body = boundNode.Statements.As<IOperation>();
-                this.Clauses = boundNode.BoundSwitchLabels.As<ICaseClause>();
->>>>>>> 34db704c
                 this.IsInvalid = boundNode.HasErrors;
                 this.Syntax = boundNode.Syntax;
-    }
+            }
 
             public ImmutableArray<IOperation> Body { get; }
 
@@ -616,7 +602,7 @@
         {
             get
             {
-                return (ImmutableArray<IVariableDeclaration>) s_variablesMappings.GetValue(this, 
+                return (ImmutableArray<IVariableDeclaration>)s_variablesMappings.GetValue(this,
                     declaration => ImmutableArray.Create<IVariableDeclaration>(new VariableDeclaration(declaration.LocalSymbol, declaration.InitializerOpt, declaration.Syntax)));
             }
         }
@@ -645,7 +631,7 @@
             {
                 return (ImmutableArray<IVariableDeclaration>)s_variablesMappings.GetValue(this,
                     multipleDeclarations =>
-                        multipleDeclarations.LocalDeclarations.SelectAsArray(declaration => 
+                        multipleDeclarations.LocalDeclarations.SelectAsArray(declaration =>
                             (IVariableDeclaration)new VariableDeclaration(declaration.LocalSymbol, declaration.InitializerOpt, declaration.Syntax)));
             }
         }
@@ -828,11 +814,35 @@
     {
         // TODO: this may need its own OperationKind.
         protected override OperationKind StatementKind => OperationKind.SwitchStatement;
+
+        public override void Accept(OperationVisitor visitor)
+        {
+            // TODO: implement IOperation for pattern-matching constructs (https://github.com/dotnet/roslyn/issues/8699)
+            throw new NotImplementedException();
+        }
+
+        public override TResult Accept<TArgument, TResult>(OperationVisitor<TArgument, TResult> visitor, TArgument argument)
+        {
+            // TODO: implement IOperation for pattern-matching constructs (https://github.com/dotnet/roslyn/issues/8699)
+            throw new NotImplementedException();
+        }
     }
 
     partial class BoundLetStatement
     {
         // TODO: this may need its own OperationKind.
         protected override OperationKind StatementKind => OperationKind.IfStatement;
+
+        public override void Accept(OperationVisitor visitor)
+        {
+            // TODO: implement IOperation for pattern-matching constructs (https://github.com/dotnet/roslyn/issues/8699)
+            throw new NotImplementedException();
+        }
+
+        public override TResult Accept<TArgument, TResult>(OperationVisitor<TArgument, TResult> visitor, TArgument argument)
+        {
+            // TODO: implement IOperation for pattern-matching constructs (https://github.com/dotnet/roslyn/issues/8699)
+            throw new NotImplementedException();
+        }
     }
 }