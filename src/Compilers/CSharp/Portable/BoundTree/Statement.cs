﻿// Copyright (c) Microsoft.  All Rights Reserved.  Licensed under the Apache License, Version 2.0.  See License.txt in the project root for license information.

using System;
using System.Collections.Immutable;
using System.Runtime.CompilerServices;
using Microsoft.CodeAnalysis.Semantics;

namespace Microsoft.CodeAnalysis.CSharp
{
    partial class BoundStatement : IStatement
    {
        OperationKind IOperation.Kind => this.StatementKind;

        bool IOperation.IsInvalid => this.HasErrors;

        SyntaxNode IOperation.Syntax => this.Syntax;

        protected abstract OperationKind StatementKind { get; }
    }

    partial class BoundBlock : IBlockStatement
    {
        ImmutableArray<IStatement> IBlockStatement.Statements => this.Statements.As<IStatement>();

        ImmutableArray<ILocalSymbol> IBlockStatement.Locals => this.Locals.As<ILocalSymbol>();

        protected override OperationKind StatementKind => OperationKind.BlockStatement;
    }

    partial class BoundContinueStatement : IBranchStatement
    {
        ILabelSymbol IBranchStatement.Target => this.Label;

        protected override OperationKind StatementKind => OperationKind.ContinueStatement;
    }

    partial class BoundBreakStatement : IBranchStatement
    {
        ILabelSymbol IBranchStatement.Target => this.Label;

        protected override OperationKind StatementKind => OperationKind.BreakStatement;
    }

    partial class BoundYieldBreakStatement
    {
        protected override OperationKind StatementKind => OperationKind.YieldBreakStatement;
    }

    partial class BoundGotoStatement : IBranchStatement
    {
        ILabelSymbol IBranchStatement.Target => this.Label;

        protected override OperationKind StatementKind => OperationKind.GoToStatement;
    }

    partial class BoundNoOpStatement
    {
        protected override OperationKind StatementKind => OperationKind.EmptyStatement;
    }

    partial class BoundIfStatement : IIfStatement
    {
        IExpression IIfStatement.Condition => this.Condition;

        IStatement IIfStatement.IfTrue => this.Consequence;

        IStatement IIfStatement.IfFalse => this.AlternativeOpt;

        protected override OperationKind StatementKind => OperationKind.IfStatement;
    }

    partial class BoundWhileStatement : IWhileUntilLoopStatement
    {
        bool IWhileUntilLoopStatement.IsTopTest => true;

        bool IWhileUntilLoopStatement.IsWhile => true;

        IExpression IForWhileUntilLoopStatement.Condition => this.Condition;

        LoopKind ILoopStatement.LoopKind => LoopKind.WhileUntil;

        IStatement ILoopStatement.Body => this.Body;

        protected override OperationKind StatementKind => OperationKind.LoopStatement;
    }

    partial class BoundDoStatement : IWhileUntilLoopStatement
    {
        bool IWhileUntilLoopStatement.IsTopTest => false;

        bool IWhileUntilLoopStatement.IsWhile => true;

        IExpression IForWhileUntilLoopStatement.Condition => this.Condition;

        LoopKind ILoopStatement.LoopKind => LoopKind.WhileUntil;

        IStatement ILoopStatement.Body => this.Body;

        protected override OperationKind StatementKind => OperationKind.LoopStatement;
    }

    partial class BoundForStatement : IForLoopStatement
    {
        ImmutableArray<IStatement> IForLoopStatement.Before => ToStatements(this.Initializer);

        ImmutableArray<IStatement> IForLoopStatement.AtLoopBottom => ToStatements(this.Increment);

        ImmutableArray<ILocalSymbol> IForLoopStatement.Locals => this.OuterLocals.As<ILocalSymbol>();

        IExpression IForWhileUntilLoopStatement.Condition => this.Condition;

        LoopKind ILoopStatement.LoopKind => LoopKind.For;

        IStatement ILoopStatement.Body => this.Body;

        protected override OperationKind StatementKind => OperationKind.LoopStatement;

        ImmutableArray<IStatement> ToStatements(BoundStatement statement)
        {
            BoundStatementList statementList = statement as BoundStatementList;
            if (statementList != null)
            {
                return statementList.Statements.As<IStatement>();
            }
            else if (statement == null)
            {
                return ImmutableArray<IStatement>.Empty;
            }

            return ImmutableArray.Create<IStatement>(statement);
        }
    }

    partial class BoundForEachStatement : IForEachLoopStatement
    {
        ILocalSymbol IForEachLoopStatement.IterationVariable => this.IterationVariable;

        IExpression IForEachLoopStatement.Collection => this.Expression;

        LoopKind ILoopStatement.LoopKind => LoopKind.ForEach;

        IStatement ILoopStatement.Body => this.Body;

        protected override OperationKind StatementKind => OperationKind.LoopStatement;
    }

    partial class BoundSwitchStatement : ISwitchStatement
    {
<<<<<<< HEAD
        IExpression ISwitchStatement.Value => this.Expression;
=======
        private static readonly ConditionalWeakTable<BoundSwitchStatement, object> s_switchSectionsMappings =
            new ConditionalWeakTable<BoundSwitchStatement, object>();

        IExpression ISwitchStatement.Value => this.BoundExpression;
>>>>>>> 3d794cfb

        ImmutableArray<ICase> ISwitchStatement.Cases
        {
            get
            {
                return (ImmutableArray<ICase>) s_switchSectionsMappings.GetValue(this, 
                    switchStatement =>
                    {
                        return switchStatement.SwitchSections.SelectAsArray(switchSection => (ICase)new SwitchSection(switchSection));   
                    });
            }
        }

        protected override OperationKind StatementKind => OperationKind.SwitchStatement;

        private class SwitchSection : ICase
        {
            public SwitchSection(BoundSwitchSection boundNode)
            {
                this.Body = boundNode.Statements.As<IStatement>();
                this.Clauses = boundNode.BoundSwitchLabels.As<ICaseClause>();
                this.IsInvalid = boundNode.HasErrors;
                this.Syntax = boundNode.Syntax;
            }

            public ImmutableArray<IStatement> Body { get; }

            public ImmutableArray<ICaseClause> Clauses { get; }

            public bool IsInvalid { get; }

            public OperationKind Kind => OperationKind.SwitchSection;

            public SyntaxNode Syntax { get; }
        }
    }

    partial class BoundSwitchSection
    {
<<<<<<< HEAD
        ImmutableArray<ICaseClause> ICase.Clauses => this.SwitchLabels.As<ICaseClause>();

        ImmutableArray<IStatement> ICase.Body => this.Statements.As<IStatement>();
=======
        protected override OperationKind StatementKind => OperationKind.None;
>>>>>>> 3d794cfb
    }

    partial class BoundSwitchLabel : ISingleValueCaseClause
    {
        IExpression ISingleValueCaseClause.Value => this.ExpressionOpt;

        BinaryOperationKind ISingleValueCaseClause.Equality
        {
            get
            {
                BoundExpression caseValue = this.ExpressionOpt;
                if (caseValue != null)
                {
                    switch (caseValue.Type.SpecialType)
                    {
                        case SpecialType.System_Int32:
                        case SpecialType.System_Int64:
                        case SpecialType.System_UInt32:
                        case SpecialType.System_UInt64:
                        case SpecialType.System_UInt16:
                        case SpecialType.System_Int16:
                        case SpecialType.System_SByte:
                        case SpecialType.System_Byte:
                        case SpecialType.System_Char:
                            return BinaryOperationKind.IntegerEquals;

                        case SpecialType.System_Boolean:
                            return BinaryOperationKind.BooleanEquals;

                        case SpecialType.System_String:
                            return BinaryOperationKind.StringEquals;
                    }

                    if (caseValue.Type.TypeKind == TypeKind.Enum)
                    {
                        return BinaryOperationKind.EnumEquals;
                    }
                }

                return BinaryOperationKind.None;
            }
        }

        CaseKind ICaseClause.CaseKind => this.ExpressionOpt != null ? CaseKind.SingleValue : CaseKind.Default;

        OperationKind IOperation.Kind => OperationKind.SingleValueCaseClause;

        bool IOperation.IsInvalid => this.HasErrors;

        SyntaxNode IOperation.Syntax => this.Syntax;
    }

    partial class BoundTryStatement : ITryStatement
    {
        IBlockStatement ITryStatement.Body => this.TryBlock;

        ImmutableArray<ICatch> ITryStatement.Catches => this.CatchBlocks.As<ICatch>();

        IBlockStatement ITryStatement.FinallyHandler => this.FinallyBlockOpt;

        protected override OperationKind StatementKind => OperationKind.TryStatement;
    }

    partial class BoundCatchBlock : ICatch
    {
        IBlockStatement ICatch.Handler => this.Body;

        ITypeSymbol ICatch.CaughtType => this.ExceptionTypeOpt;

        IExpression ICatch.Filter => this.ExceptionFilterOpt;

        ILocalSymbol ICatch.ExceptionLocal => this.LocalOpt;

        OperationKind IOperation.Kind => OperationKind.CatchHandler;

        bool IOperation.IsInvalid => this.Body.HasErrors || (this.ExceptionFilterOpt != null && this.ExceptionFilterOpt.HasErrors);

        SyntaxNode IOperation.Syntax => this.Syntax;
    }

    partial class BoundFixedStatement : IFixedStatement
    {
        IVariableDeclarationStatement IFixedStatement.Variables => this.Declarations;

        IStatement IFixedStatement.Body => this.Body;

        protected override OperationKind StatementKind => OperationKind.FixedStatement;
    }

    partial class BoundUsingStatement : IUsingWithDeclarationStatement, IUsingWithExpressionStatement
    {
        IVariableDeclarationStatement IUsingWithDeclarationStatement.Variables => this.DeclarationsOpt;

        IExpression IUsingWithExpressionStatement.Value => this.ExpressionOpt;

        IStatement IUsingStatement.Body => this.Body;

        protected override OperationKind StatementKind => this.ExpressionOpt != null ? OperationKind.UsingWithExpressionStatement : OperationKind.UsingWithDeclarationStatement;
    }

    partial class BoundThrowStatement : IThrowStatement
    {
        IExpression IThrowStatement.Thrown => this.ExpressionOpt;

        protected override OperationKind StatementKind => OperationKind.ThrowStatement;
    }

    partial class BoundReturnStatement : IReturnStatement
    {
        IExpression IReturnStatement.Returned => this.ExpressionOpt;

        protected override OperationKind StatementKind => OperationKind.ReturnStatement;
    }

    partial class BoundYieldReturnStatement : IReturnStatement
    {
        IExpression IReturnStatement.Returned => this.Expression;

        protected override OperationKind StatementKind => OperationKind.YieldReturnStatement;
    }

    partial class BoundLockStatement : ILockStatement
    {
        IExpression ILockStatement.Locked => this.Argument;

        IStatement ILockStatement.Body => this.Body;

        protected override OperationKind StatementKind => OperationKind.LockStatement;
    }

    partial class BoundBadStatement
    {
        protected override OperationKind StatementKind => OperationKind.InvalidStatement;
    }

    partial class BoundStatementList
    {
        protected override OperationKind StatementKind => OperationKind.None;
    }

    partial class BoundConditionalGoto
    {
        protected override OperationKind StatementKind => OperationKind.None;
    }

    partial class BoundSequencePoint
    {
        protected override OperationKind StatementKind => OperationKind.None;
    }

    partial class BoundSequencePointWithSpan
    {
        protected override OperationKind StatementKind => OperationKind.None;
    }

    partial class BoundStateMachineScope
    {
        protected override OperationKind StatementKind => OperationKind.None;
    }

    partial class BoundLocalDeclaration : IVariableDeclarationStatement
    {
        private static readonly ConditionalWeakTable<BoundLocalDeclaration, object> s_variablesMappings =
            new ConditionalWeakTable<BoundLocalDeclaration, object>();

        ImmutableArray<IVariable> IVariableDeclarationStatement.Variables
        {
            get
            {
                return (ImmutableArray<IVariable>) s_variablesMappings.GetValue(this, 
                    declaration => ImmutableArray.Create<IVariable>(new VariableDeclaration(declaration.LocalSymbol, declaration.InitializerOpt, declaration.Syntax)));
            }
        }

        protected override OperationKind StatementKind => OperationKind.VariableDeclarationStatement;
    }

    partial class BoundMultipleLocalDeclarations : IVariableDeclarationStatement
    {
        private static readonly ConditionalWeakTable<BoundMultipleLocalDeclarations, object> s_variablesMappings =
            new ConditionalWeakTable<BoundMultipleLocalDeclarations, object>();

        ImmutableArray<IVariable> IVariableDeclarationStatement.Variables
        {
            get
            {
                return (ImmutableArray<IVariable>)s_variablesMappings.GetValue(this,
                    multipleDeclarations =>
                        multipleDeclarations.LocalDeclarations.SelectAsArray(declaration => 
                            (IVariable)new VariableDeclaration(declaration.LocalSymbol, declaration.InitializerOpt, declaration.Syntax)));
            }
        }

        protected override OperationKind StatementKind => OperationKind.VariableDeclarationStatement;
    }

    partial class BoundLabelStatement : ILabelStatement
    {
        ILabelSymbol ILabelStatement.Label => this.Label;

        protected override OperationKind StatementKind => OperationKind.LabelStatement;
    }

    partial class BoundLabeledStatement : ILabeledStatement
    {
        IStatement ILabeledStatement.Labeled => this.Body;

        ILabelSymbol ILabelStatement.Label => this.Label;

        protected override OperationKind StatementKind => OperationKind.LabeledStatement;
    }

    partial class BoundExpressionStatement : IExpressionStatement
    {
        IExpression IExpressionStatement.Expression => this.Expression;

        protected override OperationKind StatementKind => OperationKind.ExpressionStatement;
    }

    partial class BoundLocalFunctionStatement
    {
        protected override OperationKind StatementKind => OperationKind.LocalFunctionStatement;
    }

    partial class BoundPatternSwitchStatement
    {
        // TODO: this may need its own OperationKind.
        protected override OperationKind StatementKind => OperationKind.SwitchStatement;
    }

    partial class BoundLetStatement
    {
        // TODO: this may need its own OperationKind.
        protected override OperationKind StatementKind => OperationKind.IfStatement;
    }
}<|MERGE_RESOLUTION|>--- conflicted
+++ resolved
@@ -126,7 +126,7 @@
             {
                 return ImmutableArray<IStatement>.Empty;
             }
-
+            
             return ImmutableArray.Create<IStatement>(statement);
         }
     }
@@ -146,14 +146,10 @@
 
     partial class BoundSwitchStatement : ISwitchStatement
     {
-<<<<<<< HEAD
-        IExpression ISwitchStatement.Value => this.Expression;
-=======
         private static readonly ConditionalWeakTable<BoundSwitchStatement, object> s_switchSectionsMappings =
             new ConditionalWeakTable<BoundSwitchStatement, object>();
 
-        IExpression ISwitchStatement.Value => this.BoundExpression;
->>>>>>> 3d794cfb
+        IExpression ISwitchStatement.Value => this.Expression;
 
         ImmutableArray<ICase> ISwitchStatement.Cases
         {
@@ -174,10 +170,10 @@
             public SwitchSection(BoundSwitchSection boundNode)
             {
                 this.Body = boundNode.Statements.As<IStatement>();
-                this.Clauses = boundNode.BoundSwitchLabels.As<ICaseClause>();
+                this.Clauses = boundNode.SwitchLabels.As<ICaseClause>();
                 this.IsInvalid = boundNode.HasErrors;
                 this.Syntax = boundNode.Syntax;
-            }
+    }
 
             public ImmutableArray<IStatement> Body { get; }
 
@@ -193,13 +189,7 @@
 
     partial class BoundSwitchSection
     {
-<<<<<<< HEAD
-        ImmutableArray<ICaseClause> ICase.Clauses => this.SwitchLabels.As<ICaseClause>();
-
-        ImmutableArray<IStatement> ICase.Body => this.Statements.As<IStatement>();
-=======
-        protected override OperationKind StatementKind => OperationKind.None;
->>>>>>> 3d794cfb
+        protected override OperationKind StatementKind => OperationKind.None;
     }
 
     partial class BoundSwitchLabel : ISingleValueCaseClause
