// Copyright (c) Microsoft.  All Rights Reserved.  Licensed under the Apache License, Version 2.0.  See License.txt in the project root for license information.

using Microsoft.CodeAnalysis.CSharp.Syntax;
using Microsoft.CodeAnalysis.Test.Utilities;
using Roslyn.Test.Utilities;
using Xunit;


namespace Microsoft.CodeAnalysis.CSharp.UnitTests
{
    public partial class IOperationTests : SemanticModelTestBase
    {
        [CompilerTrait(CompilerFeature.IOperation)]
        [Fact, WorkItem(17602, "https://github.com/dotnet/roslyn/issues/17602")]
        public void IWhileUntilLoopStatement_DoWhileLoopsTest()
        {
            string source = @"
class Program
{
    static void Main()
    {
        int[] ids = new int[] { 6, 7, 8, 10 };
        int sum = 0;
        int i = 0;
        /*<bind>*/do
        {
            sum += ids[i];
            i++;
        } while (i < 4);/*</bind>*/

        System.Console.WriteLine(sum);
    }
}
";
            string expectedOperationTree = @"
IWhileUntilLoopStatement (IsTopTest: False, IsWhile: True) (LoopKind.WhileUntil) (OperationKind.LoopStatement) (Syntax: 'do ... le (i < 4);')
  Condition: IBinaryOperatorExpression (BinaryOperationKind.IntegerLessThan) (OperationKind.BinaryOperatorExpression, Type: System.Boolean) (Syntax: 'i < 4')
      Left: ILocalReferenceExpression: i (IsDeclaration: False) (OperationKind.LocalReferenceExpression, Type: System.Int32) (Syntax: 'i')
      Right: ILiteralExpression (Text: 4) (OperationKind.LiteralExpression, Type: System.Int32, Constant: 4) (Syntax: '4')
  Body: IBlockStatement (2 statements) (OperationKind.BlockStatement) (Syntax: '{ ... }')
      IExpressionStatement (OperationKind.ExpressionStatement) (Syntax: 'sum += ids[i];')
        Expression: ICompoundAssignmentExpression (BinaryOperationKind.IntegerAdd) (OperationKind.CompoundAssignmentExpression, Type: System.Int32) (Syntax: 'sum += ids[i]')
            Left: ILocalReferenceExpression: sum (IsDeclaration: False) (OperationKind.LocalReferenceExpression, Type: System.Int32) (Syntax: 'sum')
            Right: IArrayElementReferenceExpression (OperationKind.ArrayElementReferenceExpression, Type: System.Int32) (Syntax: 'ids[i]')
                Array reference: ILocalReferenceExpression: ids (IsDeclaration: False) (OperationKind.LocalReferenceExpression, Type: System.Int32[]) (Syntax: 'ids')
                Indices(1):
                    ILocalReferenceExpression: i (IsDeclaration: False) (OperationKind.LocalReferenceExpression, Type: System.Int32) (Syntax: 'i')
      IExpressionStatement (OperationKind.ExpressionStatement) (Syntax: 'i++;')
        Expression: IIncrementExpression (UnaryOperandKind.IntegerPostfixIncrement) (OperationKind.IncrementExpression, Type: System.Int32) (Syntax: 'i++')
            Left: ILocalReferenceExpression: i (IsDeclaration: False) (OperationKind.LocalReferenceExpression, Type: System.Int32) (Syntax: 'i')
";
            VerifyOperationTreeForTest<DoStatementSyntax>(source, expectedOperationTree);
        }

        [CompilerTrait(CompilerFeature.IOperation)]
        [Fact, WorkItem(17602, "https://github.com/dotnet/roslyn/issues/17602")]
        public void IWhileUntilLoopStatement_WhileLoopsTest()
        {
            string source = @"
class Program
{
    static int SumWhile()
    {
        //
        // Sum numbers 0 .. 4
        //
        int sum = 0;
        int i = 0;
        /*<bind>*/while (i < 5)
        {
            sum += i;
            i++;
        }/*</bind>*/
        return sum;
    }
}
";
            string expectedOperationTree = @"
IWhileUntilLoopStatement (IsTopTest: True, IsWhile: True) (LoopKind.WhileUntil) (OperationKind.LoopStatement) (Syntax: 'while (i <  ... }')
  Condition: IBinaryOperatorExpression (BinaryOperationKind.IntegerLessThan) (OperationKind.BinaryOperatorExpression, Type: System.Boolean) (Syntax: 'i < 5')
      Left: ILocalReferenceExpression: i (IsDeclaration: False) (OperationKind.LocalReferenceExpression, Type: System.Int32) (Syntax: 'i')
      Right: ILiteralExpression (Text: 5) (OperationKind.LiteralExpression, Type: System.Int32, Constant: 5) (Syntax: '5')
  Body: IBlockStatement (2 statements) (OperationKind.BlockStatement) (Syntax: '{ ... }')
      IExpressionStatement (OperationKind.ExpressionStatement) (Syntax: 'sum += i;')
        Expression: ICompoundAssignmentExpression (BinaryOperationKind.IntegerAdd) (OperationKind.CompoundAssignmentExpression, Type: System.Int32) (Syntax: 'sum += i')
            Left: ILocalReferenceExpression: sum (IsDeclaration: False) (OperationKind.LocalReferenceExpression, Type: System.Int32) (Syntax: 'sum')
            Right: ILocalReferenceExpression: i (IsDeclaration: False) (OperationKind.LocalReferenceExpression, Type: System.Int32) (Syntax: 'i')
      IExpressionStatement (OperationKind.ExpressionStatement) (Syntax: 'i++;')
        Expression: IIncrementExpression (UnaryOperandKind.IntegerPostfixIncrement) (OperationKind.IncrementExpression, Type: System.Int32) (Syntax: 'i++')
            Left: ILocalReferenceExpression: i (IsDeclaration: False) (OperationKind.LocalReferenceExpression, Type: System.Int32) (Syntax: 'i')
";
            VerifyOperationTreeForTest<WhileStatementSyntax>(source, expectedOperationTree);
        }

        [CompilerTrait(CompilerFeature.IOperation)]
        [Fact, WorkItem(17602, "https://github.com/dotnet/roslyn/issues/17602")]
        public void IWhileUntilLoopStatement_WhileConditionTrue()
        {
            string source = @"
using System;

class Program
{
    static void Main()
    {
        int index = 0;
        bool condition = true;
        /*<bind>*/while (condition)
        {
            int value = ++index;
            if (value > 10)
            {
                condition = false;
            }
        }/*</bind>*/
    }
}
";
            string expectedOperationTree = @"
IWhileUntilLoopStatement (IsTopTest: True, IsWhile: True) (LoopKind.WhileUntil) (OperationKind.LoopStatement) (Syntax: 'while (cond ... }')
  Condition: ILocalReferenceExpression: condition (IsDeclaration: False) (OperationKind.LocalReferenceExpression, Type: System.Boolean) (Syntax: 'condition')
  Body: IBlockStatement (2 statements, 1 locals) (OperationKind.BlockStatement) (Syntax: '{ ... }')
      Locals: Local_1: System.Int32 value
      IVariableDeclarationStatement (1 declarations) (OperationKind.VariableDeclarationStatement) (Syntax: 'int value = ++index;')
        IVariableDeclaration (1 variables) (OperationKind.VariableDeclaration) (Syntax: 'int value = ++index;')
          Variables: Local_1: System.Int32 value
          Initializer: IIncrementExpression (UnaryOperandKind.IntegerPrefixIncrement) (OperationKind.IncrementExpression, Type: System.Int32) (Syntax: '++index')
              Left: ILocalReferenceExpression: index (IsDeclaration: False) (OperationKind.LocalReferenceExpression, Type: System.Int32) (Syntax: 'index')
      IIfStatement (OperationKind.IfStatement) (Syntax: 'if (value > ... }')
        Condition: IBinaryOperatorExpression (BinaryOperationKind.IntegerGreaterThan) (OperationKind.BinaryOperatorExpression, Type: System.Boolean) (Syntax: 'value > 10')
            Left: ILocalReferenceExpression: value (IsDeclaration: False) (OperationKind.LocalReferenceExpression, Type: System.Int32) (Syntax: 'value')
            Right: ILiteralExpression (Text: 10) (OperationKind.LiteralExpression, Type: System.Int32, Constant: 10) (Syntax: '10')
        IfTrue: IBlockStatement (1 statements) (OperationKind.BlockStatement) (Syntax: '{ ... }')
            IExpressionStatement (OperationKind.ExpressionStatement) (Syntax: 'condition = false;')
              Expression: ISimpleAssignmentExpression (OperationKind.SimpleAssignmentExpression, Type: System.Boolean) (Syntax: 'condition = false')
                  Left: ILocalReferenceExpression: condition (IsDeclaration: False) (OperationKind.LocalReferenceExpression, Type: System.Boolean) (Syntax: 'condition')
                  Right: ILiteralExpression (OperationKind.LiteralExpression, Type: System.Boolean, Constant: False) (Syntax: 'false')
        IfFalse: null
";
            VerifyOperationTreeForTest<WhileStatementSyntax>(source, expectedOperationTree);
        }

        [CompilerTrait(CompilerFeature.IOperation)]
        [Fact, WorkItem(17602, "https://github.com/dotnet/roslyn/issues/17602")]
        public void IWhileUntilLoopStatement_WhileWithBreak()
        {
            string source = @"
using System;

class Program
{
    static void Main()
    {
        int index = 0;
        /*<bind>*/while (true)
        {
            int value = ++index;
            if (value > 5)
            {
                Console.WriteLine(""While-loop break"");
                break;
            }
            Console.WriteLine(""While-loop statement"");
        }/*</bind>*/
    }
}
";
            string expectedOperationTree = @"
IWhileUntilLoopStatement (IsTopTest: True, IsWhile: True) (LoopKind.WhileUntil) (OperationKind.LoopStatement) (Syntax: 'while (true ... }')
  Condition: ILiteralExpression (OperationKind.LiteralExpression, Type: System.Boolean, Constant: True) (Syntax: 'true')
  Body: IBlockStatement (3 statements, 1 locals) (OperationKind.BlockStatement) (Syntax: '{ ... }')
      Locals: Local_1: System.Int32 value
      IVariableDeclarationStatement (1 declarations) (OperationKind.VariableDeclarationStatement) (Syntax: 'int value = ++index;')
        IVariableDeclaration (1 variables) (OperationKind.VariableDeclaration) (Syntax: 'int value = ++index;')
          Variables: Local_1: System.Int32 value
          Initializer: IIncrementExpression (UnaryOperandKind.IntegerPrefixIncrement) (OperationKind.IncrementExpression, Type: System.Int32) (Syntax: '++index')
              Left: ILocalReferenceExpression: index (IsDeclaration: False) (OperationKind.LocalReferenceExpression, Type: System.Int32) (Syntax: 'index')
      IIfStatement (OperationKind.IfStatement) (Syntax: 'if (value > ... }')
        Condition: IBinaryOperatorExpression (BinaryOperationKind.IntegerGreaterThan) (OperationKind.BinaryOperatorExpression, Type: System.Boolean) (Syntax: 'value > 5')
            Left: ILocalReferenceExpression: value (IsDeclaration: False) (OperationKind.LocalReferenceExpression, Type: System.Int32) (Syntax: 'value')
            Right: ILiteralExpression (Text: 5) (OperationKind.LiteralExpression, Type: System.Int32, Constant: 5) (Syntax: '5')
        IfTrue: IBlockStatement (2 statements) (OperationKind.BlockStatement) (Syntax: '{ ... }')
            IExpressionStatement (OperationKind.ExpressionStatement) (Syntax: 'Console.Wri ... op break"");')
              Expression: IInvocationExpression (void System.Console.WriteLine(System.String value)) (OperationKind.InvocationExpression, Type: System.Void) (Syntax: 'Console.Wri ... oop break"")')
                  Instance Receiver: null
                  Arguments(1):
                      IArgument (ArgumentKind.Explicit, Matching Parameter: value) (OperationKind.Argument) (Syntax: '""While-loop break""')
                        ILiteralExpression (OperationKind.LiteralExpression, Type: System.String, Constant: ""While-loop break"") (Syntax: '""While-loop break""')
                        InConversion: null
                        OutConversion: null
            IBranchStatement (BranchKind.Break) (OperationKind.BranchStatement) (Syntax: 'break;')
        IfFalse: null
      IExpressionStatement (OperationKind.ExpressionStatement) (Syntax: 'Console.Wri ... tatement"");')
        Expression: IInvocationExpression (void System.Console.WriteLine(System.String value)) (OperationKind.InvocationExpression, Type: System.Void) (Syntax: 'Console.Wri ... statement"")')
            Instance Receiver: null
            Arguments(1):
                IArgument (ArgumentKind.Explicit, Matching Parameter: value) (OperationKind.Argument) (Syntax: '""While-loop statement""')
                  ILiteralExpression (OperationKind.LiteralExpression, Type: System.String, Constant: ""While-loop statement"") (Syntax: '""While-loop statement""')
                  InConversion: null
                  OutConversion: null
";
            VerifyOperationTreeForTest<WhileStatementSyntax>(source, expectedOperationTree);
        }

        [CompilerTrait(CompilerFeature.IOperation)]
        [Fact, WorkItem(17602, "https://github.com/dotnet/roslyn/issues/17602")]
        public void IWhileUntilLoopStatement_WhileWithThrow()
        {
            string source = @"
using System;

class Program
{
    static void Main()
    {
        int index = 0;
        /*<bind>*/while (true)
        {
            int value = ++index;
            if (value > 100)
            {
                throw new Exception(""Never hit"");
            }
            Console.WriteLine(""While-loop statement"");
        }/*</bind>*/
    }
}
";
            string expectedOperationTree = @"
IWhileUntilLoopStatement (IsTopTest: True, IsWhile: True) (LoopKind.WhileUntil) (OperationKind.LoopStatement) (Syntax: 'while (true ... }')
  Condition: ILiteralExpression (OperationKind.LiteralExpression, Type: System.Boolean, Constant: True) (Syntax: 'true')
  Body: IBlockStatement (3 statements, 1 locals) (OperationKind.BlockStatement) (Syntax: '{ ... }')
      Locals: Local_1: System.Int32 value
      IVariableDeclarationStatement (1 declarations) (OperationKind.VariableDeclarationStatement) (Syntax: 'int value = ++index;')
        IVariableDeclaration (1 variables) (OperationKind.VariableDeclaration) (Syntax: 'int value = ++index;')
          Variables: Local_1: System.Int32 value
          Initializer: IIncrementExpression (UnaryOperandKind.IntegerPrefixIncrement) (OperationKind.IncrementExpression, Type: System.Int32) (Syntax: '++index')
              Left: ILocalReferenceExpression: index (IsDeclaration: False) (OperationKind.LocalReferenceExpression, Type: System.Int32) (Syntax: 'index')
      IIfStatement (OperationKind.IfStatement) (Syntax: 'if (value > ... }')
        Condition: IBinaryOperatorExpression (BinaryOperationKind.IntegerGreaterThan) (OperationKind.BinaryOperatorExpression, Type: System.Boolean) (Syntax: 'value > 100')
            Left: ILocalReferenceExpression: value (IsDeclaration: False) (OperationKind.LocalReferenceExpression, Type: System.Int32) (Syntax: 'value')
            Right: ILiteralExpression (Text: 100) (OperationKind.LiteralExpression, Type: System.Int32, Constant: 100) (Syntax: '100')
        IfTrue: IBlockStatement (1 statements) (OperationKind.BlockStatement) (Syntax: '{ ... }')
            IExpressionStatement (OperationKind.ExpressionStatement) (Syntax: 'throw new E ... ever hit"");')
              Expression: IThrowExpression (OperationKind.ThrowExpression, Type: System.Exception) (Syntax: 'throw new E ... ever hit"");')
                  IObjectCreationExpression (Constructor: System.Exception..ctor(System.String message)) (OperationKind.ObjectCreationExpression, Type: System.Exception) (Syntax: 'new Excepti ... Never hit"")')
                    Arguments(1):
                        IArgument (ArgumentKind.Explicit, Matching Parameter: message) (OperationKind.Argument) (Syntax: '""Never hit""')
                          ILiteralExpression (OperationKind.LiteralExpression, Type: System.String, Constant: ""Never hit"") (Syntax: '""Never hit""')
                          InConversion: null
                          OutConversion: null
                    Initializer: null
        IfFalse: null
      IExpressionStatement (OperationKind.ExpressionStatement) (Syntax: 'Console.Wri ... tatement"");')
        Expression: IInvocationExpression (void System.Console.WriteLine(System.String value)) (OperationKind.InvocationExpression, Type: System.Void) (Syntax: 'Console.Wri ... statement"")')
            Instance Receiver: null
            Arguments(1):
                IArgument (ArgumentKind.Explicit, Matching Parameter: value) (OperationKind.Argument) (Syntax: '""While-loop statement""')
                  ILiteralExpression (OperationKind.LiteralExpression, Type: System.String, Constant: ""While-loop statement"") (Syntax: '""While-loop statement""')
                  InConversion: null
                  OutConversion: null
";
            VerifyOperationTreeForTest<WhileStatementSyntax>(source, expectedOperationTree);
        }

        [CompilerTrait(CompilerFeature.IOperation)]
        [Fact, WorkItem(17602, "https://github.com/dotnet/roslyn/issues/17602")]
        public void IWhileUntilLoopStatement_WhileWithAssignment()
        {
            string source = @"
using System;

class Program
{
    static void Main()
    {
        int value = 4;
        int i;
        /*<bind>*/while ((i = value) >= 0)
        {
             Console.WriteLine(""While {0} {1}"", i, value);
            value--;
        }/*</bind>*/
    }
}
";
            string expectedOperationTree = @"
IWhileUntilLoopStatement (IsTopTest: True, IsWhile: True) (LoopKind.WhileUntil) (OperationKind.LoopStatement) (Syntax: 'while ((i = ... }')
  Condition: IBinaryOperatorExpression (BinaryOperationKind.IntegerGreaterThanOrEqual) (OperationKind.BinaryOperatorExpression, Type: System.Boolean) (Syntax: '(i = value) >= 0')
      Left: ISimpleAssignmentExpression (OperationKind.SimpleAssignmentExpression, Type: System.Int32) (Syntax: 'i = value')
          Left: ILocalReferenceExpression: i (IsDeclaration: False) (OperationKind.LocalReferenceExpression, Type: System.Int32) (Syntax: 'i')
          Right: ILocalReferenceExpression: value (IsDeclaration: False) (OperationKind.LocalReferenceExpression, Type: System.Int32) (Syntax: 'value')
      Right: ILiteralExpression (Text: 0) (OperationKind.LiteralExpression, Type: System.Int32, Constant: 0) (Syntax: '0')
  Body: IBlockStatement (2 statements) (OperationKind.BlockStatement) (Syntax: '{ ... }')
      IExpressionStatement (OperationKind.ExpressionStatement) (Syntax: 'Console.Wri ...  i, value);')
        Expression: IInvocationExpression (void System.Console.WriteLine(System.String format, System.Object arg0, System.Object arg1)) (OperationKind.InvocationExpression, Type: System.Void) (Syntax: 'Console.Wri ... , i, value)')
            Instance Receiver: null
            Arguments(3):
                IArgument (ArgumentKind.Explicit, Matching Parameter: format) (OperationKind.Argument) (Syntax: '""While {0} {1}""')
                  ILiteralExpression (OperationKind.LiteralExpression, Type: System.String, Constant: ""While {0} {1}"") (Syntax: '""While {0} {1}""')
                  InConversion: null
                  OutConversion: null
                IArgument (ArgumentKind.Explicit, Matching Parameter: arg0) (OperationKind.Argument) (Syntax: 'i')
                  IConversionExpression (Implicit, TryCast: False, Unchecked) (OperationKind.ConversionExpression, Type: System.Object) (Syntax: 'i')
                    Conversion: CommonConversion (Exists: True, IsIdentity: False, IsNumeric: False, IsReference: False, IsUserDefined: False) (MethodSymbol: null)
                    Operand: ILocalReferenceExpression: i (IsDeclaration: False) (OperationKind.LocalReferenceExpression, Type: System.Int32) (Syntax: 'i')
                  InConversion: null
                  OutConversion: null
                IArgument (ArgumentKind.Explicit, Matching Parameter: arg1) (OperationKind.Argument) (Syntax: 'value')
                  IConversionExpression (Implicit, TryCast: False, Unchecked) (OperationKind.ConversionExpression, Type: System.Object) (Syntax: 'value')
                    Conversion: CommonConversion (Exists: True, IsIdentity: False, IsNumeric: False, IsReference: False, IsUserDefined: False) (MethodSymbol: null)
                    Operand: ILocalReferenceExpression: value (IsDeclaration: False) (OperationKind.LocalReferenceExpression, Type: System.Int32) (Syntax: 'value')
                  InConversion: null
                  OutConversion: null
      IExpressionStatement (OperationKind.ExpressionStatement) (Syntax: 'value--;')
        Expression: IIncrementExpression (UnaryOperandKind.IntegerPostfixDecrement) (OperationKind.IncrementExpression, Type: System.Int32) (Syntax: 'value--')
            Left: ILocalReferenceExpression: value (IsDeclaration: False) (OperationKind.LocalReferenceExpression, Type: System.Int32) (Syntax: 'value')
";
            VerifyOperationTreeForTest<WhileStatementSyntax>(source, expectedOperationTree);
        }

        [CompilerTrait(CompilerFeature.IOperation)]
        [Fact, WorkItem(17602, "https://github.com/dotnet/roslyn/issues/17602")]
        public void IWhileUntilLoopStatement_WhileInvalidCondition()
        {
            string source = @"
class Program
{
    static void Main()
    {
        int number = 10;
        /*<bind>*/while (number)
        {
        }/*</bind>*/
    }
}
";
            string expectedOperationTree = @"
IWhileUntilLoopStatement (IsTopTest: True, IsWhile: True) (LoopKind.WhileUntil) (OperationKind.LoopStatement, IsInvalid) (Syntax: 'while (numb ... }')
  Condition: IConversionExpression (Implicit, TryCast: False, Unchecked) (OperationKind.ConversionExpression, Type: System.Boolean, IsInvalid) (Syntax: 'number')
      Conversion: CommonConversion (Exists: True, IsIdentity: True, IsNumeric: False, IsReference: False, IsUserDefined: False) (MethodSymbol: null)
      Operand: ILocalReferenceExpression: number (IsDeclaration: False) (OperationKind.LocalReferenceExpression, Type: System.Int32, IsInvalid) (Syntax: 'number')
  Body: IBlockStatement (0 statements) (OperationKind.BlockStatement) (Syntax: '{ ... }')
";
            VerifyOperationTreeForTest<WhileStatementSyntax>(source, expectedOperationTree);
        }

        [CompilerTrait(CompilerFeature.IOperation)]
        [Fact, WorkItem(17602, "https://github.com/dotnet/roslyn/issues/17602")]
        public void IWhileUntilLoopStatement_WhileWithReturn()
        {
            string source = @"
class Program
{
    static void Main()
    {
        System.Console.WriteLine(GetFirstEvenNumber(33));
    }
    public static int GetFirstEvenNumber(int number)
    {
        /*<bind>*/while (true)
        {
            if ((number % 2) == 0)
            {
                return number;
            }
            number++;

        }/*</bind>*/
    }
}
";

            string expectedOperationTree = @"
IWhileUntilLoopStatement (IsTopTest: True, IsWhile: True) (LoopKind.WhileUntil) (OperationKind.LoopStatement) (Syntax: 'while (true ... }')
  Condition: ILiteralExpression (OperationKind.LiteralExpression, Type: System.Boolean, Constant: True) (Syntax: 'true')
  Body: IBlockStatement (2 statements) (OperationKind.BlockStatement) (Syntax: '{ ... }')
      IIfStatement (OperationKind.IfStatement) (Syntax: 'if ((number ... }')
        Condition: IBinaryOperatorExpression (BinaryOperationKind.IntegerEquals) (OperationKind.BinaryOperatorExpression, Type: System.Boolean) (Syntax: '(number % 2) == 0')
            Left: IBinaryOperatorExpression (BinaryOperationKind.IntegerRemainder) (OperationKind.BinaryOperatorExpression, Type: System.Int32) (Syntax: 'number % 2')
                Left: IParameterReferenceExpression: number (OperationKind.ParameterReferenceExpression, Type: System.Int32) (Syntax: 'number')
                Right: ILiteralExpression (Text: 2) (OperationKind.LiteralExpression, Type: System.Int32, Constant: 2) (Syntax: '2')
            Right: ILiteralExpression (Text: 0) (OperationKind.LiteralExpression, Type: System.Int32, Constant: 0) (Syntax: '0')
        IfTrue: IBlockStatement (1 statements) (OperationKind.BlockStatement) (Syntax: '{ ... }')
            IReturnStatement (OperationKind.ReturnStatement) (Syntax: 'return number;')
              ReturnedValue: IParameterReferenceExpression: number (OperationKind.ParameterReferenceExpression, Type: System.Int32) (Syntax: 'number')
        IfFalse: null
      IExpressionStatement (OperationKind.ExpressionStatement) (Syntax: 'number++;')
        Expression: IIncrementExpression (UnaryOperandKind.IntegerPostfixIncrement) (OperationKind.IncrementExpression, Type: System.Int32) (Syntax: 'number++')
            Left: IParameterReferenceExpression: number (OperationKind.ParameterReferenceExpression, Type: System.Int32) (Syntax: 'number')

";
            VerifyOperationTreeForTest<WhileStatementSyntax>(source, expectedOperationTree);
        }

        [CompilerTrait(CompilerFeature.IOperation)]
        [Fact, WorkItem(17602, "https://github.com/dotnet/roslyn/issues/17602")]
        public void IWhileUntilLoopStatement_WhileWithGoto()
        {
            string source = @"
class Program
{
    static void Main()
    {
        System.Console.WriteLine(GetFirstEvenNumber(33));
    }
    public static int GetFirstEvenNumber(int number)
    {
        /*<bind>*/while (true)
        {
            if ((number % 2) == 0)
            {
                goto Even;
            }
            number++;
        Even:
            return number;
        }/*</bind>*/
    }
}
";
            string expectedOperationTree = @"
IWhileUntilLoopStatement (IsTopTest: True, IsWhile: True) (LoopKind.WhileUntil) (OperationKind.LoopStatement) (Syntax: 'while (true ... }')
  Condition: ILiteralExpression (OperationKind.LiteralExpression, Type: System.Boolean, Constant: True) (Syntax: 'true')
  Body: IBlockStatement (3 statements) (OperationKind.BlockStatement) (Syntax: '{ ... }')
      IIfStatement (OperationKind.IfStatement) (Syntax: 'if ((number ... }')
        Condition: IBinaryOperatorExpression (BinaryOperationKind.IntegerEquals) (OperationKind.BinaryOperatorExpression, Type: System.Boolean) (Syntax: '(number % 2) == 0')
            Left: IBinaryOperatorExpression (BinaryOperationKind.IntegerRemainder) (OperationKind.BinaryOperatorExpression, Type: System.Int32) (Syntax: 'number % 2')
                Left: IParameterReferenceExpression: number (OperationKind.ParameterReferenceExpression, Type: System.Int32) (Syntax: 'number')
                Right: ILiteralExpression (Text: 2) (OperationKind.LiteralExpression, Type: System.Int32, Constant: 2) (Syntax: '2')
            Right: ILiteralExpression (Text: 0) (OperationKind.LiteralExpression, Type: System.Int32, Constant: 0) (Syntax: '0')
        IfTrue: IBlockStatement (1 statements) (OperationKind.BlockStatement) (Syntax: '{ ... }')
            IBranchStatement (BranchKind.GoTo, Label: Even) (OperationKind.BranchStatement) (Syntax: 'goto Even;')
        IfFalse: null
      IExpressionStatement (OperationKind.ExpressionStatement) (Syntax: 'number++;')
        Expression: IIncrementExpression (UnaryOperandKind.IntegerPostfixIncrement) (OperationKind.IncrementExpression, Type: System.Int32) (Syntax: 'number++')
            Left: IParameterReferenceExpression: number (OperationKind.ParameterReferenceExpression, Type: System.Int32) (Syntax: 'number')
      ILabelStatement (Label: Even) (OperationKind.LabelStatement) (Syntax: 'Even: ... urn number;')
        LabeledStatement: IReturnStatement (OperationKind.ReturnStatement) (Syntax: 'return number;')
            ReturnedValue: IParameterReferenceExpression: number (OperationKind.ParameterReferenceExpression, Type: System.Int32) (Syntax: 'number')
";
            VerifyOperationTreeForTest<WhileStatementSyntax>(source, expectedOperationTree);
        }

        [CompilerTrait(CompilerFeature.IOperation)]
        [Fact, WorkItem(17602, "https://github.com/dotnet/roslyn/issues/17602")]
        public void IWhileUntilLoopStatement_WhileMissingCondition()
        {
            string source = @"
class Program
{
    static void Main()
    {
        int index = 0;
        bool condition = true;
        /*<bind>*/while ()
        {
            int value = ++index;
            if (value > 100)
            {
                condition = false;
            }
        }/*</bind>*/
    }
}
";
            string expectedOperationTree = @"
IWhileUntilLoopStatement (IsTopTest: True, IsWhile: True) (LoopKind.WhileUntil) (OperationKind.LoopStatement, IsInvalid) (Syntax: 'while () ... }')
  Condition: IConversionExpression (Implicit, TryCast: False, Unchecked) (OperationKind.ConversionExpression, Type: System.Boolean, IsInvalid) (Syntax: '')
      Conversion: CommonConversion (Exists: True, IsIdentity: True, IsNumeric: False, IsReference: False, IsUserDefined: False) (MethodSymbol: null)
      Operand: IInvalidExpression (OperationKind.InvalidExpression, Type: ?, IsInvalid) (Syntax: '')
          Children(0)
  Body: IBlockStatement (2 statements, 1 locals) (OperationKind.BlockStatement) (Syntax: '{ ... }')
      Locals: Local_1: System.Int32 value
      IVariableDeclarationStatement (1 declarations) (OperationKind.VariableDeclarationStatement) (Syntax: 'int value = ++index;')
        IVariableDeclaration (1 variables) (OperationKind.VariableDeclaration) (Syntax: 'int value = ++index;')
          Variables: Local_1: System.Int32 value
          Initializer: IIncrementExpression (UnaryOperandKind.IntegerPrefixIncrement) (OperationKind.IncrementExpression, Type: System.Int32) (Syntax: '++index')
              Left: ILocalReferenceExpression: index (IsDeclaration: False) (OperationKind.LocalReferenceExpression, Type: System.Int32) (Syntax: 'index')
      IIfStatement (OperationKind.IfStatement) (Syntax: 'if (value > ... }')
        Condition: IBinaryOperatorExpression (BinaryOperationKind.IntegerGreaterThan) (OperationKind.BinaryOperatorExpression, Type: System.Boolean) (Syntax: 'value > 100')
            Left: ILocalReferenceExpression: value (IsDeclaration: False) (OperationKind.LocalReferenceExpression, Type: System.Int32) (Syntax: 'value')
            Right: ILiteralExpression (Text: 100) (OperationKind.LiteralExpression, Type: System.Int32, Constant: 100) (Syntax: '100')
        IfTrue: IBlockStatement (1 statements) (OperationKind.BlockStatement) (Syntax: '{ ... }')
            IExpressionStatement (OperationKind.ExpressionStatement) (Syntax: 'condition = false;')
              Expression: ISimpleAssignmentExpression (OperationKind.SimpleAssignmentExpression, Type: System.Boolean) (Syntax: 'condition = false')
                  Left: ILocalReferenceExpression: condition (IsDeclaration: False) (OperationKind.LocalReferenceExpression, Type: System.Boolean) (Syntax: 'condition')
                  Right: ILiteralExpression (OperationKind.LiteralExpression, Type: System.Boolean, Constant: False) (Syntax: 'false')
        IfFalse: null
";
            VerifyOperationTreeForTest<WhileStatementSyntax>(source, expectedOperationTree);
        }

        [CompilerTrait(CompilerFeature.IOperation)]
        [Fact, WorkItem(17602, "https://github.com/dotnet/roslyn/issues/17602")]
        public void IWhileUntilLoopStatement_WhileMissingStatement()
        {
            string source = @"
class ContinueTest
{
    static void Main()
    {
        int i = 0;
        /*<bind>*/while(i <= 10)
        {

        }/*</bind>*/
    }
}
";
            string expectedOperationTree = @"
IWhileUntilLoopStatement (IsTopTest: True, IsWhile: True) (LoopKind.WhileUntil) (OperationKind.LoopStatement) (Syntax: 'while(i <=  ... }')
  Condition: IBinaryOperatorExpression (BinaryOperationKind.IntegerLessThanOrEqual) (OperationKind.BinaryOperatorExpression, Type: System.Boolean) (Syntax: 'i <= 10')
      Left: ILocalReferenceExpression: i (IsDeclaration: False) (OperationKind.LocalReferenceExpression, Type: System.Int32) (Syntax: 'i')
      Right: ILiteralExpression (Text: 10) (OperationKind.LiteralExpression, Type: System.Int32, Constant: 10) (Syntax: '10')
  Body: IBlockStatement (0 statements) (OperationKind.BlockStatement) (Syntax: '{ ... }')
";
            VerifyOperationTreeForTest<WhileStatementSyntax>(source, expectedOperationTree);
        }

        [CompilerTrait(CompilerFeature.IOperation)]
        [Fact, WorkItem(17602, "https://github.com/dotnet/roslyn/issues/17602")]
        public void IWhileUntilLoopStatement_WhileWithContinue()
        {
            string source = @"
class ContinueTest
{
    static void Main()
    {
        int i = 0;
        /*<bind>*/while(i <= 10)
        {
            i++;
            if (i < 9)
            {
                continue;
            }
            System.Console.WriteLine(i);
        }/*</bind>*/
    }
}
";
            string expectedOperationTree = @"
IWhileUntilLoopStatement (IsTopTest: True, IsWhile: True) (LoopKind.WhileUntil) (OperationKind.LoopStatement) (Syntax: 'while(i <=  ... }')
  Condition: IBinaryOperatorExpression (BinaryOperationKind.IntegerLessThanOrEqual) (OperationKind.BinaryOperatorExpression, Type: System.Boolean) (Syntax: 'i <= 10')
      Left: ILocalReferenceExpression: i (IsDeclaration: False) (OperationKind.LocalReferenceExpression, Type: System.Int32) (Syntax: 'i')
      Right: ILiteralExpression (Text: 10) (OperationKind.LiteralExpression, Type: System.Int32, Constant: 10) (Syntax: '10')
  Body: IBlockStatement (3 statements) (OperationKind.BlockStatement) (Syntax: '{ ... }')
      IExpressionStatement (OperationKind.ExpressionStatement) (Syntax: 'i++;')
        Expression: IIncrementExpression (UnaryOperandKind.IntegerPostfixIncrement) (OperationKind.IncrementExpression, Type: System.Int32) (Syntax: 'i++')
            Left: ILocalReferenceExpression: i (IsDeclaration: False) (OperationKind.LocalReferenceExpression, Type: System.Int32) (Syntax: 'i')
      IIfStatement (OperationKind.IfStatement) (Syntax: 'if (i < 9) ... }')
        Condition: IBinaryOperatorExpression (BinaryOperationKind.IntegerLessThan) (OperationKind.BinaryOperatorExpression, Type: System.Boolean) (Syntax: 'i < 9')
            Left: ILocalReferenceExpression: i (IsDeclaration: False) (OperationKind.LocalReferenceExpression, Type: System.Int32) (Syntax: 'i')
            Right: ILiteralExpression (Text: 9) (OperationKind.LiteralExpression, Type: System.Int32, Constant: 9) (Syntax: '9')
        IfTrue: IBlockStatement (1 statements) (OperationKind.BlockStatement) (Syntax: '{ ... }')
            IBranchStatement (BranchKind.Continue) (OperationKind.BranchStatement) (Syntax: 'continue;')
        IfFalse: null
      IExpressionStatement (OperationKind.ExpressionStatement) (Syntax: 'System.Cons ... iteLine(i);')
        Expression: IInvocationExpression (void System.Console.WriteLine(System.Int32 value)) (OperationKind.InvocationExpression, Type: System.Void) (Syntax: 'System.Cons ... riteLine(i)')
            Instance Receiver: null
            Arguments(1):
                IArgument (ArgumentKind.Explicit, Matching Parameter: value) (OperationKind.Argument) (Syntax: 'i')
                  ILocalReferenceExpression: i (IsDeclaration: False) (OperationKind.LocalReferenceExpression, Type: System.Int32) (Syntax: 'i')
                  InConversion: null
                  OutConversion: null
";
            VerifyOperationTreeForTest<WhileStatementSyntax>(source, expectedOperationTree);
        }

        [CompilerTrait(CompilerFeature.IOperation)]
        [Fact, WorkItem(17602, "https://github.com/dotnet/roslyn/issues/17602")]
        public void IWhileUntilLoopStatement_WhileNested()
        {
            string source = @"
class Test
{
    static void Main()
    {
        int i = 0;
        /*<bind>*/while(i<10)
        {
            i++;
            int j = 0;
            while (j < 10)
            {
                j++;
                System.Console.WriteLine(j);
            }
            System.Console.WriteLine(i);
        }/*</bind>*/
    }
}
";
            string expectedOperationTree = @"
IWhileUntilLoopStatement (IsTopTest: True, IsWhile: True) (LoopKind.WhileUntil) (OperationKind.LoopStatement) (Syntax: 'while(i<10) ... }')
  Condition: IBinaryOperatorExpression (BinaryOperationKind.IntegerLessThan) (OperationKind.BinaryOperatorExpression, Type: System.Boolean) (Syntax: 'i<10')
      Left: ILocalReferenceExpression: i (IsDeclaration: False) (OperationKind.LocalReferenceExpression, Type: System.Int32) (Syntax: 'i')
      Right: ILiteralExpression (Text: 10) (OperationKind.LiteralExpression, Type: System.Int32, Constant: 10) (Syntax: '10')
  Body: IBlockStatement (4 statements, 1 locals) (OperationKind.BlockStatement) (Syntax: '{ ... }')
      Locals: Local_1: System.Int32 j
      IExpressionStatement (OperationKind.ExpressionStatement) (Syntax: 'i++;')
        Expression: IIncrementExpression (UnaryOperandKind.IntegerPostfixIncrement) (OperationKind.IncrementExpression, Type: System.Int32) (Syntax: 'i++')
            Left: ILocalReferenceExpression: i (IsDeclaration: False) (OperationKind.LocalReferenceExpression, Type: System.Int32) (Syntax: 'i')
      IVariableDeclarationStatement (1 declarations) (OperationKind.VariableDeclarationStatement) (Syntax: 'int j = 0;')
        IVariableDeclaration (1 variables) (OperationKind.VariableDeclaration) (Syntax: 'int j = 0;')
          Variables: Local_1: System.Int32 j
          Initializer: ILiteralExpression (Text: 0) (OperationKind.LiteralExpression, Type: System.Int32, Constant: 0) (Syntax: '0')
      IWhileUntilLoopStatement (IsTopTest: True, IsWhile: True) (LoopKind.WhileUntil) (OperationKind.LoopStatement) (Syntax: 'while (j <  ... }')
        Condition: IBinaryOperatorExpression (BinaryOperationKind.IntegerLessThan) (OperationKind.BinaryOperatorExpression, Type: System.Boolean) (Syntax: 'j < 10')
            Left: ILocalReferenceExpression: j (IsDeclaration: False) (OperationKind.LocalReferenceExpression, Type: System.Int32) (Syntax: 'j')
            Right: ILiteralExpression (Text: 10) (OperationKind.LiteralExpression, Type: System.Int32, Constant: 10) (Syntax: '10')
        Body: IBlockStatement (2 statements) (OperationKind.BlockStatement) (Syntax: '{ ... }')
            IExpressionStatement (OperationKind.ExpressionStatement) (Syntax: 'j++;')
              Expression: IIncrementExpression (UnaryOperandKind.IntegerPostfixIncrement) (OperationKind.IncrementExpression, Type: System.Int32) (Syntax: 'j++')
                  Left: ILocalReferenceExpression: j (IsDeclaration: False) (OperationKind.LocalReferenceExpression, Type: System.Int32) (Syntax: 'j')
            IExpressionStatement (OperationKind.ExpressionStatement) (Syntax: 'System.Cons ... iteLine(j);')
              Expression: IInvocationExpression (void System.Console.WriteLine(System.Int32 value)) (OperationKind.InvocationExpression, Type: System.Void) (Syntax: 'System.Cons ... riteLine(j)')
                  Instance Receiver: null
                  Arguments(1):
                      IArgument (ArgumentKind.Explicit, Matching Parameter: value) (OperationKind.Argument) (Syntax: 'j')
                        ILocalReferenceExpression: j (IsDeclaration: False) (OperationKind.LocalReferenceExpression, Type: System.Int32) (Syntax: 'j')
                        InConversion: null
                        OutConversion: null
      IExpressionStatement (OperationKind.ExpressionStatement) (Syntax: 'System.Cons ... iteLine(i);')
        Expression: IInvocationExpression (void System.Console.WriteLine(System.Int32 value)) (OperationKind.InvocationExpression, Type: System.Void) (Syntax: 'System.Cons ... riteLine(i)')
            Instance Receiver: null
            Arguments(1):
                IArgument (ArgumentKind.Explicit, Matching Parameter: value) (OperationKind.Argument) (Syntax: 'i')
                  ILocalReferenceExpression: i (IsDeclaration: False) (OperationKind.LocalReferenceExpression, Type: System.Int32) (Syntax: 'i')
                  InConversion: null
                  OutConversion: null
";
            VerifyOperationTreeForTest<WhileStatementSyntax>(source, expectedOperationTree);
        }

        [CompilerTrait(CompilerFeature.IOperation)]
        [Fact, WorkItem(17602, "https://github.com/dotnet/roslyn/issues/17602")]
        public void IWhileUntilLoopStatement_WhileChangeOuterInnerValue()
        {
            string source = @"
class Test
{
    static void Main()
    {
        int i = 0;
        /*<bind>*/while(i<10)
        {
            i++;
            int j = 0;
            while (j < 10)
            {
                j++;
                i = i + j;
                System.Console.WriteLine(j);
            }
            System.Console.WriteLine(i);
        }/*</bind>*/
    }
}
";
            string expectedOperationTree = @"
IWhileUntilLoopStatement (IsTopTest: True, IsWhile: True) (LoopKind.WhileUntil) (OperationKind.LoopStatement) (Syntax: 'while(i<10) ... }')
  Condition: IBinaryOperatorExpression (BinaryOperationKind.IntegerLessThan) (OperationKind.BinaryOperatorExpression, Type: System.Boolean) (Syntax: 'i<10')
      Left: ILocalReferenceExpression: i (IsDeclaration: False) (OperationKind.LocalReferenceExpression, Type: System.Int32) (Syntax: 'i')
      Right: ILiteralExpression (Text: 10) (OperationKind.LiteralExpression, Type: System.Int32, Constant: 10) (Syntax: '10')
  Body: IBlockStatement (4 statements, 1 locals) (OperationKind.BlockStatement) (Syntax: '{ ... }')
      Locals: Local_1: System.Int32 j
      IExpressionStatement (OperationKind.ExpressionStatement) (Syntax: 'i++;')
        Expression: IIncrementExpression (UnaryOperandKind.IntegerPostfixIncrement) (OperationKind.IncrementExpression, Type: System.Int32) (Syntax: 'i++')
            Left: ILocalReferenceExpression: i (IsDeclaration: False) (OperationKind.LocalReferenceExpression, Type: System.Int32) (Syntax: 'i')
      IVariableDeclarationStatement (1 declarations) (OperationKind.VariableDeclarationStatement) (Syntax: 'int j = 0;')
        IVariableDeclaration (1 variables) (OperationKind.VariableDeclaration) (Syntax: 'int j = 0;')
          Variables: Local_1: System.Int32 j
          Initializer: ILiteralExpression (Text: 0) (OperationKind.LiteralExpression, Type: System.Int32, Constant: 0) (Syntax: '0')
      IWhileUntilLoopStatement (IsTopTest: True, IsWhile: True) (LoopKind.WhileUntil) (OperationKind.LoopStatement) (Syntax: 'while (j <  ... }')
        Condition: IBinaryOperatorExpression (BinaryOperationKind.IntegerLessThan) (OperationKind.BinaryOperatorExpression, Type: System.Boolean) (Syntax: 'j < 10')
            Left: ILocalReferenceExpression: j (IsDeclaration: False) (OperationKind.LocalReferenceExpression, Type: System.Int32) (Syntax: 'j')
            Right: ILiteralExpression (Text: 10) (OperationKind.LiteralExpression, Type: System.Int32, Constant: 10) (Syntax: '10')
        Body: IBlockStatement (3 statements) (OperationKind.BlockStatement) (Syntax: '{ ... }')
            IExpressionStatement (OperationKind.ExpressionStatement) (Syntax: 'j++;')
              Expression: IIncrementExpression (UnaryOperandKind.IntegerPostfixIncrement) (OperationKind.IncrementExpression, Type: System.Int32) (Syntax: 'j++')
                  Left: ILocalReferenceExpression: j (IsDeclaration: False) (OperationKind.LocalReferenceExpression, Type: System.Int32) (Syntax: 'j')
            IExpressionStatement (OperationKind.ExpressionStatement) (Syntax: 'i = i + j;')
              Expression: ISimpleAssignmentExpression (OperationKind.SimpleAssignmentExpression, Type: System.Int32) (Syntax: 'i = i + j')
                  Left: ILocalReferenceExpression: i (IsDeclaration: False) (OperationKind.LocalReferenceExpression, Type: System.Int32) (Syntax: 'i')
                  Right: IBinaryOperatorExpression (BinaryOperationKind.IntegerAdd) (OperationKind.BinaryOperatorExpression, Type: System.Int32) (Syntax: 'i + j')
                      Left: ILocalReferenceExpression: i (IsDeclaration: False) (OperationKind.LocalReferenceExpression, Type: System.Int32) (Syntax: 'i')
                      Right: ILocalReferenceExpression: j (IsDeclaration: False) (OperationKind.LocalReferenceExpression, Type: System.Int32) (Syntax: 'j')
            IExpressionStatement (OperationKind.ExpressionStatement) (Syntax: 'System.Cons ... iteLine(j);')
              Expression: IInvocationExpression (void System.Console.WriteLine(System.Int32 value)) (OperationKind.InvocationExpression, Type: System.Void) (Syntax: 'System.Cons ... riteLine(j)')
                  Instance Receiver: null
                  Arguments(1):
                      IArgument (ArgumentKind.Explicit, Matching Parameter: value) (OperationKind.Argument) (Syntax: 'j')
                        ILocalReferenceExpression: j (IsDeclaration: False) (OperationKind.LocalReferenceExpression, Type: System.Int32) (Syntax: 'j')
                        InConversion: null
                        OutConversion: null
      IExpressionStatement (OperationKind.ExpressionStatement) (Syntax: 'System.Cons ... iteLine(i);')
        Expression: IInvocationExpression (void System.Console.WriteLine(System.Int32 value)) (OperationKind.InvocationExpression, Type: System.Void) (Syntax: 'System.Cons ... riteLine(i)')
            Instance Receiver: null
            Arguments(1):
                IArgument (ArgumentKind.Explicit, Matching Parameter: value) (OperationKind.Argument) (Syntax: 'i')
                  ILocalReferenceExpression: i (IsDeclaration: False) (OperationKind.LocalReferenceExpression, Type: System.Int32) (Syntax: 'i')
                  InConversion: null
                  OutConversion: null
";
            VerifyOperationTreeForTest<WhileStatementSyntax>(source, expectedOperationTree);
        }

        [CompilerTrait(CompilerFeature.IOperation)]
        [Fact, WorkItem(17602, "https://github.com/dotnet/roslyn/issues/17602")]
        public void IWhileUntilLoopStatement_WhileWithDynamic()
        {
            string source = @"
class C
{
    static void Main(string[] args)
    {
        dynamic d = new MyWhile();
        d.Initialize(5);
        /*<bind>*/while (d.Done)
        {
            d.Next();
        }/*</bind>*/
    }
}

public class MyWhile
{
    int index;
    int max;
    public void Initialize(int max)
    {
        index = 0;
        this.max = max;
        System.Console.WriteLine(""Initialize"");
    }
    public bool Done
    {
        get
        {
            System.Console.WriteLine(""Done"");
            return index < max;
        }
    }
    public void Next()
    {
        index = index + 1;
        System.Console.WriteLine(""Next"");
    }
}
";
            string expectedOperationTree = @"
IWhileUntilLoopStatement (IsTopTest: True, IsWhile: True) (LoopKind.WhileUntil) (OperationKind.LoopStatement) (Syntax: 'while (d.Do ... }')
  Condition: IUnaryOperatorExpression (UnaryOperationKind.DynamicTrue) (OperationKind.UnaryOperatorExpression, Type: System.Boolean) (Syntax: 'd.Done')
      Operand: IDynamicMemberReferenceExpression (Member Name: ""Done"", Containing Type: null) (OperationKind.DynamicMemberReferenceExpression, Type: dynamic) (Syntax: 'd.Done')
          Type Arguments(0)
          Instance Receiver: ILocalReferenceExpression: d (IsDeclaration: False) (OperationKind.LocalReferenceExpression, Type: dynamic) (Syntax: 'd')
  Body: IBlockStatement (1 statements) (OperationKind.BlockStatement) (Syntax: '{ ... }')
      IExpressionStatement (OperationKind.ExpressionStatement) (Syntax: 'd.Next();')
        Expression: IOperation:  (OperationKind.None) (Syntax: 'd.Next()')
            Children(1):
                IDynamicMemberReferenceExpression (Member Name: ""Next"", Containing Type: null) (OperationKind.DynamicMemberReferenceExpression, Type: dynamic) (Syntax: 'd.Next')
                  Type Arguments(0)
                  Instance Receiver: ILocalReferenceExpression: d (IsDeclaration: False) (OperationKind.LocalReferenceExpression, Type: dynamic) (Syntax: 'd')
";
            VerifyOperationTreeForTest<WhileStatementSyntax>(source, expectedOperationTree);
        }

        [CompilerTrait(CompilerFeature.IOperation)]
        [Fact, WorkItem(17602, "https://github.com/dotnet/roslyn/issues/17602")]
        public void IWhileUntilLoopStatement_WhileIncrementInCondition()
        {
            string source = @"
class Program
{
    static void Main(string[] args)
    {
        int i = 0;
        /*<bind>*/while ( ++i < 5)
        {
            System.Console.WriteLine(i);
        }/*</bind>*/
    }
}

";
            string expectedOperationTree = @"
IWhileUntilLoopStatement (IsTopTest: True, IsWhile: True) (LoopKind.WhileUntil) (OperationKind.LoopStatement) (Syntax: 'while ( ++i ... }')
  Condition: IBinaryOperatorExpression (BinaryOperationKind.IntegerLessThan) (OperationKind.BinaryOperatorExpression, Type: System.Boolean) (Syntax: '++i < 5')
      Left: IIncrementExpression (UnaryOperandKind.IntegerPrefixIncrement) (OperationKind.IncrementExpression, Type: System.Int32) (Syntax: '++i')
          Left: ILocalReferenceExpression: i (IsDeclaration: False) (OperationKind.LocalReferenceExpression, Type: System.Int32) (Syntax: 'i')
      Right: ILiteralExpression (Text: 5) (OperationKind.LiteralExpression, Type: System.Int32, Constant: 5) (Syntax: '5')
  Body: IBlockStatement (1 statements) (OperationKind.BlockStatement) (Syntax: '{ ... }')
      IExpressionStatement (OperationKind.ExpressionStatement) (Syntax: 'System.Cons ... iteLine(i);')
        Expression: IInvocationExpression (void System.Console.WriteLine(System.Int32 value)) (OperationKind.InvocationExpression, Type: System.Void) (Syntax: 'System.Cons ... riteLine(i)')
            Instance Receiver: null
            Arguments(1):
                IArgument (ArgumentKind.Explicit, Matching Parameter: value) (OperationKind.Argument) (Syntax: 'i')
                  ILocalReferenceExpression: i (IsDeclaration: False) (OperationKind.LocalReferenceExpression, Type: System.Int32) (Syntax: 'i')
                  InConversion: null
                  OutConversion: null
";
            VerifyOperationTreeForTest<WhileStatementSyntax>(source, expectedOperationTree);
        }

        [CompilerTrait(CompilerFeature.IOperation)]
        [Fact, WorkItem(17602, "https://github.com/dotnet/roslyn/issues/17602")]
        public void IWhileUntilLoopStatement_WhileInfiniteLoop()
        {
            string source = @"
class C
{
    static void Main(string[] args)
    {
        int i = 1;
        /*<bind>*/while (i > 0)
        {
            i++;
        }/*</bind>*/
    }
}";
            string expectedOperationTree = @"
IWhileUntilLoopStatement (IsTopTest: True, IsWhile: True) (LoopKind.WhileUntil) (OperationKind.LoopStatement) (Syntax: 'while (i >  ... }')
  Condition: IBinaryOperatorExpression (BinaryOperationKind.IntegerGreaterThan) (OperationKind.BinaryOperatorExpression, Type: System.Boolean) (Syntax: 'i > 0')
      Left: ILocalReferenceExpression: i (IsDeclaration: False) (OperationKind.LocalReferenceExpression, Type: System.Int32) (Syntax: 'i')
      Right: ILiteralExpression (Text: 0) (OperationKind.LiteralExpression, Type: System.Int32, Constant: 0) (Syntax: '0')
  Body: IBlockStatement (1 statements) (OperationKind.BlockStatement) (Syntax: '{ ... }')
      IExpressionStatement (OperationKind.ExpressionStatement) (Syntax: 'i++;')
        Expression: IIncrementExpression (UnaryOperandKind.IntegerPostfixIncrement) (OperationKind.IncrementExpression, Type: System.Int32) (Syntax: 'i++')
            Left: ILocalReferenceExpression: i (IsDeclaration: False) (OperationKind.LocalReferenceExpression, Type: System.Int32) (Syntax: 'i')
";
            VerifyOperationTreeForTest<WhileStatementSyntax>(source, expectedOperationTree);
        }

        [CompilerTrait(CompilerFeature.IOperation)]
        [Fact, WorkItem(17602, "https://github.com/dotnet/roslyn/issues/17602")]
        public void IWhileUntilLoopStatement_WhileConstantCheck()
        {
            string source = @"
class Program
{
    bool foo()
    {
        const bool b = true;
        /*<bind>*/while (b == b)
        {
            return b;
        }/*</bind>*/
    }
}
";
            string expectedOperationTree = @"
IWhileUntilLoopStatement (IsTopTest: True, IsWhile: True) (LoopKind.WhileUntil) (OperationKind.LoopStatement) (Syntax: 'while (b == ... }')
  Condition: IBinaryOperatorExpression (BinaryOperationKind.BooleanEquals) (OperationKind.BinaryOperatorExpression, Type: System.Boolean, Constant: True) (Syntax: 'b == b')
      Left: ILocalReferenceExpression: b (IsDeclaration: False) (OperationKind.LocalReferenceExpression, Type: System.Boolean, Constant: True) (Syntax: 'b')
      Right: ILocalReferenceExpression: b (IsDeclaration: False) (OperationKind.LocalReferenceExpression, Type: System.Boolean, Constant: True) (Syntax: 'b')
  Body: IBlockStatement (1 statements) (OperationKind.BlockStatement) (Syntax: '{ ... }')
      IReturnStatement (OperationKind.ReturnStatement) (Syntax: 'return b;')
        ReturnedValue: ILocalReferenceExpression: b (IsDeclaration: False) (OperationKind.LocalReferenceExpression, Type: System.Boolean, Constant: True) (Syntax: 'b')
";
            VerifyOperationTreeForTest<WhileStatementSyntax>(source, expectedOperationTree);
        }

        [CompilerTrait(CompilerFeature.IOperation)]
        [Fact, WorkItem(17602, "https://github.com/dotnet/roslyn/issues/17602")]
        public void IWhileUntilLoopStatement_WhileWithTryCatch()
        {
            string source = @"
public class TryCatchFinally
{
    public void TryMethod()
    {
        sbyte x = 111, y;
        /*<bind>*/while (x-- > 0)
        {
            try
            {
                y = (sbyte)(x / 2);
            }
            finally
            {
                throw new System.Exception(); 
            }
        }/*</bind>*/
       
    }
}
";
            string expectedOperationTree = @"
IWhileUntilLoopStatement (IsTopTest: True, IsWhile: True) (LoopKind.WhileUntil) (OperationKind.LoopStatement) (Syntax: 'while (x--  ... }')
  Condition: IBinaryOperatorExpression (BinaryOperationKind.IntegerGreaterThan) (OperationKind.BinaryOperatorExpression, Type: System.Boolean) (Syntax: 'x-- > 0')
      Left: IConversionExpression (Implicit, TryCast: False, Unchecked) (OperationKind.ConversionExpression, Type: System.Int32) (Syntax: 'x--')
          Conversion: CommonConversion (Exists: True, IsIdentity: False, IsNumeric: True, IsReference: False, IsUserDefined: False) (MethodSymbol: null)
          Operand: IIncrementExpression (UnaryOperandKind.IntegerPostfixDecrement) (OperationKind.IncrementExpression, Type: System.SByte) (Syntax: 'x--')
              Left: ILocalReferenceExpression: x (IsDeclaration: False) (OperationKind.LocalReferenceExpression, Type: System.SByte) (Syntax: 'x')
      Right: ILiteralExpression (Text: 0) (OperationKind.LiteralExpression, Type: System.Int32, Constant: 0) (Syntax: '0')
  Body: IBlockStatement (1 statements) (OperationKind.BlockStatement) (Syntax: '{ ... }')
      ITryStatement (OperationKind.TryStatement) (Syntax: 'try ... }')
        Body: IBlockStatement (1 statements) (OperationKind.BlockStatement) (Syntax: '{ ... }')
            IExpressionStatement (OperationKind.ExpressionStatement) (Syntax: 'y = (sbyte)(x / 2);')
              Expression: ISimpleAssignmentExpression (OperationKind.SimpleAssignmentExpression, Type: System.SByte) (Syntax: 'y = (sbyte)(x / 2)')
                  Left: ILocalReferenceExpression: y (IsDeclaration: False) (OperationKind.LocalReferenceExpression, Type: System.SByte) (Syntax: 'y')
                  Right: IConversionExpression (Explicit, TryCast: False, Unchecked) (OperationKind.ConversionExpression, Type: System.SByte) (Syntax: '(sbyte)(x / 2)')
                      Conversion: CommonConversion (Exists: True, IsIdentity: True, IsNumeric: False, IsReference: False, IsUserDefined: False) (MethodSymbol: null)
                      Operand: IBinaryOperatorExpression (BinaryOperationKind.IntegerDivide) (OperationKind.BinaryOperatorExpression, Type: System.Int32) (Syntax: 'x / 2')
                          Left: IConversionExpression (Implicit, TryCast: False, Unchecked) (OperationKind.ConversionExpression, Type: System.Int32) (Syntax: 'x')
                              Conversion: CommonConversion (Exists: True, IsIdentity: False, IsNumeric: True, IsReference: False, IsUserDefined: False) (MethodSymbol: null)
                              Operand: ILocalReferenceExpression: x (IsDeclaration: False) (OperationKind.LocalReferenceExpression, Type: System.SByte) (Syntax: 'x')
                          Right: ILiteralExpression (Text: 2) (OperationKind.LiteralExpression, Type: System.Int32, Constant: 2) (Syntax: '2')
        Catch clauses(0)
        Finally: IBlockStatement (1 statements) (OperationKind.BlockStatement) (Syntax: '{ ... }')
            IExpressionStatement (OperationKind.ExpressionStatement) (Syntax: 'throw new S ... xception();')
              Expression: IThrowExpression (OperationKind.ThrowExpression, Type: System.Exception) (Syntax: 'throw new S ... xception();')
                  IObjectCreationExpression (Constructor: System.Exception..ctor()) (OperationKind.ObjectCreationExpression, Type: System.Exception) (Syntax: 'new System.Exception()')
                    Arguments(0)
                    Initializer: null
";
            VerifyOperationTreeForTest<WhileStatementSyntax>(source, expectedOperationTree);
        }

        [CompilerTrait(CompilerFeature.IOperation)]
        [Fact, WorkItem(17602, "https://github.com/dotnet/roslyn/issues/17602")]
        public void IWhileUntilLoopStatement_WhileWithOutVar()
        {
            string source = @"
public class X
{
    public static void Main()
    {
        bool f = true;

        /*<bind>*/while (Dummy(f, TakeOutParam((f ? 1 : 2), out var x1), x1))
        {
            System.Console.WriteLine(x1);
            f = false;
        }/*</bind>*/
    }

    static bool Dummy(bool x, object y, object z)
    {
        System.Console.WriteLine(z);
        return x;
    }

    static bool TakeOutParam<T>(T y, out T x)
    {
        x = y;
        return true;
    }
}
";
            string expectedOperationTree = @"
IWhileUntilLoopStatement (IsTopTest: True, IsWhile: True) (LoopKind.WhileUntil) (OperationKind.LoopStatement) (Syntax: 'while (Dumm ... }')
  Condition: IInvocationExpression (System.Boolean X.Dummy(System.Boolean x, System.Object y, System.Object z)) (OperationKind.InvocationExpression, Type: System.Boolean) (Syntax: 'Dummy(f, Ta ... ar x1), x1)')
      Instance Receiver: null
      Arguments(3):
          IArgument (ArgumentKind.Explicit, Matching Parameter: x) (OperationKind.Argument) (Syntax: 'f')
            ILocalReferenceExpression: f (IsDeclaration: False) (OperationKind.LocalReferenceExpression, Type: System.Boolean) (Syntax: 'f')
            InConversion: null
            OutConversion: null
          IArgument (ArgumentKind.Explicit, Matching Parameter: y) (OperationKind.Argument) (Syntax: 'TakeOutPara ... out var x1)')
            IConversionExpression (Implicit, TryCast: False, Unchecked) (OperationKind.ConversionExpression, Type: System.Object) (Syntax: 'TakeOutPara ... out var x1)')
              Conversion: CommonConversion (Exists: True, IsIdentity: False, IsNumeric: False, IsReference: False, IsUserDefined: False) (MethodSymbol: null)
              Operand: IInvocationExpression (System.Boolean X.TakeOutParam<System.Int32>(System.Int32 y, out System.Int32 x)) (OperationKind.InvocationExpression, Type: System.Boolean) (Syntax: 'TakeOutPara ... out var x1)')
                  Instance Receiver: null
                  Arguments(2):
                      IArgument (ArgumentKind.Explicit, Matching Parameter: y) (OperationKind.Argument) (Syntax: 'f ? 1 : 2')
<<<<<<< HEAD
                        IConditionalChoiceExpression (OperationKind.ConditionalChoiceExpression, Type: System.Int32) (Syntax: 'f ? 1 : 2')
                          Condition: ILocalReferenceExpression: f (IsDeclaration: False) (OperationKind.LocalReferenceExpression, Type: System.Boolean) (Syntax: 'f')
                          IfTrue: ILiteralExpression (Text: 1) (OperationKind.LiteralExpression, Type: System.Int32, Constant: 1) (Syntax: '1')
                          IfFalse: ILiteralExpression (Text: 2) (OperationKind.LiteralExpression, Type: System.Int32, Constant: 2) (Syntax: '2')
=======
                        IConditionalExpression (OperationKind.ConditionalExpression, Type: System.Int32) (Syntax: 'f ? 1 : 2')
                          Condition: ILocalReferenceExpression: f (OperationKind.LocalReferenceExpression, Type: System.Boolean) (Syntax: 'f')
                          WhenTrue: ILiteralExpression (Text: 1) (OperationKind.LiteralExpression, Type: System.Int32, Constant: 1) (Syntax: '1')
                          WhenFalse: ILiteralExpression (Text: 2) (OperationKind.LiteralExpression, Type: System.Int32, Constant: 2) (Syntax: '2')
>>>>>>> ed2c85a4
                        InConversion: null
                        OutConversion: null
                      IArgument (ArgumentKind.Explicit, Matching Parameter: x) (OperationKind.Argument) (Syntax: 'var x1')
                        ILocalReferenceExpression: x1 (IsDeclaration: True) (OperationKind.LocalReferenceExpression, Type: System.Int32) (Syntax: 'var x1')
                        InConversion: null
                        OutConversion: null
            InConversion: null
            OutConversion: null
          IArgument (ArgumentKind.Explicit, Matching Parameter: z) (OperationKind.Argument) (Syntax: 'x1')
            IConversionExpression (Implicit, TryCast: False, Unchecked) (OperationKind.ConversionExpression, Type: System.Object) (Syntax: 'x1')
              Conversion: CommonConversion (Exists: True, IsIdentity: False, IsNumeric: False, IsReference: False, IsUserDefined: False) (MethodSymbol: null)
              Operand: ILocalReferenceExpression: x1 (IsDeclaration: False) (OperationKind.LocalReferenceExpression, Type: System.Int32) (Syntax: 'x1')
            InConversion: null
            OutConversion: null
  Body: IBlockStatement (2 statements) (OperationKind.BlockStatement) (Syntax: '{ ... }')
      IExpressionStatement (OperationKind.ExpressionStatement) (Syntax: 'System.Cons ... teLine(x1);')
        Expression: IInvocationExpression (void System.Console.WriteLine(System.Int32 value)) (OperationKind.InvocationExpression, Type: System.Void) (Syntax: 'System.Cons ... iteLine(x1)')
            Instance Receiver: null
            Arguments(1):
                IArgument (ArgumentKind.Explicit, Matching Parameter: value) (OperationKind.Argument) (Syntax: 'x1')
                  ILocalReferenceExpression: x1 (IsDeclaration: False) (OperationKind.LocalReferenceExpression, Type: System.Int32) (Syntax: 'x1')
                  InConversion: null
                  OutConversion: null
      IExpressionStatement (OperationKind.ExpressionStatement) (Syntax: 'f = false;')
        Expression: ISimpleAssignmentExpression (OperationKind.SimpleAssignmentExpression, Type: System.Boolean) (Syntax: 'f = false')
            Left: ILocalReferenceExpression: f (IsDeclaration: False) (OperationKind.LocalReferenceExpression, Type: System.Boolean) (Syntax: 'f')
            Right: ILiteralExpression (OperationKind.LiteralExpression, Type: System.Boolean, Constant: False) (Syntax: 'false')
";
            VerifyOperationTreeForTest<WhileStatementSyntax>(source, expectedOperationTree);
        }
    }
}<|MERGE_RESOLUTION|>--- conflicted
+++ resolved
@@ -966,17 +966,10 @@
                   Instance Receiver: null
                   Arguments(2):
                       IArgument (ArgumentKind.Explicit, Matching Parameter: y) (OperationKind.Argument) (Syntax: 'f ? 1 : 2')
-<<<<<<< HEAD
-                        IConditionalChoiceExpression (OperationKind.ConditionalChoiceExpression, Type: System.Int32) (Syntax: 'f ? 1 : 2')
+                        IConditionalExpression (OperationKind.ConditionalExpression, Type: System.Int32) (Syntax: 'f ? 1 : 2')
                           Condition: ILocalReferenceExpression: f (IsDeclaration: False) (OperationKind.LocalReferenceExpression, Type: System.Boolean) (Syntax: 'f')
-                          IfTrue: ILiteralExpression (Text: 1) (OperationKind.LiteralExpression, Type: System.Int32, Constant: 1) (Syntax: '1')
-                          IfFalse: ILiteralExpression (Text: 2) (OperationKind.LiteralExpression, Type: System.Int32, Constant: 2) (Syntax: '2')
-=======
-                        IConditionalExpression (OperationKind.ConditionalExpression, Type: System.Int32) (Syntax: 'f ? 1 : 2')
-                          Condition: ILocalReferenceExpression: f (OperationKind.LocalReferenceExpression, Type: System.Boolean) (Syntax: 'f')
                           WhenTrue: ILiteralExpression (Text: 1) (OperationKind.LiteralExpression, Type: System.Int32, Constant: 1) (Syntax: '1')
                           WhenFalse: ILiteralExpression (Text: 2) (OperationKind.LiteralExpression, Type: System.Int32, Constant: 2) (Syntax: '2')
->>>>>>> ed2c85a4
                         InConversion: null
                         OutConversion: null
                       IArgument (ArgumentKind.Explicit, Matching Parameter: x) (OperationKind.Argument) (Syntax: 'var x1')
