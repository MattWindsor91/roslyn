// Copyright (c) Microsoft.  All Rights Reserved.  Licensed under the Apache License, Version 2.0.  See License.txt in the project root for license information.

using Microsoft.CodeAnalysis.CSharp.Syntax;
using Microsoft.CodeAnalysis.CSharp.Test.Utilities;
using Microsoft.CodeAnalysis.Test.Utilities;
using Roslyn.Test.Utilities;
using Xunit;

namespace Microsoft.CodeAnalysis.CSharp.UnitTests
{
    public partial class IOperationTests : SemanticModelTestBase
    {
        [CompilerTrait(CompilerFeature.IOperation)]
        [Fact, WorkItem(17601, "https://github.com/dotnet/roslyn/issues/17601")]
        public void IIfstatementSimpleIf()
        {
            string source = @"
class P
{
    private void M()
    {
        bool condition = false;
        /*<bind>*/if (true)
        {
            condition = true;
        }/*</bind>*/
    }
}
";
            string expectedOperationTree = @"
IIfStatement (OperationKind.IfStatement) (Syntax: 'if (true) ... }')
  Condition: ILiteralExpression (OperationKind.LiteralExpression, Type: System.Boolean, Constant: True) (Syntax: 'true')
  IfTrue: IBlockStatement (1 statements) (OperationKind.BlockStatement) (Syntax: '{ ... }')
      IExpressionStatement (OperationKind.ExpressionStatement) (Syntax: 'condition = true;')
        Expression: ISimpleAssignmentExpression (OperationKind.SimpleAssignmentExpression, Type: System.Boolean) (Syntax: 'condition = true')
            Left: ILocalReferenceExpression: condition (OperationKind.LocalReferenceExpression, Type: System.Boolean) (Syntax: 'condition')
            Right: ILiteralExpression (OperationKind.LiteralExpression, Type: System.Boolean, Constant: True) (Syntax: 'true')
  IfFalse: null
";
            var expectedDiagnostics = new DiagnosticDescription[] {
                // CS0219: The variable 'condition' is assigned but its value is never used
                //         bool condition = false;
                Diagnostic(ErrorCode.WRN_UnreferencedVarAssg, "condition").WithArguments("condition").WithLocation(6, 14)
            };

            VerifyOperationTreeAndDiagnosticsForTest<IfStatementSyntax>(source, expectedOperationTree, expectedDiagnostics);
        }

        [CompilerTrait(CompilerFeature.IOperation)]
        [Fact, WorkItem(17601, "https://github.com/dotnet/roslyn/issues/17601")]
        public void IIfstatementSimpleIfWithElse()
        {
            string source = @"
class P
{
    private void M()
    {
        bool condition = false;
        /*<bind>*/if (true)
        {
            condition = true;
        }
        else
        {
            condition = false;
        }/*</bind>*/
    }
}
";
            string expectedOperationTree = @"
IIfStatement (OperationKind.IfStatement) (Syntax: 'if (true) ... }')
  Condition: ILiteralExpression (OperationKind.LiteralExpression, Type: System.Boolean, Constant: True) (Syntax: 'true')
  IfTrue: IBlockStatement (1 statements) (OperationKind.BlockStatement) (Syntax: '{ ... }')
      IExpressionStatement (OperationKind.ExpressionStatement) (Syntax: 'condition = true;')
        Expression: ISimpleAssignmentExpression (OperationKind.SimpleAssignmentExpression, Type: System.Boolean) (Syntax: 'condition = true')
            Left: ILocalReferenceExpression: condition (OperationKind.LocalReferenceExpression, Type: System.Boolean) (Syntax: 'condition')
            Right: ILiteralExpression (OperationKind.LiteralExpression, Type: System.Boolean, Constant: True) (Syntax: 'true')
  IfFalse: IBlockStatement (1 statements) (OperationKind.BlockStatement) (Syntax: '{ ... }')
      IExpressionStatement (OperationKind.ExpressionStatement) (Syntax: 'condition = false;')
        Expression: ISimpleAssignmentExpression (OperationKind.SimpleAssignmentExpression, Type: System.Boolean) (Syntax: 'condition = false')
            Left: ILocalReferenceExpression: condition (OperationKind.LocalReferenceExpression, Type: System.Boolean) (Syntax: 'condition')
            Right: ILiteralExpression (OperationKind.LiteralExpression, Type: System.Boolean, Constant: False) (Syntax: 'false')
";
            var expectedDiagnostics = new DiagnosticDescription[] {
                // CS0162: Unreachable code detected
                //             condition = false;
                Diagnostic(ErrorCode.WRN_UnreachableCode, "condition").WithLocation(13, 13),
                // CS0219: The variable 'condition' is assigned but its value is never used
                //         bool condition = false;
                Diagnostic(ErrorCode.WRN_UnreferencedVarAssg, "condition").WithArguments("condition").WithLocation(6, 14)
            };

            VerifyOperationTreeAndDiagnosticsForTest<IfStatementSyntax>(source, expectedOperationTree, expectedDiagnostics);
        }

        [CompilerTrait(CompilerFeature.IOperation)]
        [Fact, WorkItem(17601, "https://github.com/dotnet/roslyn/issues/17601")]
        public void IIfstatementSimpleIfWithConditionEvaluationTrue()
        {
            string source = @"
class P
{
    private void M()
    {
        bool condition = false;
        /*<bind>*/if (1 == 1)
        {
            condition = true;
        }/*</bind>*/

    }
}
";
            string expectedOperationTree = @"
IIfStatement (OperationKind.IfStatement) (Syntax: 'if (1 == 1) ... }')
  Condition: IBinaryOperatorExpression (BinaryOperationKind.IntegerEquals) (OperationKind.BinaryOperatorExpression, Type: System.Boolean, Constant: True) (Syntax: '1 == 1')
      Left: ILiteralExpression (OperationKind.LiteralExpression, Type: System.Int32, Constant: 1) (Syntax: '1')
      Right: ILiteralExpression (OperationKind.LiteralExpression, Type: System.Int32, Constant: 1) (Syntax: '1')
  IfTrue: IBlockStatement (1 statements) (OperationKind.BlockStatement) (Syntax: '{ ... }')
      IExpressionStatement (OperationKind.ExpressionStatement) (Syntax: 'condition = true;')
        Expression: ISimpleAssignmentExpression (OperationKind.SimpleAssignmentExpression, Type: System.Boolean) (Syntax: 'condition = true')
            Left: ILocalReferenceExpression: condition (OperationKind.LocalReferenceExpression, Type: System.Boolean) (Syntax: 'condition')
            Right: ILiteralExpression (OperationKind.LiteralExpression, Type: System.Boolean, Constant: True) (Syntax: 'true')
  IfFalse: null
";
            var expectedDiagnostics = new DiagnosticDescription[] {
                // CS0219: The variable 'condition' is assigned but its value is never used
                //         bool condition = false;
                Diagnostic(ErrorCode.WRN_UnreferencedVarAssg, "condition").WithArguments("condition").WithLocation(6, 14)
            };

            VerifyOperationTreeAndDiagnosticsForTest<IfStatementSyntax>(source, expectedOperationTree, expectedDiagnostics);

        }

        [CompilerTrait(CompilerFeature.IOperation)]
        [Fact, WorkItem(17601, "https://github.com/dotnet/roslyn/issues/17601")]
        public void IIfstatementSimpleIfNested1()
        {
            string source = @"
using System;
class P
{
    private void M()
    {
        int m = 12;
        int n = 18;
        /*<bind>*/if (m > 10)
        {
            if (n > 20)
                Console.WriteLine(m);
        }
        else
        {
            Console.WriteLine(n);
        }/*</bind>*/

    }
}
";
            string expectedOperationTree = @"
IIfStatement (OperationKind.IfStatement) (Syntax: 'if (m > 10) ... }')
  Condition: IBinaryOperatorExpression (BinaryOperationKind.IntegerGreaterThan) (OperationKind.BinaryOperatorExpression, Type: System.Boolean) (Syntax: 'm > 10')
      Left: ILocalReferenceExpression: m (OperationKind.LocalReferenceExpression, Type: System.Int32) (Syntax: 'm')
      Right: ILiteralExpression (OperationKind.LiteralExpression, Type: System.Int32, Constant: 10) (Syntax: '10')
  IfTrue: IBlockStatement (1 statements) (OperationKind.BlockStatement) (Syntax: '{ ... }')
      IIfStatement (OperationKind.IfStatement) (Syntax: 'if (n > 20) ... iteLine(m);')
        Condition: IBinaryOperatorExpression (BinaryOperationKind.IntegerGreaterThan) (OperationKind.BinaryOperatorExpression, Type: System.Boolean) (Syntax: 'n > 20')
            Left: ILocalReferenceExpression: n (OperationKind.LocalReferenceExpression, Type: System.Int32) (Syntax: 'n')
            Right: ILiteralExpression (OperationKind.LiteralExpression, Type: System.Int32, Constant: 20) (Syntax: '20')
        IfTrue: IExpressionStatement (OperationKind.ExpressionStatement) (Syntax: 'Console.WriteLine(m);')
            Expression: IInvocationExpression (void System.Console.WriteLine(System.Int32 value)) (OperationKind.InvocationExpression, Type: System.Void) (Syntax: 'Console.WriteLine(m)')
                Instance Receiver: null
                Arguments(1):
                    IArgument (ArgumentKind.Explicit, Matching Parameter: value) (OperationKind.Argument) (Syntax: 'm')
                      ILocalReferenceExpression: m (OperationKind.LocalReferenceExpression, Type: System.Int32) (Syntax: 'm')
        IfFalse: null
  IfFalse: IBlockStatement (1 statements) (OperationKind.BlockStatement) (Syntax: '{ ... }')
      IExpressionStatement (OperationKind.ExpressionStatement) (Syntax: 'Console.WriteLine(n);')
        Expression: IInvocationExpression (void System.Console.WriteLine(System.Int32 value)) (OperationKind.InvocationExpression, Type: System.Void) (Syntax: 'Console.WriteLine(n)')
            Instance Receiver: null
            Arguments(1):
                IArgument (ArgumentKind.Explicit, Matching Parameter: value) (OperationKind.Argument) (Syntax: 'n')
                  ILocalReferenceExpression: n (OperationKind.LocalReferenceExpression, Type: System.Int32) (Syntax: 'n')
";
            var expectedDiagnostics = DiagnosticDescription.None;

            VerifyOperationTreeAndDiagnosticsForTest<IfStatementSyntax>(source, expectedOperationTree, expectedDiagnostics);
        }

        [CompilerTrait(CompilerFeature.IOperation)]
        [Fact, WorkItem(17601, "https://github.com/dotnet/roslyn/issues/17601")]
        public void IIfstatementSimpleIfNested2()
        {
            string source = @"
using System;
class P
{
    private void M()
    {
        int m = 9;
        int n = 7;
        /*<bind>*/if (m > 10)
            if (n > 20)
            {
                Console.WriteLine(m);
            }
            else
            {
                Console.WriteLine(n);
            }/*</bind>*/
    }
}
";
            string expectedOperationTree = @"
IIfStatement (OperationKind.IfStatement) (Syntax: 'if (m > 10) ... }')
  Condition: IBinaryOperatorExpression (BinaryOperationKind.IntegerGreaterThan) (OperationKind.BinaryOperatorExpression, Type: System.Boolean) (Syntax: 'm > 10')
      Left: ILocalReferenceExpression: m (OperationKind.LocalReferenceExpression, Type: System.Int32) (Syntax: 'm')
      Right: ILiteralExpression (OperationKind.LiteralExpression, Type: System.Int32, Constant: 10) (Syntax: '10')
  IfTrue: IIfStatement (OperationKind.IfStatement) (Syntax: 'if (n > 20) ... }')
      Condition: IBinaryOperatorExpression (BinaryOperationKind.IntegerGreaterThan) (OperationKind.BinaryOperatorExpression, Type: System.Boolean) (Syntax: 'n > 20')
          Left: ILocalReferenceExpression: n (OperationKind.LocalReferenceExpression, Type: System.Int32) (Syntax: 'n')
          Right: ILiteralExpression (OperationKind.LiteralExpression, Type: System.Int32, Constant: 20) (Syntax: '20')
      IfTrue: IBlockStatement (1 statements) (OperationKind.BlockStatement) (Syntax: '{ ... }')
          IExpressionStatement (OperationKind.ExpressionStatement) (Syntax: 'Console.WriteLine(m);')
            Expression: IInvocationExpression (void System.Console.WriteLine(System.Int32 value)) (OperationKind.InvocationExpression, Type: System.Void) (Syntax: 'Console.WriteLine(m)')
                Instance Receiver: null
                Arguments(1):
                    IArgument (ArgumentKind.Explicit, Matching Parameter: value) (OperationKind.Argument) (Syntax: 'm')
                      ILocalReferenceExpression: m (OperationKind.LocalReferenceExpression, Type: System.Int32) (Syntax: 'm')
      IfFalse: IBlockStatement (1 statements) (OperationKind.BlockStatement) (Syntax: '{ ... }')
          IExpressionStatement (OperationKind.ExpressionStatement) (Syntax: 'Console.WriteLine(n);')
            Expression: IInvocationExpression (void System.Console.WriteLine(System.Int32 value)) (OperationKind.InvocationExpression, Type: System.Void) (Syntax: 'Console.WriteLine(n)')
                Instance Receiver: null
                Arguments(1):
                    IArgument (ArgumentKind.Explicit, Matching Parameter: value) (OperationKind.Argument) (Syntax: 'n')
                      ILocalReferenceExpression: n (OperationKind.LocalReferenceExpression, Type: System.Int32) (Syntax: 'n')
  IfFalse: null
";
            var expectedDiagnostics = DiagnosticDescription.None;

            VerifyOperationTreeAndDiagnosticsForTest<IfStatementSyntax>(source, expectedOperationTree, expectedDiagnostics);
        }

        [CompilerTrait(CompilerFeature.IOperation)]
        [Fact, WorkItem(17601, "https://github.com/dotnet/roslyn/issues/17601")]
        public void IIfstatementWithMultipleCondition()
        {
            string source = @"
using System;
class P
{
    private void M()
    {
        int m = 9;
        int n = 7;
        int p = 5;
        /*<bind>*/if (m >= n && m >= p)
        {
            Console.WriteLine(""Nothing is larger than m."");
        }/*</bind>*/
    }
}
";
            string expectedOperationTree = @"
IIfStatement (OperationKind.IfStatement) (Syntax: 'if (m >= n  ... }')
  Condition: IBinaryOperatorExpression (BinaryOperationKind.BooleanConditionalAnd) (OperationKind.BinaryOperatorExpression, Type: System.Boolean) (Syntax: 'm >= n && m >= p')
      Left: IBinaryOperatorExpression (BinaryOperationKind.IntegerGreaterThanOrEqual) (OperationKind.BinaryOperatorExpression, Type: System.Boolean) (Syntax: 'm >= n')
          Left: ILocalReferenceExpression: m (OperationKind.LocalReferenceExpression, Type: System.Int32) (Syntax: 'm')
          Right: ILocalReferenceExpression: n (OperationKind.LocalReferenceExpression, Type: System.Int32) (Syntax: 'n')
      Right: IBinaryOperatorExpression (BinaryOperationKind.IntegerGreaterThanOrEqual) (OperationKind.BinaryOperatorExpression, Type: System.Boolean) (Syntax: 'm >= p')
          Left: ILocalReferenceExpression: m (OperationKind.LocalReferenceExpression, Type: System.Int32) (Syntax: 'm')
          Right: ILocalReferenceExpression: p (OperationKind.LocalReferenceExpression, Type: System.Int32) (Syntax: 'p')
  IfTrue: IBlockStatement (1 statements) (OperationKind.BlockStatement) (Syntax: '{ ... }')
      IExpressionStatement (OperationKind.ExpressionStatement) (Syntax: 'Console.Wri ...  than m."");')
        Expression: IInvocationExpression (void System.Console.WriteLine(System.String value)) (OperationKind.InvocationExpression, Type: System.Void) (Syntax: 'Console.Wri ... r than m."")')
            Instance Receiver: null
            Arguments(1):
                IArgument (ArgumentKind.Explicit, Matching Parameter: value) (OperationKind.Argument) (Syntax: '""Nothing is ... er than m.""')
                  ILiteralExpression (OperationKind.LiteralExpression, Type: System.String, Constant: ""Nothing is larger than m."") (Syntax: '""Nothing is ... er than m.""')
  IfFalse: null
";
            var expectedDiagnostics = DiagnosticDescription.None;

            VerifyOperationTreeAndDiagnosticsForTest<IfStatementSyntax>(source, expectedOperationTree, expectedDiagnostics);
        }

        [CompilerTrait(CompilerFeature.IOperation)]
        [Fact, WorkItem(17601, "https://github.com/dotnet/roslyn/issues/17601")]
        public void IIfstatementWithElseIfCondition()
        {
            string source = @"
using System;
class P
{
    private void M()
    {
        int m = 9;
        int n = 7;
        /*<bind>*/if (n > 20)
        {
            Console.WriteLine(""Result1"");
        }
        else if (m > 10)
        {
            Console.WriteLine(""Result2"");
        }
        else
        {
            Console.WriteLine(""Result3"");
        }/*</bind>*/

    }
}
";
            string expectedOperationTree = @"
IIfStatement (OperationKind.IfStatement) (Syntax: 'if (n > 20) ... }')
  Condition: IBinaryOperatorExpression (BinaryOperationKind.IntegerGreaterThan) (OperationKind.BinaryOperatorExpression, Type: System.Boolean) (Syntax: 'n > 20')
      Left: ILocalReferenceExpression: n (OperationKind.LocalReferenceExpression, Type: System.Int32) (Syntax: 'n')
      Right: ILiteralExpression (OperationKind.LiteralExpression, Type: System.Int32, Constant: 20) (Syntax: '20')
  IfTrue: IBlockStatement (1 statements) (OperationKind.BlockStatement) (Syntax: '{ ... }')
      IExpressionStatement (OperationKind.ExpressionStatement) (Syntax: 'Console.Wri ... ""Result1"");')
        Expression: IInvocationExpression (void System.Console.WriteLine(System.String value)) (OperationKind.InvocationExpression, Type: System.Void) (Syntax: 'Console.Wri ... (""Result1"")')
            Instance Receiver: null
            Arguments(1):
                IArgument (ArgumentKind.Explicit, Matching Parameter: value) (OperationKind.Argument) (Syntax: '""Result1""')
                  ILiteralExpression (OperationKind.LiteralExpression, Type: System.String, Constant: ""Result1"") (Syntax: '""Result1""')
  IfFalse: IIfStatement (OperationKind.IfStatement) (Syntax: 'if (m > 10) ... }')
      Condition: IBinaryOperatorExpression (BinaryOperationKind.IntegerGreaterThan) (OperationKind.BinaryOperatorExpression, Type: System.Boolean) (Syntax: 'm > 10')
          Left: ILocalReferenceExpression: m (OperationKind.LocalReferenceExpression, Type: System.Int32) (Syntax: 'm')
          Right: ILiteralExpression (OperationKind.LiteralExpression, Type: System.Int32, Constant: 10) (Syntax: '10')
      IfTrue: IBlockStatement (1 statements) (OperationKind.BlockStatement) (Syntax: '{ ... }')
          IExpressionStatement (OperationKind.ExpressionStatement) (Syntax: 'Console.Wri ... ""Result2"");')
            Expression: IInvocationExpression (void System.Console.WriteLine(System.String value)) (OperationKind.InvocationExpression, Type: System.Void) (Syntax: 'Console.Wri ... (""Result2"")')
                Instance Receiver: null
                Arguments(1):
                    IArgument (ArgumentKind.Explicit, Matching Parameter: value) (OperationKind.Argument) (Syntax: '""Result2""')
                      ILiteralExpression (OperationKind.LiteralExpression, Type: System.String, Constant: ""Result2"") (Syntax: '""Result2""')
      IfFalse: IBlockStatement (1 statements) (OperationKind.BlockStatement) (Syntax: '{ ... }')
          IExpressionStatement (OperationKind.ExpressionStatement) (Syntax: 'Console.Wri ... ""Result3"");')
            Expression: IInvocationExpression (void System.Console.WriteLine(System.String value)) (OperationKind.InvocationExpression, Type: System.Void) (Syntax: 'Console.Wri ... (""Result3"")')
                Instance Receiver: null
                Arguments(1):
                    IArgument (ArgumentKind.Explicit, Matching Parameter: value) (OperationKind.Argument) (Syntax: '""Result3""')
                      ILiteralExpression (OperationKind.LiteralExpression, Type: System.String, Constant: ""Result3"") (Syntax: '""Result3""')
";
            var expectedDiagnostics = DiagnosticDescription.None;

            VerifyOperationTreeAndDiagnosticsForTest<IfStatementSyntax>(source, expectedOperationTree, expectedDiagnostics);
        }

        [CompilerTrait(CompilerFeature.IOperation)]
        [Fact, WorkItem(17601, "https://github.com/dotnet/roslyn/issues/17601")]
        public void IIfstatementWithElseIfConditionOutVar()
        {
            string source = @"
class P
{
    private void M()
    {
        var s = """";
        /*<bind>*/if (int.TryParse(s, out var i))
            System.Console.WriteLine($""i ={i}, s ={s}"");
        else
            System.Console.WriteLine($""i ={i}, s ={s}"");/*</bind>*/
    }
}
";
            string expectedOperationTree = @"
IIfStatement (OperationKind.IfStatement) (Syntax: 'if (int.Try ... , s ={s}"");')
  Condition: IInvocationExpression (System.Boolean System.Int32.TryParse(System.String s, out System.Int32 result)) (OperationKind.InvocationExpression, Type: System.Boolean) (Syntax: 'int.TryPars ...  out var i)')
      Instance Receiver: null
      Arguments(2):
          IArgument (ArgumentKind.Explicit, Matching Parameter: s) (OperationKind.Argument) (Syntax: 's')
            ILocalReferenceExpression: s (OperationKind.LocalReferenceExpression, Type: System.String) (Syntax: 's')
          IArgument (ArgumentKind.Explicit, Matching Parameter: result) (OperationKind.Argument) (Syntax: 'var i')
            ILocalReferenceExpression: i (OperationKind.LocalReferenceExpression, Type: System.Int32) (Syntax: 'var i')
  IfTrue: IExpressionStatement (OperationKind.ExpressionStatement) (Syntax: 'System.Cons ... , s ={s}"");')
      Expression: IInvocationExpression (void System.Console.WriteLine(System.String value)) (OperationKind.InvocationExpression, Type: System.Void) (Syntax: 'System.Cons ... }, s ={s}"")')
          Instance Receiver: null
          Arguments(1):
              IArgument (ArgumentKind.Explicit, Matching Parameter: value) (OperationKind.Argument) (Syntax: '$""i ={i}, s ={s}""')
                IInterpolatedStringExpression (OperationKind.InterpolatedStringExpression, Type: System.String) (Syntax: '$""i ={i}, s ={s}""')
                  Parts(4):
                      IInterpolatedStringText (OperationKind.InterpolatedStringText) (Syntax: 'i =')
                        Text: ILiteralExpression (OperationKind.LiteralExpression, Type: System.String, Constant: ""i ="") (Syntax: 'i =')
                      IInterpolation (OperationKind.Interpolation) (Syntax: '{i}')
                        Expression: ILocalReferenceExpression: i (OperationKind.LocalReferenceExpression, Type: System.Int32) (Syntax: 'i')
                        Alignment: null
                        FormatString: null
                      IInterpolatedStringText (OperationKind.InterpolatedStringText) (Syntax: ', s =')
                        Text: ILiteralExpression (OperationKind.LiteralExpression, Type: System.String, Constant: "", s ="") (Syntax: ', s =')
                      IInterpolation (OperationKind.Interpolation) (Syntax: '{s}')
                        Expression: ILocalReferenceExpression: s (OperationKind.LocalReferenceExpression, Type: System.String) (Syntax: 's')
                        Alignment: null
                        FormatString: null
  IfFalse: IExpressionStatement (OperationKind.ExpressionStatement) (Syntax: 'System.Cons ... , s ={s}"");')
      Expression: IInvocationExpression (void System.Console.WriteLine(System.String value)) (OperationKind.InvocationExpression, Type: System.Void) (Syntax: 'System.Cons ... }, s ={s}"")')
          Instance Receiver: null
          Arguments(1):
              IArgument (ArgumentKind.Explicit, Matching Parameter: value) (OperationKind.Argument) (Syntax: '$""i ={i}, s ={s}""')
                IInterpolatedStringExpression (OperationKind.InterpolatedStringExpression, Type: System.String) (Syntax: '$""i ={i}, s ={s}""')
                  Parts(4):
                      IInterpolatedStringText (OperationKind.InterpolatedStringText) (Syntax: 'i =')
                        Text: ILiteralExpression (OperationKind.LiteralExpression, Type: System.String, Constant: ""i ="") (Syntax: 'i =')
                      IInterpolation (OperationKind.Interpolation) (Syntax: '{i}')
                        Expression: ILocalReferenceExpression: i (OperationKind.LocalReferenceExpression, Type: System.Int32) (Syntax: 'i')
                        Alignment: null
                        FormatString: null
                      IInterpolatedStringText (OperationKind.InterpolatedStringText) (Syntax: ', s =')
                        Text: ILiteralExpression (OperationKind.LiteralExpression, Type: System.String, Constant: "", s ="") (Syntax: ', s =')
                      IInterpolation (OperationKind.Interpolation) (Syntax: '{s}')
                        Expression: ILocalReferenceExpression: s (OperationKind.LocalReferenceExpression, Type: System.String) (Syntax: 's')
                        Alignment: null
                        FormatString: null
";
            var expectedDiagnostics = DiagnosticDescription.None;

            VerifyOperationTreeAndDiagnosticsForTest<IfStatementSyntax>(source, expectedOperationTree, expectedDiagnostics);
        }

        [CompilerTrait(CompilerFeature.IOperation)]
        [Fact, WorkItem(17601, "https://github.com/dotnet/roslyn/issues/17601")]
        public void IIfstatementWithOutVar()
        {
            string source = @"
class P
{
    private void M()
    {

        /*<bind>*/if (true)
            System.Console.WriteLine(A());/*</bind>*/
    }
    private int A()
    {
        var s = """";
        if (int.TryParse(s, out var i))
        {
            return i;
        }
        else
        {
            return -1;
        }
    }
}
";
            string expectedOperationTree = @"
IIfStatement (OperationKind.IfStatement) (Syntax: 'if (true) ... eLine(A());')
  Condition: ILiteralExpression (OperationKind.LiteralExpression, Type: System.Boolean, Constant: True) (Syntax: 'true')
  IfTrue: IExpressionStatement (OperationKind.ExpressionStatement) (Syntax: 'System.Cons ... eLine(A());')
      Expression: IInvocationExpression (void System.Console.WriteLine(System.Int32 value)) (OperationKind.InvocationExpression, Type: System.Void) (Syntax: 'System.Cons ... teLine(A())')
          Instance Receiver: null
          Arguments(1):
              IArgument (ArgumentKind.Explicit, Matching Parameter: value) (OperationKind.Argument) (Syntax: 'A()')
                IInvocationExpression ( System.Int32 P.A()) (OperationKind.InvocationExpression, Type: System.Int32) (Syntax: 'A()')
                  Instance Receiver: IInstanceReferenceExpression (InstanceReferenceKind.Implicit) (OperationKind.InstanceReferenceExpression, Type: P) (Syntax: 'A')
                  Arguments(0)
  IfFalse: null
";
            var expectedDiagnostics = DiagnosticDescription.None;

            VerifyOperationTreeAndDiagnosticsForTest<IfStatementSyntax>(source, expectedOperationTree, expectedDiagnostics);
        }

        [CompilerTrait(CompilerFeature.IOperation)]
        [Fact, WorkItem(17601, "https://github.com/dotnet/roslyn/issues/17601")]
        public void IIfstatementExplictEmbeddedOutVar()
        {
            string source = @"
class P
{
    private void M()
    {
        var s = ""data"";
        /*<bind>*/if (true)
        {
            A(int.TryParse(s, out var i));
        }/*</bind>*/
    }
    private void A(bool flag)
    {
        if (flag)
        {
            System.Console.WriteLine(""Result1"");
        }
    }
}
";
            string expectedOperationTree = @"
IIfStatement (OperationKind.IfStatement) (Syntax: 'if (true) ... }')
  Condition: ILiteralExpression (OperationKind.LiteralExpression, Type: System.Boolean, Constant: True) (Syntax: 'true')
  IfTrue: IBlockStatement (1 statements, 1 locals) (OperationKind.BlockStatement) (Syntax: '{ ... }')
      Locals: Local_1: System.Int32 i
      IExpressionStatement (OperationKind.ExpressionStatement) (Syntax: 'A(int.TryPa ... ut var i));')
        Expression: IInvocationExpression ( void P.A(System.Boolean flag)) (OperationKind.InvocationExpression, Type: System.Void) (Syntax: 'A(int.TryPa ... out var i))')
            Instance Receiver: IInstanceReferenceExpression (InstanceReferenceKind.Implicit) (OperationKind.InstanceReferenceExpression, Type: P) (Syntax: 'A')
            Arguments(1):
                IArgument (ArgumentKind.Explicit, Matching Parameter: flag) (OperationKind.Argument) (Syntax: 'int.TryPars ...  out var i)')
                  IInvocationExpression (System.Boolean System.Int32.TryParse(System.String s, out System.Int32 result)) (OperationKind.InvocationExpression, Type: System.Boolean) (Syntax: 'int.TryPars ...  out var i)')
                    Instance Receiver: null
                    Arguments(2):
                        IArgument (ArgumentKind.Explicit, Matching Parameter: s) (OperationKind.Argument) (Syntax: 's')
                          ILocalReferenceExpression: s (OperationKind.LocalReferenceExpression, Type: System.String) (Syntax: 's')
                        IArgument (ArgumentKind.Explicit, Matching Parameter: result) (OperationKind.Argument) (Syntax: 'var i')
                          ILocalReferenceExpression: i (OperationKind.LocalReferenceExpression, Type: System.Int32) (Syntax: 'var i')
  IfFalse: null
";
            var expectedDiagnostics = DiagnosticDescription.None;

            VerifyOperationTreeAndDiagnosticsForTest<IfStatementSyntax>(source, expectedOperationTree, expectedDiagnostics);
        }

        [CompilerTrait(CompilerFeature.IOperation)]
        [Fact, WorkItem(17601, "https://github.com/dotnet/roslyn/issues/17601")]
        public void IIfstatementImplicitEmbeddedOutVar()
        {
            string source = @"
class Program
{
    static void Main(string[] args)
    {
        object o = 25;
        /*<bind>*/if (true)
            A(o is int i, 1);/*</bind>*/
    }

    private static void A(bool flag, int number)
    {
        if (flag)
        {
            System.Console.WriteLine(new string('*', number));
        }
    }
}
";
            string expectedOperationTree = @"
IIfStatement (OperationKind.IfStatement) (Syntax: 'if (true) ...  int i, 1);')
  Condition: ILiteralExpression (OperationKind.LiteralExpression, Type: System.Boolean, Constant: True) (Syntax: 'true')
  IfTrue: IBlockStatement (1 statements, 1 locals) (OperationKind.BlockStatement) (Syntax: 'A(o is int i, 1);')
      Locals: Local_1: System.Int32 i
      IExpressionStatement (OperationKind.ExpressionStatement) (Syntax: 'A(o is int i, 1);')
        Expression: IInvocationExpression (void Program.A(System.Boolean flag, System.Int32 number)) (OperationKind.InvocationExpression, Type: System.Void) (Syntax: 'A(o is int i, 1)')
            Instance Receiver: null
            Arguments(2):
                IArgument (ArgumentKind.Explicit, Matching Parameter: flag) (OperationKind.Argument) (Syntax: 'o is int i')
                  IIsPatternExpression (OperationKind.IsPatternExpression, Type: System.Boolean) (Syntax: 'o is int i')
                    Expression: ILocalReferenceExpression: o (OperationKind.LocalReferenceExpression, Type: System.Object) (Syntax: 'o')
                    Pattern: IDeclarationPattern (Declared Symbol: System.Int32 i) (OperationKind.DeclarationPattern) (Syntax: 'int i')
                IArgument (ArgumentKind.Explicit, Matching Parameter: number) (OperationKind.Argument) (Syntax: '1')
<<<<<<< HEAD
                  ILiteralExpression (Text: 1) (OperationKind.LiteralExpression, Type: System.Int32, Constant: 1) (Syntax: '1')
=======
                  ILiteralExpression (OperationKind.LiteralExpression, Type: System.Int32, Constant: 1) (Syntax: '1')
                  InConversion: null
                  OutConversion: null
>>>>>>> 5d2d334b
  IfFalse: null
";
            var expectedDiagnostics = DiagnosticDescription.None;

            VerifyOperationTreeAndDiagnosticsForTest<IfStatementSyntax>(source, expectedOperationTree, expectedDiagnostics);
        }

        [CompilerTrait(CompilerFeature.IOperation)]
        [Fact, WorkItem(17601, "https://github.com/dotnet/roslyn/issues/17601")]
        public void IIfstatementWithConditionPattern()
        {
            string source = @"
using System;

class P
{
    private void M()
    {
        object obj = ""pattern"";

        /*<bind>*/if (obj is string str)
        {
            Console.WriteLine(str);
        }/*</bind>*/
    }
}
";
            string expectedOperationTree = @"
IIfStatement (OperationKind.IfStatement) (Syntax: 'if (obj is  ... }')
  Condition: IIsPatternExpression (OperationKind.IsPatternExpression, Type: System.Boolean) (Syntax: 'obj is string str')
      Expression: ILocalReferenceExpression: obj (OperationKind.LocalReferenceExpression, Type: System.Object) (Syntax: 'obj')
      Pattern: IDeclarationPattern (Declared Symbol: System.String str) (OperationKind.DeclarationPattern) (Syntax: 'string str')
  IfTrue: IBlockStatement (1 statements) (OperationKind.BlockStatement) (Syntax: '{ ... }')
      IExpressionStatement (OperationKind.ExpressionStatement) (Syntax: 'Console.WriteLine(str);')
        Expression: IInvocationExpression (void System.Console.WriteLine(System.String value)) (OperationKind.InvocationExpression, Type: System.Void) (Syntax: 'Console.WriteLine(str)')
            Instance Receiver: null
            Arguments(1):
                IArgument (ArgumentKind.Explicit, Matching Parameter: value) (OperationKind.Argument) (Syntax: 'str')
                  ILocalReferenceExpression: str (OperationKind.LocalReferenceExpression, Type: System.String) (Syntax: 'str')
  IfFalse: null
";
            var expectedDiagnostics = DiagnosticDescription.None;

            VerifyOperationTreeAndDiagnosticsForTest<IfStatementSyntax>(source, expectedOperationTree, expectedDiagnostics);
        }

        [CompilerTrait(CompilerFeature.IOperation)]
        [Fact, WorkItem(17601, "https://github.com/dotnet/roslyn/issues/17601")]
        public void IIfstatementWithPattern()
        {
            string source = @"
class Program
{
    static void Main(string[] args)
    {
        /*<bind>*/if (true)
            A(25);/*</bind>*/
    }

    private static void A(object o)
    {
        if (o is null) return;
        if (!(o is int i)) return;
        System.Console.WriteLine(new string('*', i));
    }
}
";
            string expectedOperationTree = @"
IIfStatement (OperationKind.IfStatement) (Syntax: 'if (true) ... A(25);')
  Condition: ILiteralExpression (OperationKind.LiteralExpression, Type: System.Boolean, Constant: True) (Syntax: 'true')
  IfTrue: IExpressionStatement (OperationKind.ExpressionStatement) (Syntax: 'A(25);')
      Expression: IInvocationExpression (void Program.A(System.Object o)) (OperationKind.InvocationExpression, Type: System.Void) (Syntax: 'A(25)')
          Instance Receiver: null
          Arguments(1):
              IArgument (ArgumentKind.Explicit, Matching Parameter: o) (OperationKind.Argument) (Syntax: '25')
                IConversionExpression (Implicit, TryCast: False, Unchecked) (OperationKind.ConversionExpression, Type: System.Object) (Syntax: '25')
                  Conversion: CommonConversion (Exists: True, IsIdentity: False, IsNumeric: False, IsReference: False, IsUserDefined: False) (MethodSymbol: null)
<<<<<<< HEAD
                  Operand: ILiteralExpression (Text: 25) (OperationKind.LiteralExpression, Type: System.Int32, Constant: 25) (Syntax: '25')
=======
                  Operand: ILiteralExpression (OperationKind.LiteralExpression, Type: System.Int32, Constant: 25) (Syntax: '25')
                InConversion: null
                OutConversion: null
>>>>>>> 5d2d334b
  IfFalse: null
";
            var expectedDiagnostics = DiagnosticDescription.None;

            VerifyOperationTreeAndDiagnosticsForTest<IfStatementSyntax>(source, expectedOperationTree, expectedDiagnostics);
        }

        [CompilerTrait(CompilerFeature.IOperation)]
        [Fact, WorkItem(17601, "https://github.com/dotnet/roslyn/issues/17601")]
        public void IIfstatementWithEmbeddedPattern()
        {
            string source = @"
class Program
{
    static void Main(string[] args)
    {
        object o = 25;
        /*<bind>*/if (true)
        {
            A(o is int i, 1);
        }/*</bind>*/
    }

    private static void A(bool flag, int number)
    {
        if (flag)
        {
            System.Console.WriteLine(new string('*', number));
        }
    }
}
";
            string expectedOperationTree = @"
IIfStatement (OperationKind.IfStatement) (Syntax: 'if (true) ... }')
  Condition: ILiteralExpression (OperationKind.LiteralExpression, Type: System.Boolean, Constant: True) (Syntax: 'true')
  IfTrue: IBlockStatement (1 statements, 1 locals) (OperationKind.BlockStatement) (Syntax: '{ ... }')
      Locals: Local_1: System.Int32 i
      IExpressionStatement (OperationKind.ExpressionStatement) (Syntax: 'A(o is int i, 1);')
        Expression: IInvocationExpression (void Program.A(System.Boolean flag, System.Int32 number)) (OperationKind.InvocationExpression, Type: System.Void) (Syntax: 'A(o is int i, 1)')
            Instance Receiver: null
            Arguments(2):
                IArgument (ArgumentKind.Explicit, Matching Parameter: flag) (OperationKind.Argument) (Syntax: 'o is int i')
                  IIsPatternExpression (OperationKind.IsPatternExpression, Type: System.Boolean) (Syntax: 'o is int i')
                    Expression: ILocalReferenceExpression: o (OperationKind.LocalReferenceExpression, Type: System.Object) (Syntax: 'o')
                    Pattern: IDeclarationPattern (Declared Symbol: System.Int32 i) (OperationKind.DeclarationPattern) (Syntax: 'int i')
                IArgument (ArgumentKind.Explicit, Matching Parameter: number) (OperationKind.Argument) (Syntax: '1')
<<<<<<< HEAD
                  ILiteralExpression (Text: 1) (OperationKind.LiteralExpression, Type: System.Int32, Constant: 1) (Syntax: '1')
=======
                  ILiteralExpression (OperationKind.LiteralExpression, Type: System.Int32, Constant: 1) (Syntax: '1')
                  InConversion: null
                  OutConversion: null
>>>>>>> 5d2d334b
  IfFalse: null
";
            var expectedDiagnostics = DiagnosticDescription.None;

            VerifyOperationTreeAndDiagnosticsForTest<IfStatementSyntax>(source, expectedOperationTree, expectedDiagnostics);
        }

        [CompilerTrait(CompilerFeature.IOperation)]
        [Fact, WorkItem(17601, "https://github.com/dotnet/roslyn/issues/17601")]
        public void IIfstatementWithElseMissing()
        {
            string source = @"
using System;

class P
{
    private void M()
    {
        object obj = ""pattern"";

        /*<bind>*/if (obj is string str)
        {
            Console.WriteLine(str);
        }
        else
/*</bind>*/    }
}
";
            string expectedOperationTree = @"
IIfStatement (OperationKind.IfStatement, IsInvalid) (Syntax: 'if (obj is  ... else')
  Condition: IIsPatternExpression (OperationKind.IsPatternExpression, Type: System.Boolean) (Syntax: 'obj is string str')
      Expression: ILocalReferenceExpression: obj (OperationKind.LocalReferenceExpression, Type: System.Object) (Syntax: 'obj')
      Pattern: IDeclarationPattern (Declared Symbol: System.String str) (OperationKind.DeclarationPattern) (Syntax: 'string str')
  IfTrue: IBlockStatement (1 statements) (OperationKind.BlockStatement) (Syntax: '{ ... }')
      IExpressionStatement (OperationKind.ExpressionStatement) (Syntax: 'Console.WriteLine(str);')
        Expression: IInvocationExpression (void System.Console.WriteLine(System.String value)) (OperationKind.InvocationExpression, Type: System.Void) (Syntax: 'Console.WriteLine(str)')
            Instance Receiver: null
            Arguments(1):
                IArgument (ArgumentKind.Explicit, Matching Parameter: value) (OperationKind.Argument) (Syntax: 'str')
                  ILocalReferenceExpression: str (OperationKind.LocalReferenceExpression, Type: System.String) (Syntax: 'str')
  IfFalse: IExpressionStatement (OperationKind.ExpressionStatement) (Syntax: '')
      Expression: IInvalidExpression (OperationKind.InvalidExpression, Type: ?) (Syntax: '')
          Children(0)
";
            var expectedDiagnostics = new DiagnosticDescription[] {
                // CS1525: Invalid expression term '}'
                //         else
                Diagnostic(ErrorCode.ERR_InvalidExprTerm, "").WithArguments("}").WithLocation(14, 13),
                // CS1002: ; expected
                //         else
                Diagnostic(ErrorCode.ERR_SemicolonExpected, "").WithLocation(14, 13)
            };

            VerifyOperationTreeAndDiagnosticsForTest<IfStatementSyntax>(source, expectedOperationTree, expectedDiagnostics);
        }

        [CompilerTrait(CompilerFeature.IOperation)]
        [Fact, WorkItem(17601, "https://github.com/dotnet/roslyn/issues/17601")]
        public void IIfstatementWithConditionMissing()
        {
            string source = @"
using System;

class P
{
    private void M()
    {
        int a = 1;
        /*<bind>*/if ()
        {
            a = 2;
        }
        else
        {
            a = 3;
        }/*</bind>*/
    }
}
";
            string expectedOperationTree = @"
IIfStatement (OperationKind.IfStatement, IsInvalid) (Syntax: 'if () ... }')
  Condition: IConversionExpression (Implicit, TryCast: False, Unchecked) (OperationKind.ConversionExpression, Type: System.Boolean, IsInvalid) (Syntax: '')
      Conversion: CommonConversion (Exists: True, IsIdentity: True, IsNumeric: False, IsReference: False, IsUserDefined: False) (MethodSymbol: null)
      Operand: IInvalidExpression (OperationKind.InvalidExpression, Type: ?, IsInvalid) (Syntax: '')
          Children(0)
  IfTrue: IBlockStatement (1 statements) (OperationKind.BlockStatement) (Syntax: '{ ... }')
      IExpressionStatement (OperationKind.ExpressionStatement) (Syntax: 'a = 2;')
        Expression: ISimpleAssignmentExpression (OperationKind.SimpleAssignmentExpression, Type: System.Int32) (Syntax: 'a = 2')
            Left: ILocalReferenceExpression: a (OperationKind.LocalReferenceExpression, Type: System.Int32) (Syntax: 'a')
            Right: ILiteralExpression (OperationKind.LiteralExpression, Type: System.Int32, Constant: 2) (Syntax: '2')
  IfFalse: IBlockStatement (1 statements) (OperationKind.BlockStatement) (Syntax: '{ ... }')
      IExpressionStatement (OperationKind.ExpressionStatement) (Syntax: 'a = 3;')
        Expression: ISimpleAssignmentExpression (OperationKind.SimpleAssignmentExpression, Type: System.Int32) (Syntax: 'a = 3')
            Left: ILocalReferenceExpression: a (OperationKind.LocalReferenceExpression, Type: System.Int32) (Syntax: 'a')
            Right: ILiteralExpression (OperationKind.LiteralExpression, Type: System.Int32, Constant: 3) (Syntax: '3')
";
            var expectedDiagnostics = new DiagnosticDescription[] {
                // CS1525: Invalid expression term ')'
                //         /*<bind>*/if ()
                Diagnostic(ErrorCode.ERR_InvalidExprTerm, ")").WithArguments(")").WithLocation(9, 23),
                // CS0219: The variable 'a' is assigned but its value is never used
                //         int a = 1;
                Diagnostic(ErrorCode.WRN_UnreferencedVarAssg, "a").WithArguments("a").WithLocation(8, 13)
            };

            VerifyOperationTreeAndDiagnosticsForTest<IfStatementSyntax>(source, expectedOperationTree, expectedDiagnostics);
        }

        [CompilerTrait(CompilerFeature.IOperation)]
        [Fact, WorkItem(17601, "https://github.com/dotnet/roslyn/issues/17601")]
        public void IIfstatementWithStatementMissing()
        {
            string source = @"
using System;

class P
{
    private void M()
    {
        int a = 1;
        
        /*<bind>*/if (a == 1)
        else
/*</bind>*/
    }
}
";
            string expectedOperationTree = @"
IIfStatement (OperationKind.IfStatement, IsInvalid) (Syntax: 'if (a == 1) ... else')
  Condition: IBinaryOperatorExpression (BinaryOperationKind.IntegerEquals) (OperationKind.BinaryOperatorExpression, Type: System.Boolean) (Syntax: 'a == 1')
      Left: ILocalReferenceExpression: a (OperationKind.LocalReferenceExpression, Type: System.Int32) (Syntax: 'a')
      Right: ILiteralExpression (OperationKind.LiteralExpression, Type: System.Int32, Constant: 1) (Syntax: '1')
  IfTrue: IExpressionStatement (OperationKind.ExpressionStatement) (Syntax: '')
      Expression: IInvalidExpression (OperationKind.InvalidExpression, Type: ?) (Syntax: '')
          Children(0)
  IfFalse: IExpressionStatement (OperationKind.ExpressionStatement) (Syntax: '')
      Expression: IInvalidExpression (OperationKind.InvalidExpression, Type: ?) (Syntax: '')
          Children(0)
";
            var expectedDiagnostics = new DiagnosticDescription[] {
                // CS1525: Invalid expression term 'else'
                //         /*<bind>*/if (a == 1)
                Diagnostic(ErrorCode.ERR_InvalidExprTerm, "").WithArguments("else").WithLocation(10, 30),
                // CS1002: ; expected
                //         /*<bind>*/if (a == 1)
                Diagnostic(ErrorCode.ERR_SemicolonExpected, "").WithLocation(10, 30),
                // CS1525: Invalid expression term '}'
                //         else
                Diagnostic(ErrorCode.ERR_InvalidExprTerm, "").WithArguments("}").WithLocation(11, 13),
                // CS1002: ; expected
                //         else
                Diagnostic(ErrorCode.ERR_SemicolonExpected, "").WithLocation(11, 13)
            };

            VerifyOperationTreeAndDiagnosticsForTest<IfStatementSyntax>(source, expectedOperationTree, expectedDiagnostics);
        }

        [CompilerTrait(CompilerFeature.IOperation)]
        [Fact, WorkItem(17601, "https://github.com/dotnet/roslyn/issues/17601")]
        public void IIfstatementWithFuncCall()
        {
            string source = @"
using System;

class P
{
    private void M()
    {
        /*<bind>*/if (true)
            A();
        else
            B();/*</bind>*/
    }
    private void A()
    {
        Console.WriteLine(""A"");
    }
    private void B()
    {
        Console.WriteLine(""B"");
    }
}
";
            string expectedOperationTree = @"
IIfStatement (OperationKind.IfStatement) (Syntax: 'if (true) ... B();')
  Condition: ILiteralExpression (OperationKind.LiteralExpression, Type: System.Boolean, Constant: True) (Syntax: 'true')
  IfTrue: IExpressionStatement (OperationKind.ExpressionStatement) (Syntax: 'A();')
      Expression: IInvocationExpression ( void P.A()) (OperationKind.InvocationExpression, Type: System.Void) (Syntax: 'A()')
          Instance Receiver: IInstanceReferenceExpression (InstanceReferenceKind.Implicit) (OperationKind.InstanceReferenceExpression, Type: P) (Syntax: 'A')
          Arguments(0)
  IfFalse: IExpressionStatement (OperationKind.ExpressionStatement) (Syntax: 'B();')
      Expression: IInvocationExpression ( void P.B()) (OperationKind.InvocationExpression, Type: System.Void) (Syntax: 'B()')
          Instance Receiver: IInstanceReferenceExpression (InstanceReferenceKind.Implicit) (OperationKind.InstanceReferenceExpression, Type: P) (Syntax: 'B')
          Arguments(0)
";
            var expectedDiagnostics = new DiagnosticDescription[] {
                // CS0162: Unreachable code detected
                //             B();/*</bind>*/
                Diagnostic(ErrorCode.WRN_UnreachableCode, "B").WithLocation(11, 13)
            };

            VerifyOperationTreeAndDiagnosticsForTest<IfStatementSyntax>(source, expectedOperationTree, expectedDiagnostics);
        }

        [CompilerTrait(CompilerFeature.IOperation)]
        [Fact, WorkItem(17601, "https://github.com/dotnet/roslyn/issues/17601")]
        public void IIfstatementWithDynamic()
        {
            string source = @"
using System;

class C
{
    public static int F<T>(dynamic d, Type t, T x) where T : struct
    {
        /*<bind>*/if (d.GetType() == t && ((T)d).Equals(x))
        {
            return 1;
        }/*</bind>*/

        return 2;
    }
}
";
            string expectedOperationTree = @"
IIfStatement (OperationKind.IfStatement) (Syntax: 'if (d.GetTy ... }')
  Condition: IUnaryOperatorExpression (UnaryOperationKind.DynamicTrue) (OperationKind.UnaryOperatorExpression, Type: System.Boolean) (Syntax: 'd.GetType() ... ).Equals(x)')
      Operand: IBinaryOperatorExpression (BinaryOperationKind.DynamicAnd) (OperationKind.BinaryOperatorExpression, Type: dynamic) (Syntax: 'd.GetType() ... ).Equals(x)')
          Left: IBinaryOperatorExpression (BinaryOperationKind.Invalid) (OperationKind.BinaryOperatorExpression, Type: dynamic) (Syntax: 'd.GetType() == t')
              Left: IOperation:  (OperationKind.None) (Syntax: 'd.GetType()')
                  Children(1):
                      IDynamicMemberReferenceExpression (Member Name: ""GetType"", Containing Type: null) (OperationKind.DynamicMemberReferenceExpression, Type: dynamic) (Syntax: 'd.GetType')
                        Type Arguments(0)
                        Instance Receiver: IParameterReferenceExpression: d (OperationKind.ParameterReferenceExpression, Type: dynamic) (Syntax: 'd')
              Right: IParameterReferenceExpression: t (OperationKind.ParameterReferenceExpression, Type: System.Type) (Syntax: 't')
          Right: IInvocationExpression (virtual System.Boolean System.ValueType.Equals(System.Object obj)) (OperationKind.InvocationExpression, Type: System.Boolean) (Syntax: '((T)d).Equals(x)')
              Instance Receiver: IConversionExpression (Explicit, TryCast: False, Unchecked) (OperationKind.ConversionExpression, Type: T) (Syntax: '(T)d')
                  Conversion: CommonConversion (Exists: True, IsIdentity: True, IsNumeric: False, IsReference: False, IsUserDefined: False) (MethodSymbol: null)
                  Operand: IParameterReferenceExpression: d (OperationKind.ParameterReferenceExpression, Type: dynamic) (Syntax: 'd')
              Arguments(1):
                  IArgument (ArgumentKind.Explicit, Matching Parameter: obj) (OperationKind.Argument) (Syntax: 'x')
                    IConversionExpression (Implicit, TryCast: False, Unchecked) (OperationKind.ConversionExpression, Type: System.Object) (Syntax: 'x')
                      Conversion: CommonConversion (Exists: True, IsIdentity: False, IsNumeric: False, IsReference: False, IsUserDefined: False) (MethodSymbol: null)
                      Operand: IParameterReferenceExpression: x (OperationKind.ParameterReferenceExpression, Type: T) (Syntax: 'x')
  IfTrue: IBlockStatement (1 statements) (OperationKind.BlockStatement) (Syntax: '{ ... }')
      IReturnStatement (OperationKind.ReturnStatement) (Syntax: 'return 1;')
        ReturnedValue: ILiteralExpression (OperationKind.LiteralExpression, Type: System.Int32, Constant: 1) (Syntax: '1')
  IfFalse: null
";
            var expectedDiagnostics = DiagnosticDescription.None;

            VerifyOperationTreeAndDiagnosticsForTest<IfStatementSyntax>(source, expectedOperationTree, expectedDiagnostics);
        }
    }
}<|MERGE_RESOLUTION|>--- conflicted
+++ resolved
@@ -174,6 +174,8 @@
                 Arguments(1):
                     IArgument (ArgumentKind.Explicit, Matching Parameter: value) (OperationKind.Argument) (Syntax: 'm')
                       ILocalReferenceExpression: m (OperationKind.LocalReferenceExpression, Type: System.Int32) (Syntax: 'm')
+                      InConversion: null
+                      OutConversion: null
         IfFalse: null
   IfFalse: IBlockStatement (1 statements) (OperationKind.BlockStatement) (Syntax: '{ ... }')
       IExpressionStatement (OperationKind.ExpressionStatement) (Syntax: 'Console.WriteLine(n);')
@@ -182,6 +184,8 @@
             Arguments(1):
                 IArgument (ArgumentKind.Explicit, Matching Parameter: value) (OperationKind.Argument) (Syntax: 'n')
                   ILocalReferenceExpression: n (OperationKind.LocalReferenceExpression, Type: System.Int32) (Syntax: 'n')
+                  InConversion: null
+                  OutConversion: null
 ";
             var expectedDiagnostics = DiagnosticDescription.None;
 
@@ -228,6 +232,8 @@
                 Arguments(1):
                     IArgument (ArgumentKind.Explicit, Matching Parameter: value) (OperationKind.Argument) (Syntax: 'm')
                       ILocalReferenceExpression: m (OperationKind.LocalReferenceExpression, Type: System.Int32) (Syntax: 'm')
+                      InConversion: null
+                      OutConversion: null
       IfFalse: IBlockStatement (1 statements) (OperationKind.BlockStatement) (Syntax: '{ ... }')
           IExpressionStatement (OperationKind.ExpressionStatement) (Syntax: 'Console.WriteLine(n);')
             Expression: IInvocationExpression (void System.Console.WriteLine(System.Int32 value)) (OperationKind.InvocationExpression, Type: System.Void) (Syntax: 'Console.WriteLine(n)')
@@ -235,6 +241,8 @@
                 Arguments(1):
                     IArgument (ArgumentKind.Explicit, Matching Parameter: value) (OperationKind.Argument) (Syntax: 'n')
                       ILocalReferenceExpression: n (OperationKind.LocalReferenceExpression, Type: System.Int32) (Syntax: 'n')
+                      InConversion: null
+                      OutConversion: null
   IfFalse: null
 ";
             var expectedDiagnostics = DiagnosticDescription.None;
@@ -278,6 +286,8 @@
             Arguments(1):
                 IArgument (ArgumentKind.Explicit, Matching Parameter: value) (OperationKind.Argument) (Syntax: '""Nothing is ... er than m.""')
                   ILiteralExpression (OperationKind.LiteralExpression, Type: System.String, Constant: ""Nothing is larger than m."") (Syntax: '""Nothing is ... er than m.""')
+                  InConversion: null
+                  OutConversion: null
   IfFalse: null
 ";
             var expectedDiagnostics = DiagnosticDescription.None;
@@ -325,6 +335,8 @@
             Arguments(1):
                 IArgument (ArgumentKind.Explicit, Matching Parameter: value) (OperationKind.Argument) (Syntax: '""Result1""')
                   ILiteralExpression (OperationKind.LiteralExpression, Type: System.String, Constant: ""Result1"") (Syntax: '""Result1""')
+                  InConversion: null
+                  OutConversion: null
   IfFalse: IIfStatement (OperationKind.IfStatement) (Syntax: 'if (m > 10) ... }')
       Condition: IBinaryOperatorExpression (BinaryOperationKind.IntegerGreaterThan) (OperationKind.BinaryOperatorExpression, Type: System.Boolean) (Syntax: 'm > 10')
           Left: ILocalReferenceExpression: m (OperationKind.LocalReferenceExpression, Type: System.Int32) (Syntax: 'm')
@@ -336,6 +348,8 @@
                 Arguments(1):
                     IArgument (ArgumentKind.Explicit, Matching Parameter: value) (OperationKind.Argument) (Syntax: '""Result2""')
                       ILiteralExpression (OperationKind.LiteralExpression, Type: System.String, Constant: ""Result2"") (Syntax: '""Result2""')
+                      InConversion: null
+                      OutConversion: null
       IfFalse: IBlockStatement (1 statements) (OperationKind.BlockStatement) (Syntax: '{ ... }')
           IExpressionStatement (OperationKind.ExpressionStatement) (Syntax: 'Console.Wri ... ""Result3"");')
             Expression: IInvocationExpression (void System.Console.WriteLine(System.String value)) (OperationKind.InvocationExpression, Type: System.Void) (Syntax: 'Console.Wri ... (""Result3"")')
@@ -343,6 +357,8 @@
                 Arguments(1):
                     IArgument (ArgumentKind.Explicit, Matching Parameter: value) (OperationKind.Argument) (Syntax: '""Result3""')
                       ILiteralExpression (OperationKind.LiteralExpression, Type: System.String, Constant: ""Result3"") (Syntax: '""Result3""')
+                      InConversion: null
+                      OutConversion: null
 ";
             var expectedDiagnostics = DiagnosticDescription.None;
 
@@ -373,8 +389,12 @@
       Arguments(2):
           IArgument (ArgumentKind.Explicit, Matching Parameter: s) (OperationKind.Argument) (Syntax: 's')
             ILocalReferenceExpression: s (OperationKind.LocalReferenceExpression, Type: System.String) (Syntax: 's')
+            InConversion: null
+            OutConversion: null
           IArgument (ArgumentKind.Explicit, Matching Parameter: result) (OperationKind.Argument) (Syntax: 'var i')
             ILocalReferenceExpression: i (OperationKind.LocalReferenceExpression, Type: System.Int32) (Syntax: 'var i')
+            InConversion: null
+            OutConversion: null
   IfTrue: IExpressionStatement (OperationKind.ExpressionStatement) (Syntax: 'System.Cons ... , s ={s}"");')
       Expression: IInvocationExpression (void System.Console.WriteLine(System.String value)) (OperationKind.InvocationExpression, Type: System.Void) (Syntax: 'System.Cons ... }, s ={s}"")')
           Instance Receiver: null
@@ -394,6 +414,8 @@
                         Expression: ILocalReferenceExpression: s (OperationKind.LocalReferenceExpression, Type: System.String) (Syntax: 's')
                         Alignment: null
                         FormatString: null
+                InConversion: null
+                OutConversion: null
   IfFalse: IExpressionStatement (OperationKind.ExpressionStatement) (Syntax: 'System.Cons ... , s ={s}"");')
       Expression: IInvocationExpression (void System.Console.WriteLine(System.String value)) (OperationKind.InvocationExpression, Type: System.Void) (Syntax: 'System.Cons ... }, s ={s}"")')
           Instance Receiver: null
@@ -413,6 +435,8 @@
                         Expression: ILocalReferenceExpression: s (OperationKind.LocalReferenceExpression, Type: System.String) (Syntax: 's')
                         Alignment: null
                         FormatString: null
+                InConversion: null
+                OutConversion: null
 ";
             var expectedDiagnostics = DiagnosticDescription.None;
 
@@ -457,6 +481,8 @@
                 IInvocationExpression ( System.Int32 P.A()) (OperationKind.InvocationExpression, Type: System.Int32) (Syntax: 'A()')
                   Instance Receiver: IInstanceReferenceExpression (InstanceReferenceKind.Implicit) (OperationKind.InstanceReferenceExpression, Type: P) (Syntax: 'A')
                   Arguments(0)
+                InConversion: null
+                OutConversion: null
   IfFalse: null
 ";
             var expectedDiagnostics = DiagnosticDescription.None;
@@ -503,8 +529,14 @@
                     Arguments(2):
                         IArgument (ArgumentKind.Explicit, Matching Parameter: s) (OperationKind.Argument) (Syntax: 's')
                           ILocalReferenceExpression: s (OperationKind.LocalReferenceExpression, Type: System.String) (Syntax: 's')
+                          InConversion: null
+                          OutConversion: null
                         IArgument (ArgumentKind.Explicit, Matching Parameter: result) (OperationKind.Argument) (Syntax: 'var i')
                           ILocalReferenceExpression: i (OperationKind.LocalReferenceExpression, Type: System.Int32) (Syntax: 'var i')
+                          InConversion: null
+                          OutConversion: null
+                  InConversion: null
+                  OutConversion: null
   IfFalse: null
 ";
             var expectedDiagnostics = DiagnosticDescription.None;
@@ -548,14 +580,12 @@
                   IIsPatternExpression (OperationKind.IsPatternExpression, Type: System.Boolean) (Syntax: 'o is int i')
                     Expression: ILocalReferenceExpression: o (OperationKind.LocalReferenceExpression, Type: System.Object) (Syntax: 'o')
                     Pattern: IDeclarationPattern (Declared Symbol: System.Int32 i) (OperationKind.DeclarationPattern) (Syntax: 'int i')
+                  InConversion: null
+                  OutConversion: null
                 IArgument (ArgumentKind.Explicit, Matching Parameter: number) (OperationKind.Argument) (Syntax: '1')
-<<<<<<< HEAD
-                  ILiteralExpression (Text: 1) (OperationKind.LiteralExpression, Type: System.Int32, Constant: 1) (Syntax: '1')
-=======
                   ILiteralExpression (OperationKind.LiteralExpression, Type: System.Int32, Constant: 1) (Syntax: '1')
                   InConversion: null
                   OutConversion: null
->>>>>>> 5d2d334b
   IfFalse: null
 ";
             var expectedDiagnostics = DiagnosticDescription.None;
@@ -595,6 +625,8 @@
             Arguments(1):
                 IArgument (ArgumentKind.Explicit, Matching Parameter: value) (OperationKind.Argument) (Syntax: 'str')
                   ILocalReferenceExpression: str (OperationKind.LocalReferenceExpression, Type: System.String) (Syntax: 'str')
+                  InConversion: null
+                  OutConversion: null
   IfFalse: null
 ";
             var expectedDiagnostics = DiagnosticDescription.None;
@@ -633,13 +665,9 @@
               IArgument (ArgumentKind.Explicit, Matching Parameter: o) (OperationKind.Argument) (Syntax: '25')
                 IConversionExpression (Implicit, TryCast: False, Unchecked) (OperationKind.ConversionExpression, Type: System.Object) (Syntax: '25')
                   Conversion: CommonConversion (Exists: True, IsIdentity: False, IsNumeric: False, IsReference: False, IsUserDefined: False) (MethodSymbol: null)
-<<<<<<< HEAD
-                  Operand: ILiteralExpression (Text: 25) (OperationKind.LiteralExpression, Type: System.Int32, Constant: 25) (Syntax: '25')
-=======
                   Operand: ILiteralExpression (OperationKind.LiteralExpression, Type: System.Int32, Constant: 25) (Syntax: '25')
                 InConversion: null
                 OutConversion: null
->>>>>>> 5d2d334b
   IfFalse: null
 ";
             var expectedDiagnostics = DiagnosticDescription.None;
@@ -685,14 +713,12 @@
                   IIsPatternExpression (OperationKind.IsPatternExpression, Type: System.Boolean) (Syntax: 'o is int i')
                     Expression: ILocalReferenceExpression: o (OperationKind.LocalReferenceExpression, Type: System.Object) (Syntax: 'o')
                     Pattern: IDeclarationPattern (Declared Symbol: System.Int32 i) (OperationKind.DeclarationPattern) (Syntax: 'int i')
+                  InConversion: null
+                  OutConversion: null
                 IArgument (ArgumentKind.Explicit, Matching Parameter: number) (OperationKind.Argument) (Syntax: '1')
-<<<<<<< HEAD
-                  ILiteralExpression (Text: 1) (OperationKind.LiteralExpression, Type: System.Int32, Constant: 1) (Syntax: '1')
-=======
                   ILiteralExpression (OperationKind.LiteralExpression, Type: System.Int32, Constant: 1) (Syntax: '1')
                   InConversion: null
                   OutConversion: null
->>>>>>> 5d2d334b
   IfFalse: null
 ";
             var expectedDiagnostics = DiagnosticDescription.None;
@@ -733,6 +759,8 @@
             Arguments(1):
                 IArgument (ArgumentKind.Explicit, Matching Parameter: value) (OperationKind.Argument) (Syntax: 'str')
                   ILocalReferenceExpression: str (OperationKind.LocalReferenceExpression, Type: System.String) (Syntax: 'str')
+                  InConversion: null
+                  OutConversion: null
   IfFalse: IExpressionStatement (OperationKind.ExpressionStatement) (Syntax: '')
       Expression: IInvalidExpression (OperationKind.InvalidExpression, Type: ?) (Syntax: '')
           Children(0)
@@ -937,6 +965,8 @@
                     IConversionExpression (Implicit, TryCast: False, Unchecked) (OperationKind.ConversionExpression, Type: System.Object) (Syntax: 'x')
                       Conversion: CommonConversion (Exists: True, IsIdentity: False, IsNumeric: False, IsReference: False, IsUserDefined: False) (MethodSymbol: null)
                       Operand: IParameterReferenceExpression: x (OperationKind.ParameterReferenceExpression, Type: T) (Syntax: 'x')
+                    InConversion: null
+                    OutConversion: null
   IfTrue: IBlockStatement (1 statements) (OperationKind.BlockStatement) (Syntax: '{ ... }')
       IReturnStatement (OperationKind.ReturnStatement) (Syntax: 'return 1;')
         ReturnedValue: ILiteralExpression (OperationKind.LiteralExpression, Type: System.Int32, Constant: 1) (Syntax: '1')
